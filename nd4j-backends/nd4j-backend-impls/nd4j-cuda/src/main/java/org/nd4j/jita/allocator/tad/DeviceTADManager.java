package org.nd4j.jita.allocator.tad;

import lombok.extern.slf4j.Slf4j;
import org.apache.commons.math3.util.Pair;
import org.nd4j.jita.allocator.impl.AtomicAllocator;
import org.nd4j.jita.conf.Configuration;
import org.nd4j.jita.conf.CudaEnvironment;
import org.nd4j.linalg.api.buffer.DataBuffer;
import org.nd4j.linalg.api.ndarray.INDArray;
import org.nd4j.linalg.cache.TadDescriptor;
import org.nd4j.linalg.factory.Nd4j;

import java.util.ArrayList;
import java.util.Arrays;
import java.util.List;
import java.util.Map;
import java.util.concurrent.ConcurrentHashMap;
import java.util.concurrent.CopyOnWriteArrayList;
import java.util.concurrent.Semaphore;

/**
 * @author raver119@gmail.com
 */
@Slf4j
public class DeviceTADManager extends BasicTADManager {
    protected List<Map<TadDescriptor, Pair<DataBuffer, DataBuffer>>> tadCache = new CopyOnWriteArrayList<>();
    private Semaphore lock = new Semaphore(1);

    public DeviceTADManager() {
        int numDevices = Nd4j.getAffinityManager().getNumberOfDevices();

        for (int i = 0; i < numDevices; i++) {
            tadCache.add(i, new ConcurrentHashMap<TadDescriptor, Pair<DataBuffer, DataBuffer>>());
        }
    }

    /**
     * This method removes all cached shape buffers
     */
    @Override
    public void purgeBuffers() {
        log.info("Purging TAD buffers...");

        tadCache = new ArrayList<>();

        int numDevices = Nd4j.getAffinityManager().getNumberOfDevices();

        for (int i = 0; i < numDevices; i++) {
            log.info("Resetting device: [{}]", i);
            tadCache.add(i, new ConcurrentHashMap<TadDescriptor, Pair<DataBuffer, DataBuffer>>());
        }

        super.purgeBuffers();
    }

    @Override
    public Pair<DataBuffer, DataBuffer> getTADOnlyShapeInfo(INDArray array, int[] dimension) {
        /*
            so, we check, if we have things cached.
            If we don't - we just create new TAD shape, and push it to constant memory
        */

        Integer deviceId = AtomicAllocator.getInstance().getDeviceId();

        log.trace("Requested TAD for device [{}], dimensions: [{}]", deviceId, Arrays.toString(dimension));

        //extract the dimensions and shape buffer for comparison
        TadDescriptor descriptor = new TadDescriptor(array, dimension);

        if (!tadCache.get(deviceId).containsKey(descriptor)) {
            log.trace("Creating new TAD...");
            //create the TAD with the shape information and corresponding offsets
            //note that we use native code to get access to the shape information.
            Pair<DataBuffer, DataBuffer> buffers = super.getTADOnlyShapeInfo(array, dimension);
            /**
             * Store the buffers in constant memory.
             * The main implementation of this is cuda right now.
             *
             * Explanation from: http://cuda-programming.blogspot.jp/2013/01/what-is-constant-memory-in-cuda.html
             * The CUDA language makes available another kind of memory known as constant memory. As the name may indicate, we use constant memory for data that will not change over the course of a kernel execution.

             Why Constant Memory?

             NVIDIA hardware provides 64KB of constant memory that
             it treats differently than it treats standard global memory. In some situations,
             using constant memory rather than global memory will reduce the required memory bandwidth.

             NOTE HERE FOR US: We use 48kb of it using these methods.

             Note also that we use the {@link AtomicAllocator} which is the cuda memory manager
             for moving the current host space data buffer to constant memory.

             We do this for device access to shape information.
             */
            if (buffers.getFirst() != array.shapeInfoDataBuffer())
                AtomicAllocator.getInstance().moveToConstant(buffers.getFirst());
            /**
             * @see {@link org.nd4j.jita.constant.ProtectedCudaConstantHandler}
             */
            if (buffers.getSecond() != null)
                AtomicAllocator.getInstance().moveToConstant(buffers.getSecond());

            // so, at this point we have buffer valid on host side.
            // And we just need to replace DevicePointer with constant pointer
            tadCache.get(deviceId).put(descriptor, buffers);
<<<<<<< HEAD
            bytes.addAndGet((buffers.getFirst() == null ? 4 : buffers.getFirst().length() * 4) + (buffers.getSecond()  == null ? 8 : (buffers.getSecond().length() * 8)));
=======

            bytes.addAndGet((buffers.getFirst().length() * 4));

            if (buffers.getSecond() != null)
                bytes.addAndGet(buffers.getSecond().length() * 8);

>>>>>>> 59a17081
            log.trace("Using TAD from cache...");
        }

        return tadCache.get(deviceId).get(descriptor);
    }
}<|MERGE_RESOLUTION|>--- conflicted
+++ resolved
@@ -15,7 +15,6 @@
 import java.util.List;
 import java.util.Map;
 import java.util.concurrent.ConcurrentHashMap;
-import java.util.concurrent.CopyOnWriteArrayList;
 import java.util.concurrent.Semaphore;
 
 /**
@@ -23,7 +22,7 @@
  */
 @Slf4j
 public class DeviceTADManager extends BasicTADManager {
-    protected List<Map<TadDescriptor, Pair<DataBuffer, DataBuffer>>> tadCache = new CopyOnWriteArrayList<>();
+    protected List<Map<TadDescriptor, Pair<DataBuffer, DataBuffer>>> tadCache = new ArrayList<>();
     private Semaphore lock = new Semaphore(1);
 
     public DeviceTADManager() {
@@ -78,18 +77,18 @@
              *
              * Explanation from: http://cuda-programming.blogspot.jp/2013/01/what-is-constant-memory-in-cuda.html
              * The CUDA language makes available another kind of memory known as constant memory. As the name may indicate, we use constant memory for data that will not change over the course of a kernel execution.
-
+            
              Why Constant Memory?
-
+            
              NVIDIA hardware provides 64KB of constant memory that
              it treats differently than it treats standard global memory. In some situations,
              using constant memory rather than global memory will reduce the required memory bandwidth.
-
+            
              NOTE HERE FOR US: We use 48kb of it using these methods.
-
+            
              Note also that we use the {@link AtomicAllocator} which is the cuda memory manager
              for moving the current host space data buffer to constant memory.
-
+            
              We do this for device access to shape information.
              */
             if (buffers.getFirst() != array.shapeInfoDataBuffer())
@@ -103,16 +102,12 @@
             // so, at this point we have buffer valid on host side.
             // And we just need to replace DevicePointer with constant pointer
             tadCache.get(deviceId).put(descriptor, buffers);
-<<<<<<< HEAD
-            bytes.addAndGet((buffers.getFirst() == null ? 4 : buffers.getFirst().length() * 4) + (buffers.getSecond()  == null ? 8 : (buffers.getSecond().length() * 8)));
-=======
 
             bytes.addAndGet((buffers.getFirst().length() * 4));
 
             if (buffers.getSecond() != null)
                 bytes.addAndGet(buffers.getSecond().length() * 8);
 
->>>>>>> 59a17081
             log.trace("Using TAD from cache...");
         }
 
