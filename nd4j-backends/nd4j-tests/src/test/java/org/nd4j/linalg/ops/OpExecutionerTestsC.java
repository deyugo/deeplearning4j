--- conflicted
+++ resolved
@@ -1020,8 +1020,6 @@
     }
 
     @Test
-<<<<<<< HEAD
-=======
     public void testNorm2_2() throws Exception {
         INDArray array = Nd4j.rand(127,164, 100, 1, 1);
 
@@ -1043,7 +1041,6 @@
 
 
     @Test
->>>>>>> de93f19f
     public void testTear1() {
         List<INDArray> arrays = new ArrayList<>();
         for (int i = 0; i < 10; i++) {
