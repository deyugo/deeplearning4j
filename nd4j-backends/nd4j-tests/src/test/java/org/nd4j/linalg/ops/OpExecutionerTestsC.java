--- conflicted
+++ resolved
@@ -461,22 +461,12 @@
 
         System.out.println("4d");
         INDArray arr4 = Nd4j.ones(1, 1, 4, 4);
-        System.out.println("A0");
         INDArray arr4m = arr4.mean(2, 3);
-        System.out.println("A1");
         INDArray arr4s = arr4.sum(2, 3);
-<<<<<<< HEAD
-        System.out.println("A2");
-        for(int i = 0; i < arr4m.length(); i++)
-            assertEquals(arr4m.getDouble(i),1,1e-1);
-        for(int i = 0; i < arr4s.length(); i++)
-            assertEquals(arr4s.getDouble(i),16,1e-1);
-=======
         for (int i = 0; i < arr4m.length(); i++)
             assertEquals(arr4m.getDouble(i), 1, 1e-1);
         for (int i = 0; i < arr4s.length(); i++)
             assertEquals(arr4s.getDouble(i), 16, 1e-1);
->>>>>>> f0d6d582
         System.out.println("5d");
         INDArray arr5 = Nd4j.ones(1, 1, 4, 4, 4);
         INDArray arr5s = arr5.sum(2, 3);
