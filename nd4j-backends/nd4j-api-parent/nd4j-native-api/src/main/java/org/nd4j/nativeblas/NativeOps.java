package org.nd4j.nativeblas;

import org.bytedeco.javacpp.*;
import org.bytedeco.javacpp.annotation.Cast;


/**
 * Native interface for
 * op execution on cpu
 * @author Adam Gibson
 */
public abstract class NativeOps extends Pointer {
    public NativeOps(Pointer p) {
        super(p);
    }

    public static int getCores(int totals) {
        // that's special case for Xeon Phi
        if (totals >= 256)
            return 64;

        int ht_off = totals / 2; // we count off HyperThreading without any excuses
        if (ht_off <= 4)
            return 4; // special case for Intel i5. and nobody likes i3 anyway

        if (ht_off > 24) {
            int rounds = 0;
            while (ht_off > 24) { // we loop until final value gets below 24 cores, since that's reasonable threshold as of 2016
                if (ht_off > 24) {
                    ht_off /= 2; // we dont' have any cpus that has higher number then 24 physical cores
                    rounds++;
                }
            }
            // 20 threads is special case in this branch
            if (ht_off == 20 && rounds < 2)
                ht_off /= 2;
        } else { // low-core models are known, but there's a gap, between consumer cpus and xeons
            if (ht_off <= 6) {
                // that's more likely consumer-grade cpu, so leave this value alone
                return ht_off;
            } else {
                if (isOdd(ht_off)) // if that's odd number, it's final result
                    return ht_off;

                // 20 threads & 16 threads are special case in this branch, where we go min value
                if (ht_off == 20 || ht_off == 16)
                    ht_off /= 2;
            }
        }
        return ht_off;
    }

    private static boolean isOdd(int value) {
        return (value % 2 != 0);
    }

    /**
     * This method allows you to specify minimal number of elements per thread/block during op call
     * PLEASE NOTE: Changing this value might and will affect performance.
     *
     * @param value
     */
    public native void setElementThreshold(int value);

    /**
     * This method allows you to specify minimal number of TADs per thread/block during op call
     * PLEASE NOTE: Changing this value might and will affect performance.
     *
     * @param value
     */
    public abstract void setTADThreshold(int value);

    /**
     *
     * @param opNum
     * @param x
     * @param xShapeInfo
     * @param extraParams
     */
    public abstract double execIndexReduceScalarDouble(PointerPointer extraPointers, int opNum, DoublePointer x,
                    IntPointer xShapeInfo, DoublePointer extraParams);

    /**
     *
     * @param opNum
     * @param x
     * @param xShapeInfo
     * @param extraParams
     * @param result
     * @param resultShapeInfoBuffer
     * @param dimension
     * @param dimensionLength
     */
    public abstract void execIndexReduceDouble(PointerPointer extraPointers, int opNum, DoublePointer x,
                    IntPointer xShapeInfo, DoublePointer extraParams, DoublePointer result,
                    IntPointer resultShapeInfoBuffer, IntPointer dimension, int dimensionLength);

    /**
     *
     * @param opNum
     * @param x
     * @param xShapeInfo
     * @param y
     * @param yShapeInfo
     * @param result
     * @param resultShapeInfo
     * @param dimension
     * @param dimensionLength
     */
    public abstract void execBroadcastDouble(PointerPointer extraPointers, int opNum, DoublePointer x,
                    IntPointer xShapeInfo, DoublePointer y, IntPointer yShapeInfo, DoublePointer result,
                    IntPointer resultShapeInfo, IntPointer dimension, int dimensionLength);



    /**
     *
     * @param opNum
     * @param dx
     * @param xStride
     * @param y
     * @param yStride
     * @param result
     * @param resultStride
     * @param extraParams
     * @param n
     */
    public abstract void execPairwiseTransformDouble(PointerPointer extraPointers, int opNum, DoublePointer dx,
                    int xStride, DoublePointer y, int yStride, DoublePointer result, int resultStride,
                    DoublePointer extraParams, long n);

    /**
     *
     * @param opNum
     * @param dx
     * @param xShapeInfo
     * @param y
     * @param yShapeInfo
     * @param result
     * @param resultShapeInfo
     * @param extraParams
     * @param xIndexes
     * @param yIndexes
     * @param resultIndexes
     */
    public abstract void execPairwiseTransformDouble(PointerPointer extraPointers, int opNum, DoublePointer dx,
                    IntPointer xShapeInfo, DoublePointer y, IntPointer yShapeInfo, DoublePointer result,
                    IntPointer resultShapeInfo, DoublePointer extraParams, IntPointer xIndexes, IntPointer yIndexes,
                    IntPointer resultIndexes);

    /**
     *
     * @param opNum
     * @param dx
     * @param xShapeInfo
     * @param y
     * @param yShapeInfo
     * @param result
     * @param resultShapeInfo
     * @param extraParams
     */
    public abstract void execPairwiseTransformDouble(PointerPointer extraPointers, int opNum, DoublePointer dx,
                    IntPointer xShapeInfo, DoublePointer y, IntPointer yShapeInfo, DoublePointer result,
                    IntPointer resultShapeInfo, DoublePointer extraParams);

    /**
     *
     * @param opNum
     * @param x
     * @param xShapeInfo
     * @param extraParams
     * @param result
     * @param resultShapeInfo
     */
    public abstract void execReduceDouble(PointerPointer extraPointers, int opNum, DoublePointer x,
                    IntPointer xShapeInfo, DoublePointer extraParams, DoublePointer result, IntPointer resultShapeInfo);

    /**
     *
     * @param opNum
     * @param x
     * @param xShapeInfo
     * @param extraParams
     * @param result
     * @param resultShapeInfo
     */
    public abstract void execReduceDouble(PointerPointer extraPointers, int opNum, DoublePointer x,
                    IntPointer xShapeInfo, DoublePointer extraParams, DoublePointer result, IntPointer resultShapeInfo,
                    IntPointer dimension, int dimensionLength);

    /**
     *
     * @param opNum
     * @param x
     * @param xShapeInfo
     * @param extraParams
     * @return
     */
    public abstract double execReduceScalarDouble(PointerPointer extraPointers, int opNum, DoublePointer x,
                    IntPointer xShapeInfo, DoublePointer extraParams);

    /**
     *
     * @param opNum
     * @param x
     * @param xShapeInfo
     * @param extraParamsVals
     * @param y
     * @param yShapeInfo
     * @param result
     * @param resultShapeInfo
     */
    public abstract void execReduce3Double(PointerPointer extraPointers, int opNum, DoublePointer x,
                    IntPointer xShapeInfo, DoublePointer extraParamsVals, DoublePointer y, IntPointer yShapeInfo,
                    DoublePointer result, IntPointer resultShapeInfo);

    /**
     *
     * @param opNum
     * @param x
     * @param xShapeInfo
     * @param extraParamsVals
     * @param y
     * @param yShapeInfo
     */
    public abstract double execReduce3ScalarDouble(PointerPointer extraPointers, int opNum, DoublePointer x,
                    IntPointer xShapeInfo, DoublePointer extraParamsVals, DoublePointer y, IntPointer yShapeInfo);

    /**
     *
     * @param opNum
     * @param x
     * @param xShapeInfo
     * @param extraParamsVals
     * @param y
     * @param yShapeInfo
     * @param result
     * @param resultShapeInfoBuffer
     * @param dimension
     * @param dimensionLength
     */
    public abstract void execReduce3Double(PointerPointer extraPointers, int opNum, DoublePointer x,
                    IntPointer xShapeInfo, DoublePointer extraParamsVals, DoublePointer y, IntPointer yShapeInfo,
                    DoublePointer result, IntPointer resultShapeInfoBuffer, IntPointer dimension, int dimensionLength);

    public abstract void execReduce3AllDouble(PointerPointer extraPointers, int opNum, DoublePointer x,
                    IntPointer xShapeInfo, DoublePointer extraParamsVals, DoublePointer y, IntPointer yShapeInfo,
                    DoublePointer result, IntPointer resultShapeInfoBuffer, IntPointer dimension, int dimensionLength,
                    IntPointer xTadShape, @Cast("Nd4jIndex *") LongPointer xOffsets, IntPointer yTadShape,
                    @Cast("Nd4jIndex *") LongPointer yOffsets);

    public abstract void execReduce3AllFloat(PointerPointer extraPointers, int opNum, FloatPointer x,
                    IntPointer xShapeInfo, FloatPointer extraParamsVals, FloatPointer y, IntPointer yShapeInfo,
                    FloatPointer result, IntPointer resultShapeInfoBuffer, IntPointer dimension, int dimensionLength,
                    IntPointer xTadShape, @Cast("Nd4jIndex *") LongPointer xOffsets, IntPointer yTadShape,
                    @Cast("Nd4jIndex *") LongPointer yOffsets);

    public abstract void execReduce3AllHalf(PointerPointer extraPointers, int opNum, @Cast("float16*") ShortPointer x,
                    IntPointer xShapeInfo, @Cast("float16*") ShortPointer extraParamsVals,
                    @Cast("float16*") ShortPointer y, IntPointer yShapeInfo, @Cast("float16*") ShortPointer result,
                    IntPointer resultShapeInfoBuffer, IntPointer dimension, int dimensionLength, IntPointer xTadShape,
                    @Cast("Nd4jIndex *") LongPointer xOffsets, IntPointer yTadShape,
                    @Cast("Nd4jIndex *") LongPointer yOffsets);

    /**
     *
     * @param opNum
     * @param x
     * @param xStride
     * @param result
     * @param resultStride
     * @param scalar
     * @param extraParams
     * @param n
     */
    public abstract void execScalarDouble(PointerPointer extraPointers, int opNum, DoublePointer x, int xStride,
                    DoublePointer result, int resultStride, double scalar, DoublePointer extraParams, long n);

    /**
     *
     * @param opNum
     * @param x
     * @param xShapeInfo
     * @param result
     * @param resultShapeInfo
     * @param scalar
     * @param extraParams
     */
    public abstract void execScalarDouble(PointerPointer extraPointers, int opNum, DoublePointer x,
                    IntPointer xShapeInfo, DoublePointer result, IntPointer resultShapeInfo, double scalar,
                    DoublePointer extraParams);

    /**
     *
     * @param opNum
     * @param x
     * @param xShapeInfo
     * @param result
     * @param resultShapeInfo
     * @param scalar
     * @param extraParams
     * @param n
     * @param xIndexes
     * @param resultIndexes
     */
    public abstract void execScalarDouble(PointerPointer extraPointers, int opNum, DoublePointer x,
                    IntPointer xShapeInfo, DoublePointer result, IntPointer resultShapeInfo, double scalar,
                    DoublePointer extraParams, long n, IntPointer xIndexes, IntPointer resultIndexes);

    /**
     *  @param opNum
     * @param x
     * @param xShapeInfo
     * @param extraParams
     * @param biasCorrected
     */
    public abstract double execSummaryStatsScalarDouble(PointerPointer extraPointers, int opNum, DoublePointer x,
                    IntPointer xShapeInfo, DoublePointer extraParams, boolean biasCorrected);

    /**
     *  @param opNum
     * @param x
     * @param xShapeInfo
     * @param extraParams
     * @param result
     * @param resultShapeInfo
     * @param biasCorrected
     */
    public abstract void execSummaryStatsDouble(PointerPointer extraPointers, int opNum, DoublePointer x,
                    IntPointer xShapeInfo, DoublePointer extraParams, DoublePointer result, IntPointer resultShapeInfo,
                    boolean biasCorrected);

    /**
     *
     * @param opNum
     * @param x
     * @param xShapeInfo
     * @param extraParams
     * @param result
     * @param resultShapeInfoBuffer
     * @param dimension
     * @param dimensionLength
     */
    public abstract void execSummaryStatsDouble(PointerPointer extraPointers, int opNum, DoublePointer x,
                    IntPointer xShapeInfo, DoublePointer extraParams, DoublePointer result,
                    IntPointer resultShapeInfoBuffer, IntPointer dimension, int dimensionLength, boolean biasCorrected);

    /**
     *
     * @param opNum
     * @param dx
     * @param xStride
     * @param result
     * @param resultStride
     * @param extraParams
     * @param n
     */
    public abstract void execTransformDouble(PointerPointer extraPointers, int opNum, DoublePointer dx, int xStride,
                    DoublePointer result, int resultStride, DoublePointer extraParams, long n);

    /**
     *
     * @param extraPointers
     * @param opNum
     * @param dx
     * @param xShapeInfo
     * @param result
     * @param resultShapeInfo
     * @param extraParams
     */
    public abstract void execTransformDouble(PointerPointer extraPointers, int opNum, DoublePointer dx,
                    IntPointer xShapeInfo, DoublePointer result, IntPointer resultShapeInfo, DoublePointer extraParams);

    /**
     *
     * @param extraPointers
     * @param opNum
     * @param dx
     * @param xShapeInfo
     * @param result
     * @param resultShapeInfo
     * @param extraParams
     * @param xIndexes
     * @param resultIndexes
     */
    public abstract void execTransformDouble(PointerPointer extraPointers, int opNum, DoublePointer dx,
                    IntPointer xShapeInfo, DoublePointer result, IntPointer resultShapeInfo, DoublePointer extraParams,
                    IntPointer xIndexes, IntPointer resultIndexes);

    /**
     *
     * @param opNum
     * @param x
     * @param xShapeInfo
     * @param extraParams
     */
    public abstract float execIndexReduceScalarFloat(PointerPointer extraPointers, int opNum, FloatPointer x,
                    IntPointer xShapeInfo, FloatPointer extraParams);

    /**
     *
     * @param extraPointers
     * @param opNum
     * @param x
     * @param xShapeInfo
     * @param extraParams
     * @return
     */
    public abstract float execIndexReduceScalarHalf(PointerPointer extraPointers, int opNum,
                    @Cast("float16*") ShortPointer x, IntPointer xShapeInfo,
                    @Cast("float16*") ShortPointer extraParams);

    /**
     *
     * @param extraPointers
     * @param opNum
     * @param x
     * @param xShapeInfo
     * @param extraParams
     * @param results
     * @param resultShapeInfoBuffer
     * @param dimension
     * @param dimensionLength
     */
    public abstract void execIndexReduceFloat(PointerPointer extraPointers, int opNum, FloatPointer x,
                    IntPointer xShapeInfo, FloatPointer extraParams, FloatPointer results,
                    IntPointer resultShapeInfoBuffer, IntPointer dimension, int dimensionLength);

    /**
     *
     * @param extraPointers
     * @param opNum
     * @param x
     * @param xShapeInfo
     * @param extraParams
     * @param results
     * @param resultShapeInfoBuffer
     * @param dimension
     * @param dimensionLength
     */
    public abstract void execIndexReduceHalf(PointerPointer extraPointers, int opNum, @Cast("float16*") ShortPointer x,
                    IntPointer xShapeInfo, @Cast("float16*") ShortPointer extraParams,
                    @Cast("float16*") ShortPointer results, IntPointer resultShapeInfoBuffer, IntPointer dimension,
                    int dimensionLength);

    /**
     *
     * @param extraPointers
     * @param opNum
     * @param x
     * @param xShapeInfo
     * @param y
     * @param yShapeInfo
     * @param results
     * @param resultShapeInfo
     * @param dimension
     * @param dimensionLength
     */
    public abstract void execBroadcastFloat(PointerPointer extraPointers, int opNum, FloatPointer x,
                    IntPointer xShapeInfo, FloatPointer y, IntPointer yShapeInfo, FloatPointer results,
                    IntPointer resultShapeInfo, IntPointer dimension, int dimensionLength);

    /**
     *
     * @param extraPointers
     * @param opNum
     * @param x
     * @param xShapeInfo
     * @param y
     * @param yShapeInfo
     * @param results
     * @param resultShapeInfo
     * @param dimension
     * @param dimensionLength
     */
    public abstract void execBroadcastHalf(PointerPointer extraPointers, int opNum, @Cast("float16*") ShortPointer x,
                    IntPointer xShapeInfo, @Cast("float16*") ShortPointer y, IntPointer yShapeInfo,
                    @Cast("float16*") ShortPointer results, IntPointer resultShapeInfo, IntPointer dimension,
                    int dimensionLength);

    /**
     *
     * @param extraPointers
     * @param opNum
     * @param dx
     * @param xStride
     * @param y
     * @param yStride
     * @param results
     * @param resultStride
     * @param extraParams
     * @param n
     */
    public abstract void execPairwiseTransformFloat(PointerPointer extraPointers, int opNum, FloatPointer dx,
                    int xStride, FloatPointer y, int yStride, FloatPointer results, int resultStride,
                    FloatPointer extraParams, long n);

    /**
     *
     * @param extraPointers
     * @param opNum
     * @param dx
     * @param xStride
     * @param y
     * @param yStride
     * @param results
     * @param resultStride
     * @param extraParams
     * @param n
     */
    public abstract void execPairwiseTransformHalf(PointerPointer extraPointers, int opNum,
                    @Cast("float16*") ShortPointer dx, int xStride, @Cast("float16*") ShortPointer y, int yStride,
                    @Cast("float16*") ShortPointer results, int resultStride,
                    @Cast("float16*") ShortPointer extraParams, long n);

    /**
     *
     * @param extraPointers
     * @param opNum
     * @param dx
     * @param xShapeInfo
     * @param y
     * @param yShapeInfo
     * @param results
     * @param resultShapeInfo
     * @param extraParams
     * @param xIndexes
     * @param yIndexes
     * @param resultIndexes
     */
    public abstract void execPairwiseTransformFloat(PointerPointer extraPointers, int opNum, FloatPointer dx,
                    IntPointer xShapeInfo, FloatPointer y, IntPointer yShapeInfo, FloatPointer results,
                    IntPointer resultShapeInfo, FloatPointer extraParams, IntPointer xIndexes, IntPointer yIndexes,
                    IntPointer resultIndexes);

    /**
     *
     * @param extraPointers
     * @param opNum
     * @param dx
     * @param xShapeInfo
     * @param y
     * @param yShapeInfo
     * @param results
     * @param resultShapeInfo
     * @param extraParams
     * @param xIndexes
     * @param yIndexes
     * @param resultIndexes
     */
    public abstract void execPairwiseTransformHalf(PointerPointer extraPointers, int opNum,
                    @Cast("float16*") ShortPointer dx, IntPointer xShapeInfo, @Cast("float16*") ShortPointer y,
                    IntPointer yShapeInfo, @Cast("float16*") ShortPointer results, IntPointer resultShapeInfo,
                    @Cast("float16*") ShortPointer extraParams, IntPointer xIndexes, IntPointer yIndexes,
                    IntPointer resultIndexes);

    /**
     *
     * @param extraPointers
     * @param opNum
     * @param dx
     * @param xShapeInfo
     * @param y
     * @param yShapeInfo
     * @param results
     * @param resultShapeInfo
     * @param extraParams
     */
    public abstract void execPairwiseTransformFloat(PointerPointer extraPointers, int opNum, FloatPointer dx,
                    IntPointer xShapeInfo, FloatPointer y, IntPointer yShapeInfo, FloatPointer results,
                    IntPointer resultShapeInfo, FloatPointer extraParams);

    /**
     *
     * @param extraPointers
     * @param opNum
     * @param dx
     * @param xShapeInfo
     * @param y
     * @param yShapeInfo
     * @param results
     * @param resultShapeInfo
     * @param extraParams
     */
    public abstract void execPairwiseTransformHalf(PointerPointer extraPointers, int opNum,
                    @Cast("float16*") ShortPointer dx, IntPointer xShapeInfo, @Cast("float16*") ShortPointer y,
                    IntPointer yShapeInfo, @Cast("float16*") ShortPointer results, IntPointer resultShapeInfo,
                    @Cast("float16*") ShortPointer extraParams);

    /**
     *
     * @param extraPointers
     * @param opNum
     * @param x
     * @param xShapeInfo
     * @param extraParams
     * @param results
     * @param resultShapeInfo
     */
    public abstract void execReduceFloat(PointerPointer extraPointers, int opNum, FloatPointer x, IntPointer xShapeInfo,
                    FloatPointer extraParams, FloatPointer results, IntPointer resultShapeInfo);

    /**
     *
     * @param extraPointers
     * @param opNum
     * @param x
     * @param xShapeInfo
     * @param extraParams
     * @param results
     * @param resultShapeInfo
     */
    public abstract void execReduceHalf(PointerPointer extraPointers, int opNum, @Cast("float16*") ShortPointer x,
                    IntPointer xShapeInfo, @Cast("float16*") ShortPointer extraParams,
                    @Cast("float16*") ShortPointer results, IntPointer resultShapeInfo);

    /**
     *
     * @param extraPointers
     * @param opNum
     * @param x
     * @param xShapeInfo
     * @param extraParams
     * @param results
     * @param resultShapeInfo
     * @param dimension
     * @param dimensionLength
     */
    public abstract void execReduceFloat(PointerPointer extraPointers, int opNum, FloatPointer x, IntPointer xShapeInfo,
                    FloatPointer extraParams, FloatPointer results, IntPointer resultShapeInfo, IntPointer dimension,
                    int dimensionLength);

    /**
     *
     * @param extraPointers
     * @param opNum
     * @param x
     * @param xShapeInfo
     * @param extraParams
     * @param results
     * @param resultShapeInfo
     * @param dimension
     * @param dimensionLength
     */
    public abstract void execReduceHalf(PointerPointer extraPointers, int opNum, @Cast("float16*") ShortPointer x,
                    IntPointer xShapeInfo, @Cast("float16*") ShortPointer extraParams,
                    @Cast("float16*") ShortPointer results, IntPointer resultShapeInfo, IntPointer dimension,
                    int dimensionLength);

    /**
     *
     * @param opNum
     * @param x
     * @param xShapeInfo
     * @param extraParams
     * @return
     */
    public abstract float execReduceScalarFloat(PointerPointer extraPointers, int opNum, FloatPointer x,
                    IntPointer xShapeInfo, FloatPointer extraParams);


    public abstract float execReduceScalarHalf(PointerPointer extraPointers, int opNum,
                    @Cast("float16*") ShortPointer x, IntPointer xShapeInfo,
                    @Cast("float16*") ShortPointer extraParams);

    /**
     *
     * @param extraPointers
     * @param opNum
     * @param x
     * @param xShapeInfo
     * @param extraParamsVals
     * @param y
     * @param yShapeInfo
     * @param results
     * @param resultShapeInfo
     */
    public abstract void execReduce3Float(PointerPointer extraPointers, int opNum, FloatPointer x,
                    IntPointer xShapeInfo, FloatPointer extraParamsVals, FloatPointer y, IntPointer yShapeInfo,
                    FloatPointer results, IntPointer resultShapeInfo);


    /**
     *
     * @param extraPointers
     * @param opNum
     * @param x
     * @param xShapeInfo
     * @param extraParamsVals
     * @param y
     * @param yShapeInfo
     * @param results
     * @param resultShapeInfo
     */
    public abstract void execReduce3Half(PointerPointer extraPointers, int opNum, @Cast("float16*") ShortPointer x,
                    IntPointer xShapeInfo, @Cast("float16*") ShortPointer extraParamsVals,
                    @Cast("float16*") ShortPointer y, IntPointer yShapeInfo, @Cast("float16*") ShortPointer results,
                    IntPointer resultShapeInfo);

    /**
     *
     * @param opNum
     * @param x
     * @param xShapeInfo
     * @param extraParamsVals
     * @param y
     * @param yShapeInfo
     */
    public abstract float execReduce3ScalarFloat(PointerPointer extraPointers, int opNum, FloatPointer x,
                    IntPointer xShapeInfo, FloatPointer extraParamsVals, FloatPointer y, IntPointer yShapeInfo);

    public abstract float execReduce3ScalarHalf(PointerPointer extraPointers, int opNum,
                    @Cast("float16*") ShortPointer x, IntPointer xShapeInfo,
                    @Cast("float16*") ShortPointer extraParamsVals, @Cast("float16*") ShortPointer y,
                    IntPointer yShapeInfo);

    /**
     *
     * @param extraPointers
     * @param opNum
     * @param x
     * @param xShapeInfo
     * @param extraParamsVals
     * @param y
     * @param yShapeInfo
     * @param results
     * @param resultShapeInfoBuffer
     * @param dimension
     * @param dimensionLength
     */
    public abstract void execReduce3Float(PointerPointer extraPointers, int opNum, FloatPointer x,
                    IntPointer xShapeInfo, FloatPointer extraParamsVals, FloatPointer y, IntPointer yShapeInfo,
                    FloatPointer results, IntPointer resultShapeInfoBuffer, IntPointer dimension, int dimensionLength);


    /**
     *
     * @param extraPointers
     * @param opNum
     * @param x
     * @param xShapeInfo
     * @param extraParamsVals
     * @param y
     * @param yShapeInfo
     * @param results
     * @param resultShapeInfoBuffer
     * @param dimension
     * @param dimensionLength
     */
    public abstract void execReduce3Half(PointerPointer extraPointers, int opNum, @Cast("float16*") ShortPointer x,
                    IntPointer xShapeInfo, @Cast("float16*") ShortPointer extraParamsVals,
                    @Cast("float16*") ShortPointer y, IntPointer yShapeInfo, @Cast("float16*") ShortPointer results,
                    IntPointer resultShapeInfoBuffer, IntPointer dimension, int dimensionLength);

    /**
     *
     * @param extraPointers
     * @param opNum
     * @param x
     * @param xStride
     * @param results
     * @param resultStride
     * @param scalar
     * @param extraParams
     * @param n
     */
    public abstract void execScalarFloat(PointerPointer extraPointers, int opNum, FloatPointer x, int xStride,
                    FloatPointer results, int resultStride, float scalar, FloatPointer extraParams, long n);

    /**
     *
     * @param extraPointers
     * @param opNum
     * @param x
     * @param xStride
     * @param results
     * @param resultStride
     * @param scalar
     * @param extraParams
     * @param n
     */
    public abstract void execScalarHalf(PointerPointer extraPointers, int opNum, @Cast("float16*") ShortPointer x,
                    int xStride, @Cast("float16*") ShortPointer results, int resultStride, float scalar,
                    @Cast("float16*") ShortPointer extraParams, long n);

    /**
     * ScalarOp along dimension
     *
     * @param extraPointers pointers to tadShapes and tadoffsets
     * @param opNum
     * @param x
     * @param xShapeInfo
     * @param z
     * @param zShapeInfo
     * @param scalars
     * @param extraParams
     * @param dimension
     * @param dimensionLength
     */
    public abstract void execScalarFloat(PointerPointer extraPointers, int opNum, FloatPointer x, IntPointer xShapeInfo,
                    FloatPointer z, IntPointer zShapeInfo, FloatPointer scalars, FloatPointer extraParams,
                    IntPointer dimension, int dimensionLength);

    public abstract void execScalarDouble(PointerPointer extraPointers, int opNum, DoublePointer x,
                    IntPointer xShapeInfo, DoublePointer z, IntPointer zShapeInfo, DoublePointer scalars,
                    DoublePointer extraParams, IntPointer dimension, int dimensionLength);

    public abstract void execScalarHalf(PointerPointer extraPointers, int opNum, @Cast("float16*") ShortPointer x,
                    IntPointer xShapeInfo, @Cast("float16*") ShortPointer z, IntPointer zShapeInfo,
                    @Cast("float16*") ShortPointer scalars, @Cast("float16*") ShortPointer extraParams,
                    IntPointer dimension, int dimensionLength);

    /**
     *
     * @param extraPointers
     * @param opNum
     * @param x
     * @param xShapeInfo
     * @param results
     * @param resultShapeInfo
     * @param scalar
     * @param extraParams
     */
    public abstract void execScalarFloat(PointerPointer extraPointers, int opNum, FloatPointer x, IntPointer xShapeInfo,
                    FloatPointer results, IntPointer resultShapeInfo, float scalar, FloatPointer extraParams);

    /**
     *
     * @param extraPointers
     * @param opNum
     * @param x
     * @param xShapeInfo
     * @param results
     * @param resultShapeInfo
     * @param scalar
     * @param extraParams
     */
    public abstract void execScalarHalf(PointerPointer extraPointers, int opNum, @Cast("float16*") ShortPointer x,
                    IntPointer xShapeInfo, @Cast("float16*") ShortPointer results, IntPointer resultShapeInfo,
                    float scalar, @Cast("float16*") ShortPointer extraParams);


    /**
     *
     * @param extraPointers
     * @param opNum
     * @param x
     * @param xShapeInfo
     * @param results
     * @param resultShapeInfo
     * @param scalar
     * @param extraParams
     * @param xIndexes
     * @param resultIndexes
     */
    public abstract void execScalarFloat(PointerPointer extraPointers, int opNum, FloatPointer x, IntPointer xShapeInfo,
                    FloatPointer results, IntPointer resultShapeInfo, float scalar, FloatPointer extraParams,
                    IntPointer xIndexes, IntPointer resultIndexes);

    /**
     *
     * @param opNum
     * @param x
     * @param xShapeInfo
     * @param extraParams
     */
    public abstract float execSummaryStatsScalarFloat(PointerPointer extraPointers, int opNum, FloatPointer x,
                    IntPointer xShapeInfo, FloatPointer extraParams, boolean biasCorrected);


    /**
     *
     * @param extraPointers
     * @param opNum
     * @param x
     * @param xShapeInfo
     * @param extraParams
     * @param biasCorrected
     * @return
     */
    public abstract float execSummaryStatsScalarHalf(PointerPointer extraPointers, int opNum,
                    @Cast("float16*") ShortPointer x, IntPointer xShapeInfo, @Cast("float16*") ShortPointer extraParams,
                    boolean biasCorrected);

    /**
     *
     * @param extraPointers
     * @param opNum
     * @param x
     * @param xShapeInfo
     * @param extraParams
     * @param results
     * @param resultShapeInfo
     * @param biasCorrected
     */
    public abstract void execSummaryStatsFloat(PointerPointer extraPointers, int opNum, FloatPointer x,
                    IntPointer xShapeInfo, FloatPointer extraParams, FloatPointer results, IntPointer resultShapeInfo,
                    boolean biasCorrected);


    /**
     *
     * @param extraPointers
     * @param opNum
     * @param x
     * @param xShapeInfo
     * @param extraParams
     * @param results
     * @param resultShapeInfo
     * @param biasCorrected
     */
    public abstract void execSummaryStatsHalf(PointerPointer extraPointers, int opNum, @Cast("float16*") ShortPointer x,
                    IntPointer xShapeInfo, @Cast("float16*") ShortPointer extraParams,
                    @Cast("float16*") ShortPointer results, IntPointer resultShapeInfo, boolean biasCorrected);

    /**
     *
     * @param extraPointers
     * @param opNum
     * @param x
     * @param xShapeInfo
     * @param extraParams
     * @param results
     * @param resultShapeInfoBuffer
     * @param dimension
     * @param dimensionLength
     * @param biasCorrected
     */
    public abstract void execSummaryStatsFloat(PointerPointer extraPointers, int opNum, FloatPointer x,
                    IntPointer xShapeInfo, FloatPointer extraParams, FloatPointer results,
                    IntPointer resultShapeInfoBuffer, IntPointer dimension, int dimensionLength, boolean biasCorrected);


    /**
     *
     * @param extraPointers
     * @param opNum
     * @param x
     * @param xShapeInfo
     * @param extraParams
     * @param results
     * @param resultShapeInfoBuffer
     * @param dimension
     * @param dimensionLength
     * @param biasCorrected
     */
    public abstract void execSummaryStatsHalf(PointerPointer extraPointers, int opNum, @Cast("float16*") ShortPointer x,
                    IntPointer xShapeInfo, @Cast("float16*") ShortPointer extraParams,
                    @Cast("float16*") ShortPointer results, IntPointer resultShapeInfoBuffer, IntPointer dimension,
                    int dimensionLength, boolean biasCorrected);

    /**
     *
     * @param extraPointers
     * @param opNum
     * @param dx
     * @param xStride
     * @param results
     * @param resultStride
     * @param extraParams
     * @param n
     */
    public abstract void execTransformFloat(PointerPointer extraPointers, int opNum, FloatPointer dx, int xStride,
                    FloatPointer results, int resultStride, FloatPointer extraParams, long n);


    /**
     *
     * @param extraPointers
     * @param opNum
     * @param dx
     * @param xStride
     * @param results
     * @param resultStride
     * @param extraParams
     * @param n
     */
    public abstract void execTransformHalf(PointerPointer extraPointers, int opNum, @Cast("float16*") ShortPointer dx,
                    int xStride, @Cast("float16*") ShortPointer results, int resultStride,
                    @Cast("float16*") ShortPointer extraParams, long n);

    /**
     *
     * @param extraPointers
     * @param opNum
     * @param dx
     * @param xShapeInfo
     * @param results
     * @param resultShapeInfo
     * @param extraParams
     */
    public abstract void execTransformFloat(PointerPointer extraPointers, int opNum, FloatPointer dx,
                    IntPointer xShapeInfo, FloatPointer results, IntPointer resultShapeInfo, FloatPointer extraParams);


    /**
     *
     * @param extraPointers
     * @param opNum
     * @param dx
     * @param xShapeInfo
     * @param results
     * @param resultShapeInfo
     * @param extraParams
     */
    public abstract void execTransformHalf(PointerPointer extraPointers, int opNum, @Cast("float16*") ShortPointer dx,
                    IntPointer xShapeInfo, @Cast("float16*") ShortPointer results, IntPointer resultShapeInfo,
                    @Cast("float16*") ShortPointer extraParams);

    /**
     *
     * @param extraPointers
     * @param opNum
     * @param dx
     * @param xShapeInfo
     * @param results
     * @param resultShapeInfo
     * @param extraParams
     * @param xIndexes
     * @param resultIndexes
     */
    public abstract void execTransformFloat(PointerPointer extraPointers, int opNum, FloatPointer dx,
                    IntPointer xShapeInfo, FloatPointer results, IntPointer resultShapeInfo, FloatPointer extraParams,
                    IntPointer xIndexes, IntPointer resultIndexes);


    /**
     *
     * @param extraPointers
     * @param opNum
     * @param dx
     * @param xShapeInfo
     * @param results
     * @param resultShapeInfo
     * @param extraParams
     * @param xIndexes
     * @param resultIndexes
     */
    public abstract void execTransformHalf(PointerPointer extraPointers, int opNum, @Cast("float16*") ShortPointer dx,
                    IntPointer xShapeInfo, @Cast("float16*") ShortPointer results, IntPointer resultShapeInfo,
                    @Cast("float16*") ShortPointer extraParams, IntPointer xIndexes, IntPointer resultIndexes);


    /**
     *
     * @param extraPointers
     * @param offset
     * @param order
     * @param results
     * @param resultShapeInfo
     * @param input
     * @param inputShapeInfo
     */
    public abstract void flattenFloat(PointerPointer extraPointers, int offset, char order, FloatPointer results,
                    IntPointer resultShapeInfo, FloatPointer input, IntPointer inputShapeInfo);

    public abstract void flattenHalf(PointerPointer extraPointers, int offset, char order,
                    @Cast("float16*") ShortPointer results, IntPointer resultShapeInfo,
                    @Cast("float16*") ShortPointer input, IntPointer inputShapeInfo);


    /**
     *
     * @param extraPointers
     * @param offset
     * @param order
     * @param results
     * @param resultShapeInfo
     * @param input
     * @param inputShapeInfo
     */
    public abstract void flattenDouble(PointerPointer extraPointers, int offset, char order, DoublePointer results,
                    IntPointer resultShapeInfo, DoublePointer input, IntPointer inputShapeInfo);

    /**
     *
     * @param extraPointers
     * @param dimension
     * @param numArrays
     * @param data
     * @param inputShapeInfo
     * @param results
     * @param resultShapeInfo
     * @param tadPointers
     * @param tadOffsets
     */
    public abstract void concatDouble(PointerPointer extraPointers, int dimension, int numArrays, PointerPointer data,
                    PointerPointer inputShapeInfo, DoublePointer results, IntPointer resultShapeInfo,
                    PointerPointer tadPointers, PointerPointer tadOffsets);

    /**
     *
     * @param extraPointers
     * @param dimension
     * @param numArrays
     * @param data
     * @param inputShapeInfo
     * @param results
     * @param resultShapeInfo
     * @param tadPointers
     * @param tadOffsets
     */
    public abstract void concatFloat(PointerPointer extraPointers, int dimension, int numArrays, PointerPointer data,
                    PointerPointer inputShapeInfo, FloatPointer results, IntPointer resultShapeInfo,
                    PointerPointer tadPointers, PointerPointer tadOffsets);


    /**
     *
     * @param extraPointers
     * @param dimension
     * @param numArrays
     * @param data
     * @param inputShapeInfo
     * @param results
     * @param resultShapeInfo
     * @param tadPointers
     * @param tadOffsets
     */
    public abstract void concatHalf(PointerPointer extraPointers, int dimension, int numArrays, PointerPointer data,
                    PointerPointer inputShapeInfo, @Cast("float16*") ShortPointer results, IntPointer resultShapeInfo,
                    PointerPointer tadPointers, PointerPointer tadOffsets);


    public abstract void specialConcatDouble(PointerPointer extraPointers, int dimension, int numArrays,
                    PointerPointer data, PointerPointer inputShapeInfo, DoublePointer results,
                    IntPointer resultShapeInfo, PointerPointer tadPointers, PointerPointer tadOffsets);

    /**
     *
     * @param extraPointers
     * @param dimension
     * @param numArrays
     * @param data
     * @param inputShapeInfo
     * @param results
     * @param resultShapeInfo
     * @param tadPointers
     * @param tadOffsets
     */
    public abstract void specialConcatFloat(PointerPointer extraPointers, int dimension, int numArrays,
                    PointerPointer data, PointerPointer inputShapeInfo, FloatPointer results,
                    IntPointer resultShapeInfo, PointerPointer tadPointers, PointerPointer tadOffsets);


    /**
     *
     * @param extraPointers
     * @param dimension
     * @param numArrays
     * @param data
     * @param inputShapeInfo
     * @param results
     * @param resultShapeInfo
     * @param tadPointers
     * @param tadOffsets
     */
    public abstract void specialConcatHalf(PointerPointer extraPointers, int dimension, int numArrays,
                    PointerPointer data, PointerPointer inputShapeInfo, @Cast("float16*") ShortPointer results,
                    IntPointer resultShapeInfo, PointerPointer tadPointers, PointerPointer tadOffsets);

    /**
     * Gets the maximum number of open mp threads
     * @return
     */
    public abstract int ompGetMaxThreads();

    /**
     * Gets the number of open mp threads
     * @return
     */
    public abstract int ompGetNumThreads();

    /**
     * Sets the number of openmp threads
     * @param threads
     */
    public abstract void setOmpNumThreads(int threads);

    /**
     * Sets the minimal number of openmp threads for variative methods
     * @param threads
     */
    public abstract void setOmpMinThreads(int threads);

    /**
     * NEVER EVER USE THIS METHOD OUTSIDE OF  CUDA
     */
    public abstract void initializeDevicesAndFunctions();

    public abstract Pointer mallocHost(long memorySize, int flags);

    public abstract Pointer mallocDevice(long memorySize, Pointer ptrToDeviceId, int flags);

    public abstract int freeHost(Pointer pointer);

    public abstract int freeDevice(Pointer pointer, Pointer deviceId);

    public abstract Pointer createContext();

    public abstract Pointer createStream();

    public abstract Pointer createEvent();

    public abstract int registerEvent(Pointer event, Pointer stream);

    public abstract int destroyEvent(Pointer event);

    public abstract int setDevice(Pointer ptrToDeviceId);

    public abstract int getDevice();

    public abstract int streamSynchronize(Pointer stream);

    public abstract int eventSynchronize(Pointer event);

    public abstract long getDeviceFreeMemory(Pointer ptrToDeviceId);

    public abstract long getDeviceTotalMemory(Pointer ptrToDeviceId);

    public abstract int getDeviceMajor(Pointer ptrToDeviceId);

    public abstract int getDeviceMinor(Pointer ptrToDeviceId);

    public abstract String getDeviceName(Pointer ptrToDeviceId);

    public abstract int memcpy(Pointer dst, Pointer src, long size, int flags, Pointer reserved);

    public abstract int memcpyAsync(Pointer dst, Pointer src, long size, int flags, Pointer reserved);

    public abstract int memcpyConstantAsync(long dst, Pointer src, long size, int flags, Pointer reserved);

    public abstract int memset(Pointer dst, int value, long size, int flags, Pointer reserved);

    public abstract int memsetAsync(Pointer dst, int value, long size, int flags, Pointer reserved);

    public abstract Pointer getConstantSpace();

    public abstract int getAvailableDevices();

    public abstract void enableDebugMode(boolean reallyEnable);

    public abstract void enableVerboseMode(boolean reallyEnable);

    public abstract void setGridLimit(int gridSize);

    public abstract void tadOnlyShapeInfo(IntPointer shapeInfo, IntPointer dimension, int dimensionLength,
                    IntPointer targetBuffer, @Cast("Nd4jIndex *") LongPointer offsetsBuffer);

    ///////////////

    public abstract void pullRowsFloat(PointerPointer extraPointers, FloatPointer x, IntPointer xShapeInfo,
                    FloatPointer z, IntPointer zShapeInfo, int n, IntPointer indexes, IntPointer tadShapeInfo,
                    @Cast("Nd4jIndex *") LongPointer tadOffsets, IntPointer zTadShapeInfo,
                    @Cast("Nd4jIndex *") LongPointer zTadOffsets);

    public abstract void pullRowsDouble(PointerPointer extraPointers, DoublePointer x, IntPointer xShapeInfo,
                    DoublePointer z, IntPointer zShapeInfo, int n, IntPointer indexes, IntPointer tadShapeInfo,
                    @Cast("Nd4jIndex *") LongPointer tadOffsets, IntPointer zTadShapeInfo,
                    @Cast("Nd4jIndex *") LongPointer zTadOffsets);

    public abstract void pullRowsHalf(PointerPointer extraPointers, @Cast("float16*") ShortPointer x,
                    IntPointer xShapeInfo, @Cast("float16*") ShortPointer z, IntPointer zShapeInfo, int n,
                    IntPointer indexes, IntPointer tadShapeInfo, @Cast("Nd4jIndex *") LongPointer tadOffsets,
                    IntPointer zTadShapeInfo, @Cast("Nd4jIndex *") LongPointer zTadOffsets);


    ///////////////////////

    public abstract void averageHalf(PointerPointer extraPointers, PointerPointer x, @Cast("float16*") ShortPointer z,
                    int n, long length, boolean propagate);

    public abstract void averageFloat(PointerPointer extraPointers, PointerPointer x, FloatPointer z, int n,
                    long length, boolean propagate);

    public abstract void averageDouble(PointerPointer extraPointers, PointerPointer x, DoublePointer z, int n,
                    long length, boolean propagate);

    ///////////////////////

    public abstract void accumulateHalf(PointerPointer extraPointers, PointerPointer x,
                    @Cast("float16*") ShortPointer z, int n, long length);

    public abstract void accumulateFloat(PointerPointer extraPointers, PointerPointer x, FloatPointer z, int n,
                    long length);

    public abstract void accumulateDouble(PointerPointer extraPointers, PointerPointer x, DoublePointer z, int n,
                    long length);

    ///////////////////////

    public abstract void enableP2P(boolean reallyEnable);

    public abstract void checkP2P();

    public abstract boolean isP2PAvailable();

    //

    public abstract void shuffleDouble(PointerPointer extraPointers, PointerPointer x, PointerPointer xShapeInfo,
                    PointerPointer z, PointerPointer zShapeInfo, int N, IntPointer shuffleMap,
                    PointerPointer tadShapeInfo, PointerPointer tadOffsets);

    public abstract void shuffleFloat(PointerPointer extraPointers, PointerPointer x, PointerPointer xShapeInfo,
                    PointerPointer z, PointerPointer zShapeInfo, int N, IntPointer shuffleMap,
                    PointerPointer tadShapeInfo, PointerPointer tadOffsets);

    public abstract void shuffleHalf(PointerPointer extraPointers, PointerPointer x, PointerPointer xShapeInfo,
                    PointerPointer z, PointerPointer zShapeInfo, int N, IntPointer shuffleMap,
                    PointerPointer tadShapeInfo, PointerPointer tadOffsets);

    // type conversion

    public abstract void convertTypes(PointerPointer extras, int srcType, Pointer x, long N, int dstType, Pointer z);

    public abstract boolean isExperimentalEnabled();

    // GridOps



    // MetaOps
    public abstract void execMetaPredicateStridedFloat(PointerPointer extras, int opTypeA, int opNumA, int opTypeB,
                    int opNumB, long N, FloatPointer dx, int xStride, FloatPointer dy, int yStride, FloatPointer dz,
                    int zStride, FloatPointer extraA, FloatPointer extraB, float scalarA, float scalarB);

    public abstract void execMetaPredicateStridedDouble(PointerPointer extras, int opTypeA, int opNumA, int opTypeB,
                    int opNumB, long N, DoublePointer dx, int xStride, DoublePointer dy, int yStride, DoublePointer dz,
                    int zStride, DoublePointer extraA, DoublePointer extraB, double scalarA, double scalarB);

    public abstract void execMetaPredicateStridedHalf(PointerPointer extras, int opTypeA, int opNumA, int opTypeB,
                    int opNumB, long N, @Cast("float16*") ShortPointer dx, int xStride,
                    @Cast("float16*") ShortPointer dy, int yStride, @Cast("float16*") ShortPointer dz, int zStride,
                    @Cast("float16*") ShortPointer extraA, @Cast("float16*") ShortPointer extraB, float scalarA,
                    float scalarB);

    public abstract void execMetaPredicateShapeFloat(PointerPointer extras, int opTypeA, int opNumA, int opTypeB,
                    int opNumB, long N, FloatPointer dx, IntPointer xShape, FloatPointer dy, IntPointer yShape,
                    FloatPointer dz, IntPointer zShape, FloatPointer extraA, FloatPointer extraB, float scalarA,
                    float scalarB);

    public abstract void execMetaPredicateShapeDouble(PointerPointer extras, int opTypeA, int opNumA, int opTypeB,
                    int opNumB, long N, DoublePointer dx, IntPointer xShape, DoublePointer dy, IntPointer yShape,
                    DoublePointer dz, IntPointer zShape, DoublePointer extraA, DoublePointer extraB, double scalarA,
                    double scalarB);

    public abstract void execMetaPredicateShapeHalf(PointerPointer extras, int opTypeA, int opNumA, int opTypeB,
                    int opNumB, long N, @Cast("float16*") ShortPointer dx, IntPointer xShape,
                    @Cast("float16*") ShortPointer dy, IntPointer yShape, @Cast("float16*") ShortPointer dz,
                    IntPointer zShape, @Cast("float16*") ShortPointer extraA, @Cast("float16*") ShortPointer extraB,
                    float scalarA, float scalarB);

    public abstract void execMetaPredicateReduceFloat(PointerPointer extras, int opTypeA, int opNumA, int opTypeB,
                    int opNumB, FloatPointer dx, IntPointer xShapeInfo, FloatPointer dy, IntPointer yShapeInfo,
                    FloatPointer dz, IntPointer zShapeInfo, IntPointer dimension, int dimensionLength,
                    IntPointer tadShapeInfo, @Cast("Nd4jIndex *") LongPointer tadOffsets, FloatPointer extraA,
                    FloatPointer extraB, float scalarA, float scalarB, boolean scalarReturned);


    /////////////////////////

    public abstract void execAggregateFloat(PointerPointer extras, int opNum,
                    @Cast("float **") PointerPointer arguments, int numArguments, @Cast("int **") PointerPointer shapes,
                    int numShapes, IntPointer indexArguments, int numIndexArguments,
                    @Cast("int **") PointerPointer intArrays, int numIntArrays, FloatPointer realArguments,
                    int numRealArguments);


    public abstract void execAggregateDouble(PointerPointer extras, int opNum,
                    @Cast("double **") PointerPointer arguments, int numArguments,
                    @Cast("int **") PointerPointer shapes, int numShapes, IntPointer indexArguments,
                    int numIndexArguments, @Cast("int **") PointerPointer intArrays, int numIntArrays,
                    DoublePointer realArguments, int numRealArguments);

    public abstract void execAggregateHalf(PointerPointer extras, int opNum,
                    @Cast("float16 **") PointerPointer arguments, int numArguments,
                    @Cast("int **") PointerPointer shapes, int numShapes, IntPointer indexArguments,
                    int numIndexArguments, @Cast("int **") PointerPointer intArrays, int numIntArrays,
                    @Cast("float16*") ShortPointer realArguments, int numRealArguments);

    public abstract void execAggregateBatchFloat(PointerPointer extras, int numAggregates, int opNum, int maxArgs,
                    int maxShapes, int maxIntArrays, int maxIntArraySize, int maxIdx, int maxReals,
                    Pointer ptrToArguments);

    public abstract void execAggregateBatchDouble(PointerPointer extras, int numAggregates, int opNum, int maxArgs,
                    int maxShapes, int maxIntArrays, int maxIntArraySize, int maxIdx, int maxReals,
                    Pointer ptrToArguments);

    public abstract void execAggregateBatchHalf(PointerPointer extras, int numAggregates, int opNum, int maxArgs,
                    int maxShapes, int maxIntArrays, int maxIntArraySize, int maxIdx, int maxReals,
                    Pointer ptrToArguments);


    public abstract void execRandomFloat(PointerPointer extraPointers, int opNum, Pointer state, FloatPointer z,
                    IntPointer zShapeBuffer, FloatPointer extraArguments);

    public abstract void execRandomFloat(PointerPointer extraPointers, int opNum, Pointer state, FloatPointer x,
                    IntPointer xShapeBuffer, FloatPointer y, IntPointer yShapeBuffer, FloatPointer z,
                    IntPointer zShapeBuffer, FloatPointer extraArguments);

    public abstract void execRandomFloat(PointerPointer extraPointers, int opNum, Pointer state, FloatPointer x,
                    IntPointer xShapeBuffer, FloatPointer z, IntPointer zShapeBuffer, FloatPointer extraArguments);


    public abstract void execRandomDouble(PointerPointer extraPointers, int opNum, Pointer state, DoublePointer z,
                    IntPointer zShapeBuffer, DoublePointer extraArguments);

    public abstract void execRandomDouble(PointerPointer extraPointers, int opNum, Pointer state, DoublePointer x,
                    IntPointer xShapeBuffer, DoublePointer y, IntPointer yShapeBuffer, DoublePointer z,
                    IntPointer zShapeBuffer, DoublePointer extraArguments);

    public abstract void execRandomDouble(PointerPointer extraPointers, int opNum, Pointer state, DoublePointer x,
                    IntPointer xShapeBuffer, DoublePointer z, IntPointer zShapeBuffer, DoublePointer extraArguments);


    public abstract void execRandomHalf(PointerPointer extraPointers, int opNum, Pointer state,
                    @Cast("float16*") ShortPointer z, IntPointer zShapeBuffer,
                    @Cast("float16*") ShortPointer extraArguments);

    public abstract void execRandomHalf(PointerPointer extraPointers, int opNum, Pointer state,
                    @Cast("float16*") ShortPointer x, IntPointer xShapeBuffer, @Cast("float16*") ShortPointer y,
                    IntPointer yShapeBuffer, @Cast("float16*") ShortPointer z, IntPointer zShapeBuffer,
                    @Cast("float16*") ShortPointer extraArguments);

    public abstract void execRandomHalf(PointerPointer extraPointers, int opNum, Pointer state,
                    @Cast("float16*") ShortPointer x, IntPointer xShapeBuffer, @Cast("float16*") ShortPointer z,
                    IntPointer zShapeBuffer, @Cast("float16*") ShortPointer extraArguments);


    public abstract Pointer initRandom(PointerPointer extraPointers, long seed, long numberOfElements,
                    Pointer pointerToBuffer);

    public abstract void refreshBuffer(PointerPointer extraPointers, long seed, Pointer pointer);

    public abstract void reSeedBuffer(PointerPointer extraPointers, long seed, Pointer pointer);

    public abstract void destroyRandom(Pointer pointer);


    /**
     *
     * @param npyArray
     * @return
     */
    public abstract Pointer dataPointForNumpy(Pointer npyArray);

    /**
     *
     * @param npyArray
     * @return
     */
    public abstract Pointer shapeBufferForNumpy(Pointer npyArray);

    /**
     * Thie method releases numpy pointer
     *
     * PLEASE NOTE: This method should be ONLY used if pointer/numpy array was originated from file
     *
     * @param npyArray
     */
    public abstract void releaseNumpy(Pointer npyArray);


    /**
     * Create a numpy array pointer
     * from a file
     * @param path the path to the file
     * @return
     */
    public abstract Pointer numpyFromFile(BytePointer path);



    /**
     * Return the length of a shape buffer
     * based on the pointer
     * @param buffer  the buffer pointer to check
     * @return
     */
    public abstract int lengthForShapeBufferPointer(Pointer buffer);

    /**
     * Calculate the element size
     * for a numpy array
     * @param npyArray the numpy array to get the
     *                 element size for
     * @return the element size for a given array
     */
    public abstract int elementSizeForNpyArray(Pointer npyArray);


    /**
     * The pointer to get the address for
     * @param address the address to get the pointer
     * @return the pointer for the given address
     */
    public abstract Pointer pointerForAddress(long address);


    public abstract void tearDouble(PointerPointer extras, DoublePointer tensor, IntPointer xShapeInfo,
                    PointerPointer targets, IntPointer zShapeInfo, IntPointer tadShapeInfo,
                    @Cast("Nd4jIndex *") LongPointer tadOffsets);

    public abstract void tearFloat(PointerPointer extras, FloatPointer tensor, IntPointer xShapeInfo,
                    PointerPointer targets, IntPointer zShapeInfo, IntPointer tadShapeInfo,
                    @Cast("Nd4jIndex *") LongPointer tadOffsets);

    public abstract void tearHalf(PointerPointer extras, @Cast("float16*") ShortPointer tensor, IntPointer xShapeInfo,
                    PointerPointer targets, IntPointer zShapeInfo, IntPointer tadShapeInfo,
                    @Cast("Nd4jIndex *") LongPointer tadOffsets);


    public abstract long encodeBitmapFloat(PointerPointer extraPointers, FloatPointer dx, long N, IntPointer dz,
                    float threshold);

    public abstract long encodeBitmapDouble(PointerPointer extraPointers, DoublePointer dx, long N, IntPointer dz,
                    float threshold);

    public abstract long encodeBitmapHalf(PointerPointer extraPointers, @Cast("float16*") ShortPointer dx, long N,
                    IntPointer dz, float threshold);


    public abstract void decodeBitmapFloat(PointerPointer extraPointers, Pointer dx, long N, FloatPointer dz);

    public abstract void decodeBitmapDouble(PointerPointer extraPointers, Pointer dx, long N, DoublePointer dz);

    public abstract void decodeBitmapHalf(PointerPointer extraPointers, Pointer dx, long N,
                    @Cast("float16*") ShortPointer dz);



    public abstract void encodeThresholdP1Float(PointerPointer extraPointers, FloatPointer dx, long N, IntPointer dz,
                    float threshold);

    public abstract void encodeThresholdP1Double(PointerPointer extraPointers, DoublePointer dx, long N, IntPointer dz,
                    float threshold);

    public abstract void encodeThresholdP1Half(PointerPointer extraPointers, @Cast("float16*") ShortPointer dx, long N,
                    IntPointer dz, float threshold);


    public abstract void encodeThresholdP2Int(PointerPointer extraPointers, IntPointer dx, long N, IntPointer dz);


    public abstract void encodeThresholdP3Float(PointerPointer extraPointers, FloatPointer dx, IntPointer offsets,
                    long N, IntPointer dz);

    public abstract void encodeThresholdP3Double(PointerPointer extraPointers, DoublePointer dx, IntPointer offsets,
                    long N, IntPointer dz);

    public abstract void encodeThresholdP3Half(PointerPointer extraPointers, @Cast("float16*") ShortPointer dx,
                    IntPointer offsets, long N, IntPointer dz);

    public abstract void decodeThresholdFloat(PointerPointer extraPointers, Pointer dx, long N, FloatPointer dz);

    public abstract void decodeThresholdDouble(PointerPointer extraPointers, Pointer dx, long N, DoublePointer dz);

    public abstract void decodeThresholdHalf(PointerPointer extraPointers, Pointer dx, long N,
                    @Cast("float16*") ShortPointer dz);


    public abstract void sortFloat(PointerPointer extraPointers, FloatPointer dx, IntPointer xShapeInfo,
                    boolean descending);

    public abstract void sortDouble(PointerPointer extraPointers, DoublePointer dx, IntPointer xShapeInfo,
                    boolean descending);

    public abstract void sortHalf(PointerPointer extraPointers, @Cast("float16*") ShortPointer dx,
                    IntPointer xShapeInfo, boolean descending);



    public abstract void sortTadFloat(PointerPointer extraPointers, FloatPointer dx, IntPointer xShapeInfo,
                    IntPointer dimension, int dimensionLength, IntPointer tadShapeInfo,
                    @Cast("Nd4jIndex *") LongPointer tadOffsets, boolean descending);

    public abstract void sortTadDouble(PointerPointer extraPointers, DoublePointer dx, IntPointer xShapeInfo,
                    IntPointer dimension, int dimensionLength, IntPointer tadShapeInfo,
                    @Cast("Nd4jIndex *") LongPointer tadOffsets, boolean descending);

    public abstract void sortTadHalf(PointerPointer extraPointers, @Cast("float16*") ShortPointer dx,
                    IntPointer xShapeInfo, IntPointer dimension, int dimensionLength, IntPointer tadShapeInfo,
                    @Cast("Nd4jIndex *") LongPointer tadOffsets, boolean descending);

    public abstract void sortCooIndicesFloat(PointerPointer extraPointers, IntPointer indices, FloatPointer values,
                    long length, int rank);

    public abstract void sortCooIndicesDouble(PointerPointer extraPointers, IntPointer indices, DoublePointer values,
                    long length, int rank);

<<<<<<< HEAD
    public abstract void sortCooIndicesHalf(PointerPointer extraPointers, IntPointer indices,
                    @Cast("float16*") ShortPointer values, long length, int rank);
=======
    public abstract void sortCooIndicesHalf(PointerPointer extraPointers, IntPointer indices, @Cast("float16*") ShortPointer values, long length, int rank);

    public abstract LongPointer mmapFile(PointerPointer extraPointers, String fileName, long length);

    public abstract void munmapFile(PointerPointer extraPointers, LongPointer ptrMap, long length);
>>>>>>> 7d147a04
}<|MERGE_RESOLUTION|>--- conflicted
+++ resolved
@@ -1588,14 +1588,9 @@
     public abstract void sortCooIndicesDouble(PointerPointer extraPointers, IntPointer indices, DoublePointer values,
                     long length, int rank);
 
-<<<<<<< HEAD
-    public abstract void sortCooIndicesHalf(PointerPointer extraPointers, IntPointer indices,
-                    @Cast("float16*") ShortPointer values, long length, int rank);
-=======
     public abstract void sortCooIndicesHalf(PointerPointer extraPointers, IntPointer indices, @Cast("float16*") ShortPointer values, long length, int rank);
 
     public abstract LongPointer mmapFile(PointerPointer extraPointers, String fileName, long length);
 
     public abstract void munmapFile(PointerPointer extraPointers, LongPointer ptrMap, long length);
->>>>>>> 7d147a04
 }