package org.nd4j.nativeblas;

import org.bytedeco.javacpp.DoublePointer;
import org.bytedeco.javacpp.FloatPointer;
import org.bytedeco.javacpp.IntPointer;
import org.bytedeco.javacpp.Loader;
import org.bytedeco.javacpp.Pointer;
import org.bytedeco.javacpp.PointerPointer;
import org.bytedeco.javacpp.ShortPointer;
import org.bytedeco.javacpp.annotation.Cast;
import org.bytedeco.javacpp.annotation.Platform;
import org.bytedeco.javacpp.annotation.Properties;

import org.slf4j.Logger;
import org.slf4j.LoggerFactory;


/**
 * Native interface for
 * op execution on cpu
 * @author Adam Gibson
 */
@Properties({@Platform(include = "NativeOps.h", compiler = "cpp11", link = "nd4j", library = "jnind4j", preload = "libnd4j"),
             @Platform(value = "linux", preload = {"libnd4j", "gcc_s@.1", "gomp@.1"},
                       preloadpath = {"/lib64/", "/lib/", "/usr/lib64/", "/usr/lib/",
                                      "/usr/lib/powerpc64-linux-gnu/", "/usr/lib/powerpc64le-linux-gnu/"}) })
public class NativeOps extends Pointer {
    private static Logger log = LoggerFactory.getLogger(NativeOps.class);
    static {
        try {
            Loader.load(NativeOps.class);
        } catch (UnsatisfiedLinkError e) {
            throw new RuntimeException("ND4J is probably missing dependencies. For more information, please refer to: http://nd4j.org/getstarted.html", e);
        }
    }

    public NativeOps() {
        allocate();
        initializeDevicesAndFunctions();
        int numThreads;
        String numThreadsString = System.getenv("OMP_NUM_THREADS");
        if(numThreadsString != null && !numThreadsString.isEmpty()) {
            numThreads = Integer.parseInt(numThreadsString);
            setOmpNumThreads(numThreads);
        }
        else
            setOmpNumThreads(getCores(Runtime.getRuntime().availableProcessors()));
            //setOmpNumThreads(4);

        log.info("Number of threads used for NativeOps: {}", ompGetMaxThreads());

    }
    private native void allocate();


    private static int getCores(int totals) {
        // that's special case for Xeon Phi
        if (totals >= 256) return  64;

        int ht_off = totals / 2; // we count off HyperThreading without any excuses
        if (ht_off <= 4) return 4; // special case for Intel i5. and nobody likes i3 anyway

        if (ht_off > 24) {
            int rounds = 0;
            while (ht_off > 24) { // we loop until final value gets below 24 cores, since that's reasonable threshold as of 2016
                if (ht_off > 24) {
                    ht_off /= 2; // we dont' have any cpus that has higher number then 24 physical cores
                    rounds++;
                }
            }
            // 20 threads is special case in this branch
            if (ht_off == 20 && rounds < 2)
                ht_off /= 2;
        } else { // low-core models are known, but there's a gap, between consumer cpus and xeons
            if (ht_off <= 6) {
                // that's more likely consumer-grade cpu, so leave this value alone
                return ht_off;
            } else {
                if (isOdd(ht_off)) // if that's odd number, it's final result
                    return ht_off;

                // 20 threads & 16 threads are special case in this branch, where we go min value
                if (ht_off == 20 || ht_off == 16)
                    ht_off /= 2;
            }
        }
        return ht_off;
    }

    private static boolean isOdd(int value) {
        return (value % 2 != 0);
    }

    /**
     * This method allows you to specify minimal number of elements per thread/block during op call
     * PLEASE NOTE: Changing this value might and will affect performance.
     *
     * @param value
     */
    public native void setElementThreshold(int value);

    /**
     * This method allows you to specify minimal number of TADs per thread/block during op call
     * PLEASE NOTE: Changing this value might and will affect performance.
     *
     * @param value
     */
    public native void setTADThreshold(int value);

    /**
     *
     * @param opNum
     * @param x
     * @param xShapeInfo
     * @param extraParams
     */
    public native double   execIndexReduceScalarDouble(PointerPointer extraPointers, int opNum,
                                                       DoublePointer x,
                                                       IntPointer xShapeInfo,
                                                       DoublePointer extraParams);

    /**
     *
     * @param opNum
     * @param x
     * @param xShapeInfo
     * @param extraParams
     * @param result
     * @param resultShapeInfoBuffer
     * @param dimension
     * @param dimensionLength
     */
    public native void   execIndexReduceDouble(PointerPointer extraPointers, int opNum,
                                               DoublePointer x,
                                               IntPointer xShapeInfo,
                                               DoublePointer extraParams,
                                               DoublePointer result,
                                               IntPointer resultShapeInfoBuffer,
                                               IntPointer dimension, int dimensionLength);
    /**
     *
     * @param opNum
     * @param x
     * @param xShapeInfo
     * @param y
     * @param yShapeInfo
     * @param result
     * @param resultShapeInfo
     * @param dimension
     * @param dimensionLength
     */
    public native void   execBroadcastDouble(PointerPointer extraPointers,
                                             int opNum,
                                             DoublePointer x,
                                             IntPointer xShapeInfo,
                                             DoublePointer y,
                                             IntPointer yShapeInfo,
                                             DoublePointer result,
                                             IntPointer resultShapeInfo,
                                             IntPointer dimension, int dimensionLength);



    /**
     *
     * @param opNum
     * @param dx
     * @param xStride
     * @param y
     * @param yStride
     * @param result
     * @param resultStride
     * @param extraParams
     * @param n
     */
    public native void   execPairwiseTransformDouble(PointerPointer extraPointers, int opNum,
                                                     DoublePointer dx,
                                                     int xStride,
                                                     DoublePointer y,
                                                     int yStride,
                                                     DoublePointer result,
                                                     int resultStride,
                                                     DoublePointer extraParams, long n);

    /**
     *
     * @param opNum
     * @param dx
     * @param xShapeInfo
     * @param y
     * @param yShapeInfo
     * @param result
     * @param resultShapeInfo
     * @param extraParams
     * @param xIndexes
     * @param yIndexes
     * @param resultIndexes
     */
    public native void execPairwiseTransformDouble(PointerPointer extraPointers,
                                                   int opNum,
                                                   DoublePointer dx,
                                                   IntPointer xShapeInfo,
                                                   DoublePointer y,
                                                   IntPointer yShapeInfo,
                                                   DoublePointer result,
                                                   IntPointer resultShapeInfo,
                                                   DoublePointer extraParams,
                                                   IntPointer xIndexes,
                                                   IntPointer yIndexes,
                                                   IntPointer resultIndexes);

    /**
     *
     * @param opNum
     * @param dx
     * @param xShapeInfo
     * @param y
     * @param yShapeInfo
     * @param result
     * @param resultShapeInfo
     * @param extraParams
     */
    public native void execPairwiseTransformDouble(
            PointerPointer extraPointers,
            int opNum,
            DoublePointer dx,
            IntPointer xShapeInfo,
            DoublePointer y,
            IntPointer yShapeInfo,
            DoublePointer result,
            IntPointer resultShapeInfo,
            DoublePointer extraParams);

    /**
     *
     * @param opNum
     * @param x
     * @param xShapeInfo
     * @param extraParams
     * @param result
     * @param resultShapeInfo
     */
    public native void   execReduceDouble(PointerPointer extraPointers, int opNum,
                                          DoublePointer x,
                                          IntPointer xShapeInfo,
                                          DoublePointer extraParams,
                                          DoublePointer result,
                                          IntPointer resultShapeInfo);

    /**
     *
     * @param opNum
     * @param x
     * @param xShapeInfo
     * @param extraParams
     * @param result
     * @param resultShapeInfo
     */
    public native void   execReduceDouble(PointerPointer extraPointers, int opNum,
                                          DoublePointer x,
                                          IntPointer xShapeInfo,
                                          DoublePointer extraParams,
                                          DoublePointer result,
                                          IntPointer resultShapeInfo,
                                          IntPointer dimension,int dimensionLength);

    /**
     *
     * @param opNum
     * @param x
     * @param xShapeInfo
     * @param extraParams
     * @return
     */
    public native  double execReduceScalarDouble(PointerPointer extraPointers, int opNum,
                                                 DoublePointer x,
                                                 IntPointer xShapeInfo,
                                                 DoublePointer extraParams);

    /**
     *
     * @param opNum
     * @param x
     * @param xShapeInfo
     * @param extraParamsVals
     * @param y
     * @param yShapeInfo
     * @param result
     * @param resultShapeInfo
     */
    public native void   execReduce3Double(PointerPointer extraPointers, int opNum,
                                           DoublePointer x,
                                           IntPointer xShapeInfo,
                                           DoublePointer extraParamsVals,
                                           DoublePointer y,
                                           IntPointer yShapeInfo,
                                           DoublePointer result,
                                           IntPointer resultShapeInfo);

    /**
     *
     * @param opNum
     * @param x
     * @param xShapeInfo
     * @param extraParamsVals
     * @param y
     * @param yShapeInfo
     */
    public native double   execReduce3ScalarDouble(PointerPointer extraPointers, int opNum,
                                                   DoublePointer x,
                                                   IntPointer xShapeInfo,
                                                   DoublePointer extraParamsVals,
                                                   DoublePointer y,
                                                   IntPointer yShapeInfo);
    /**
     *
     * @param opNum
     * @param x
     * @param xShapeInfo
     * @param extraParamsVals
     * @param y
     * @param yShapeInfo
     * @param result
     * @param resultShapeInfoBuffer
     * @param dimension
     * @param dimensionLength
     */
    public native void   execReduce3Double(PointerPointer extraPointers, int opNum,
                                           DoublePointer x,
                                           IntPointer xShapeInfo,
                                           DoublePointer extraParamsVals,
                                           DoublePointer y,
                                           IntPointer yShapeInfo,
                                           DoublePointer result,
                                           IntPointer resultShapeInfoBuffer,
                                           IntPointer dimension,
                                           int dimensionLength);
    /**
     *
     * @param opNum
     * @param x
     * @param xStride
     * @param result
     * @param resultStride
     * @param scalar
     * @param extraParams
     * @param n
     */
    public native void   execScalarDouble(PointerPointer extraPointers, int opNum,
                                          DoublePointer x,
                                          int xStride,
                                          DoublePointer result,
                                          int resultStride,
                                          double scalar,
                                          DoublePointer extraParams,
                                          long n);

    /**
     *
     * @param opNum
     * @param x
     * @param xShapeInfo
     * @param result
     * @param resultShapeInfo
     * @param scalar
     * @param extraParams
     */
    public native void execScalarDouble(PointerPointer extraPointers, int opNum,
                                        DoublePointer x,
                                        IntPointer xShapeInfo,
                                        DoublePointer result,
                                        IntPointer resultShapeInfo,
                                        double scalar,
                                        DoublePointer extraParams);

    /**
     *
     * @param opNum
     * @param x
     * @param xShapeInfo
     * @param result
     * @param resultShapeInfo
     * @param scalar
     * @param extraParams
     * @param n
     * @param xIndexes
     * @param resultIndexes
     */
    public native void execScalarDouble(PointerPointer extraPointers, int opNum,
                                        DoublePointer x,
                                        IntPointer xShapeInfo,
                                        DoublePointer result,
                                        IntPointer resultShapeInfo,
                                        double scalar,
                                        DoublePointer extraParams,
                                        long n,
                                        IntPointer xIndexes,
                                        IntPointer resultIndexes);
    /**
     *  @param opNum
     * @param x
     * @param xShapeInfo
     * @param extraParams
     * @param biasCorrected
     */
    public native double   execSummaryStatsScalarDouble(PointerPointer extraPointers,  int opNum, DoublePointer x,
                                                        IntPointer xShapeInfo,
                                                        DoublePointer extraParams, boolean biasCorrected);
    /**
     *  @param opNum
     * @param x
     * @param xShapeInfo
     * @param extraParams
     * @param result
     * @param resultShapeInfo
     * @param biasCorrected
     */
    public native void   execSummaryStatsDouble(PointerPointer extraPointers,  int opNum,
                                                DoublePointer x,
                                                IntPointer xShapeInfo,
                                                DoublePointer extraParams,
                                                DoublePointer result,
                                                IntPointer resultShapeInfo, boolean biasCorrected);
    /**
     *
     * @param opNum
     * @param x
     * @param xShapeInfo
     * @param extraParams
     * @param result
     * @param resultShapeInfoBuffer
     * @param dimension
     * @param dimensionLength
     */
    public native void   execSummaryStatsDouble(PointerPointer extraPointers, int opNum, DoublePointer x,
                                                IntPointer xShapeInfo,
                                                DoublePointer extraParams,
                                                DoublePointer result,
                                                IntPointer resultShapeInfoBuffer,
                                                IntPointer dimension, int dimensionLength,boolean biasCorrected);
    /**
     *
     * @param opNum
     * @param dx
     * @param xStride
     * @param result
     * @param resultStride
     * @param extraParams
     * @param n
     */
    public native void   execTransformDouble(PointerPointer extraPointers, int opNum,
                                             DoublePointer dx,
                                             int xStride,
                                             DoublePointer result,
                                             int resultStride,
                                             DoublePointer extraParams, long n);

    /**
     *
     * @param opNum
     * @param dx
     * @param xShapeInfo
     * @param result
     * @param resultShapeInfo
     * @param extraParams
     * @param n
     */
    public native void   execTransformDouble(PointerPointer extraPointers, int opNum,
                                             DoublePointer dx,
                                             IntPointer xShapeInfo,
                                             DoublePointer result,
                                             IntPointer resultShapeInfo,
                                             DoublePointer extraParams);

    /**
     *
     * @param opNum
     * @param dx
     * @param xShapeInfo
     * @param result
     * @param resultShapeInfo
     * @param extraParams
     * @param n
     */
    public native void   execTransformDouble(PointerPointer extraPointers, int opNum,
                                             DoublePointer dx,
                                             IntPointer xShapeInfo,
                                             DoublePointer result,
                                             IntPointer resultShapeInfo,
                                             DoublePointer extraParams,
                                             IntPointer xIndexes,
                                             IntPointer resultIndexes);

    /**
     *
     * @param opNum
     * @param x
     * @param xShapeInfo
     * @param extraParams
     */
    public native float   execIndexReduceScalarFloat(PointerPointer extraPointers,
                                                     int opNum,
                                                     FloatPointer x,
                                                     IntPointer xShapeInfo,
                                                     FloatPointer extraParams);

    public native float   execIndexReduceScalarHalf(PointerPointer extraPointers,
                                                     int opNum,
                                                     @Cast("float16*") ShortPointer x,
                                                     IntPointer xShapeInfo,
                                                     @Cast("float16*") ShortPointer extraParams);

    /**
     *
     * @param opNum
     * @param x
     * @param xShapeInfo
     * @param extraParams
     * @param result
     * @param resultShapeInfoBuffer
     * @param dimension
     * @param dimensionLength
     */
    public native void   execIndexReduceFloat(PointerPointer extraPointers, int opNum,
                                              FloatPointer x,
                                              IntPointer xShapeInfo,
                                              FloatPointer extraParams,
                                              FloatPointer results,
                                              IntPointer resultShapeInfoBuffer,
                                              IntPointer dimension, int dimensionLength);

    public native void   execIndexReduceHalf(PointerPointer extraPointers, int opNum,
                                              @Cast("float16*") ShortPointer x,
                                              IntPointer xShapeInfo,
                                              @Cast("float16*") ShortPointer extraParams,
                                              @Cast("float16*") ShortPointer results,
                                              IntPointer resultShapeInfoBuffer,
                                              IntPointer dimension, int dimensionLength);
    /**
     *
     * @param opNum
     * @param x
     * @param xShapeInfo
     * @param y
     * @param yShapeInfo
     * @param result
     * @param resultShapeInfo
     * @param dimension
     * @param dimensionLength
     */
    public native void   execBroadcastFloat(PointerPointer extraPointers,
                                            int opNum,
                                            FloatPointer x,
                                            IntPointer xShapeInfo,
                                            FloatPointer y,
                                            IntPointer yShapeInfo,
                                            FloatPointer results,
                                            IntPointer resultShapeInfo,
                                            IntPointer dimension,
                                            int dimensionLength);

    public native void   execBroadcastHalf(PointerPointer extraPointers,
                                            int opNum,
                                            @Cast("float16*") ShortPointer x,
                                            IntPointer xShapeInfo,
                                            @Cast("float16*") ShortPointer y,
                                            IntPointer yShapeInfo,
                                            @Cast("float16*") ShortPointer results,
                                            IntPointer resultShapeInfo,
                                            IntPointer dimension,
                                            int dimensionLength);

    /**
     *
     * @param opNum
     * @param dx
     * @param xStride
     * @param y
     * @param yStride
     * @param result
     * @param resultStride
     * @param extraParams
     * @param n
     */
    public native void   execPairwiseTransformFloat(PointerPointer extraPointers, int opNum,
                                                    FloatPointer dx,
                                                    int xStride,
                                                    FloatPointer y,
                                                    int yStride,
                                                    FloatPointer results,
                                                    int resultStride,
                                                    FloatPointer extraParams, long n);

    public native void   execPairwiseTransformHalf(PointerPointer extraPointers, int opNum,
                                                    @Cast("float16*") ShortPointer dx,
                                                    int xStride,
                                                    @Cast("float16*") ShortPointer y,
                                                    int yStride,
                                                    @Cast("float16*") ShortPointer results,
                                                    int resultStride,
                                                    @Cast("float16*") ShortPointer extraParams, long n);

    /**
     *
     * @param opNum
     * @param dx
     * @param xShapeInfo
     * @param y
     * @param yShapeInfo
     * @param result
     * @param resultShapeInfo
     * @param extraParams
     * @param xIndexes
     * @param yIndexes
     * @param resultIndexes
     */
    public native void execPairwiseTransformFloat(PointerPointer extraPointers, int opNum,
                                                  FloatPointer dx,
                                                  IntPointer xShapeInfo,
                                                  FloatPointer y,
                                                  IntPointer yShapeInfo,
                                                  FloatPointer results,
                                                  IntPointer resultShapeInfo,
                                                  FloatPointer extraParams,
                                                  IntPointer xIndexes,
                                                  IntPointer yIndexes,
                                                  IntPointer resultIndexes);

    public native void execPairwiseTransformHalf(PointerPointer extraPointers, int opNum,
                                                  @Cast("float16*") ShortPointer dx,
                                                  IntPointer xShapeInfo,
                                                  @Cast("float16*") ShortPointer y,
                                                  IntPointer yShapeInfo,
                                                  @Cast("float16*") ShortPointer results,
                                                  IntPointer resultShapeInfo,
                                                  @Cast("float16*") ShortPointer extraParams,
                                                  IntPointer xIndexes,
                                                  IntPointer yIndexes,
                                                  IntPointer resultIndexes);

    /**
     *
     * @param opNum
     * @param dx
     * @param xShapeInfo
     * @param y
     * @param yShapeInfo
     * @param result
     * @param resultShapeInfo
     * @param extraParams
     */
    public native void execPairwiseTransformFloat(PointerPointer extraPointers, int opNum,
                                                  FloatPointer dx,
                                                  IntPointer xShapeInfo,
                                                  FloatPointer y,
                                                  IntPointer yShapeInfo,
                                                  FloatPointer results,
                                                  IntPointer resultShapeInfo,
                                                  FloatPointer extraParams);

    public native void execPairwiseTransformHalf(PointerPointer extraPointers, int opNum,
                                                  @Cast("float16*") ShortPointer dx,
                                                  IntPointer xShapeInfo,
                                                  @Cast("float16*") ShortPointer y,
                                                  IntPointer yShapeInfo,
                                                  @Cast("float16*") ShortPointer results,
                                                  IntPointer resultShapeInfo,
                                                  @Cast("float16*") ShortPointer extraParams);

    /**
     *
     * @param opNum
     * @param x
     * @param xShapeInfo
     * @param extraParams
     * @param result
     * @param resultShapeInfo
     */
    public native void   execReduceFloat(PointerPointer extraPointers, int opNum,
                                         FloatPointer x,
                                         IntPointer xShapeInfo,
                                         FloatPointer extraParams,
                                         FloatPointer results,
                                         IntPointer resultShapeInfo);

    public native void   execReduceHalf(PointerPointer extraPointers, int opNum,
                                         @Cast("float16*") ShortPointer x,
                                         IntPointer xShapeInfo,
                                         @Cast("float16*") ShortPointer extraParams,
                                         @Cast("float16*") ShortPointer results,
                                         IntPointer resultShapeInfo);

    /**
     *
     * @param opNum
     * @param x
     * @param xShapeInfo
     * @param extraParams
     * @param result
     * @param resultShapeInfo
     */
    public native void   execReduceFloat(PointerPointer extraPointers, int opNum,
                                         FloatPointer x,
                                         IntPointer xShapeInfo,
                                         FloatPointer extraParams,
                                         FloatPointer results,
                                         IntPointer resultShapeInfo,
                                         IntPointer dimension,int dimensionLength);

    public native void   execReduceHalf(PointerPointer extraPointers, int opNum,
                                         @Cast("float16*") ShortPointer x,
                                         IntPointer xShapeInfo,
                                         @Cast("float16*") ShortPointer extraParams,
                                         @Cast("float16*") ShortPointer results,
                                         IntPointer resultShapeInfo,
                                         IntPointer dimension,int dimensionLength);

    /**
     *
     * @param opNum
     * @param x
     * @param xShapeInfo
     * @param extraParams
     * @return
     */
    public native float execReduceScalarFloat(PointerPointer extraPointers, int opNum,
                                              FloatPointer x,
                                              IntPointer xShapeInfo,
                                              FloatPointer extraParams);


    public native float execReduceScalarHalf(PointerPointer extraPointers, int opNum,
                                              @Cast("float16*") ShortPointer x,
                                              IntPointer xShapeInfo,
                                              @Cast("float16*") ShortPointer extraParams);

    /**
     *
     * @param opNum
     * @param x
     * @param xShapeInfo
     * @param extraParamsVals
     * @param y
     * @param yShapeInfo
     * @param result
     * @param resultShapeInfo
     */
    public native void   execReduce3Float(PointerPointer extraPointers, int opNum,
                                          FloatPointer x,
                                          IntPointer xShapeInfo,
                                          FloatPointer extraParamsVals,
                                          FloatPointer y,
                                          IntPointer yShapeInfo,
                                          FloatPointer results,
                                          IntPointer resultShapeInfo);

    public native void   execReduce3Half(PointerPointer extraPointers, int opNum,
                                          @Cast("float16*") ShortPointer x,
                                          IntPointer xShapeInfo,
                                          @Cast("float16*") ShortPointer extraParamsVals,
                                          @Cast("float16*") ShortPointer y,
                                          IntPointer yShapeInfo,
                                          @Cast("float16*") ShortPointer results,
                                          IntPointer resultShapeInfo);

    /**
     *
     * @param opNum
     * @param x
     * @param xShapeInfo
     * @param extraParamsVals
     * @param y
     * @param yShapeInfo
     */
    public native float   execReduce3ScalarFloat(PointerPointer extraPointers, int opNum,
                                                 FloatPointer x,
                                                 IntPointer xShapeInfo,
                                                 FloatPointer extraParamsVals,
                                                 FloatPointer y,
                                                 IntPointer yShapeInfo);

    public native float   execReduce3ScalarHalf(PointerPointer extraPointers, int opNum,
                                                 @Cast("float16*") ShortPointer x,
                                                 IntPointer xShapeInfo,
                                                 @Cast("float16*") ShortPointer extraParamsVals,
                                                 @Cast("float16*") ShortPointer y,
                                                 IntPointer yShapeInfo);
    /**
     *
     * @param opNum
     * @param x
     * @param xShapeInfo
     * @param extraParamsVals
     * @param y
     * @param yShapeInfo
     * @param result
     * @param resultShapeInfoBuffer
     * @param dimension
     * @param dimensionLength
     */
    public native void   execReduce3Float(PointerPointer extraPointers, int opNum,
                                          FloatPointer x,
                                          IntPointer xShapeInfo,
                                          FloatPointer extraParamsVals,
                                          FloatPointer y,
                                          IntPointer yShapeInfo,
                                          FloatPointer results,
                                          IntPointer resultShapeInfoBuffer,
                                          IntPointer dimension,
                                          int dimensionLength);

    public native void   execReduce3Half(PointerPointer extraPointers, int opNum,
                                          @Cast("float16*") ShortPointer x,
                                          IntPointer xShapeInfo,
                                          @Cast("float16*") ShortPointer extraParamsVals,
                                          @Cast("float16*") ShortPointer y,
                                          IntPointer yShapeInfo,
                                          @Cast("float16*") ShortPointer results,
                                          IntPointer resultShapeInfoBuffer,
                                          IntPointer dimension,
                                          int dimensionLength);
    /**
     *
     * @param opNum
     * @param x
     * @param xStride
     * @param result
     * @param resultStride
     * @param scalar
     * @param extraParams
     * @param n
     */
    public native void   execScalarFloat(PointerPointer extraPointers, int opNum,
                                         FloatPointer x,
                                         int xStride,
                                         FloatPointer results,
                                         int resultStride,
                                         float scalar,
                                         FloatPointer extraParams,
                                         long n);

    public native void   execScalarHalf(PointerPointer extraPointers, int opNum,
                                         @Cast("float16*") ShortPointer x,
                                         int xStride,
                                         @Cast("float16*") ShortPointer results,
                                         int resultStride,
                                         float scalar,
                                         @Cast("float16*") ShortPointer extraParams,
                                         long n);

    /**
     * ScalarOp along dimension
     *
     * @param extraPointers pointers to tadShapes and tadoffsets
     * @param opNum
     * @param x
     * @param xShapeInfo
     * @param z
     * @param zShapeInfo
     * @param scalars
     * @param extraParams
     * @param dimension
     * @param dimensionLength
     */
    public native void execScalarFloat(PointerPointer extraPointers, int opNum,
                                       FloatPointer x,
                                       IntPointer xShapeInfo,
                                       FloatPointer z,
                                       IntPointer zShapeInfo,
                                       FloatPointer scalars,
                                       FloatPointer extraParams,
                                       IntPointer dimension,
                                       int dimensionLength
                                       );

    public native void execScalarDouble(PointerPointer extraPointers, int opNum,
                                       DoublePointer x,
                                       IntPointer xShapeInfo,
                                       DoublePointer z,
                                       IntPointer zShapeInfo,
                                       DoublePointer scalars,
                                       DoublePointer extraParams,
                                       IntPointer dimension,
                                       int dimensionLength
    );

    public native void execScalarHalf(PointerPointer extraPointers, int opNum,
                                        @Cast("float16*") ShortPointer x,
                                        IntPointer xShapeInfo,
                                        @Cast("float16*") ShortPointer z,
                                        IntPointer zShapeInfo,
                                        @Cast("float16*") ShortPointer scalars,
                                        @Cast("float16*") ShortPointer extraParams,
                                        IntPointer dimension,
                                        int dimensionLength
    );

    /**
     *
     * @param opNum
     * @param x
     * @param xShapeInfo
     * @param result
     * @param resultShapeInfo
     * @param scalar
     * @param extraParams
     * @param n
     */
    public native void execScalarFloat(PointerPointer extraPointers, int opNum,
                                       FloatPointer x,
                                       IntPointer xShapeInfo,
                                       FloatPointer results,
                                       IntPointer resultShapeInfo,
                                       float scalar,
                                       FloatPointer extraParams);

    public native void execScalarHalf(PointerPointer extraPointers, int opNum,
                                       @Cast("float16*") ShortPointer x,
                                       IntPointer xShapeInfo,
                                       @Cast("float16*") ShortPointer results,
                                       IntPointer resultShapeInfo,
                                       float scalar,
                                       @Cast("float16*") ShortPointer extraParams);


    /**
     *
     * @param opNum
     * @param x
     * @param xShapeInfo
     * @param result
     * @param resultShapeInfo
     * @param scalar
     * @param extraParams
     * @param xIndexes
     * @param resultIndexes
     */
    public native void execScalarFloat(PointerPointer extraPointers, int opNum,
                                       FloatPointer x,
                                       IntPointer xShapeInfo,
                                       FloatPointer results,
                                       IntPointer resultShapeInfo,
                                       float scalar,
                                       FloatPointer extraParams,
                                       IntPointer xIndexes,
                                       IntPointer resultIndexes);
    /**
     *
     * @param opNum
     * @param x
     * @param xShapeInfo
     * @param extraParams
     */
    public native float   execSummaryStatsScalarFloat(PointerPointer extraPointers, int opNum,FloatPointer x,
                                                      IntPointer xShapeInfo,
                                                      FloatPointer extraParams,boolean biasCorrected);

    public native float   execSummaryStatsScalarHalf(PointerPointer extraPointers, int opNum,@Cast("float16*") ShortPointer x,
                                                      IntPointer xShapeInfo,
                                                      @Cast("float16*") ShortPointer extraParams,boolean biasCorrected);
    /**
     *
     * @param opNum
     * @param x
     * @param xShapeInfo
     * @param extraParams
     * @param result
     * @param resultShapeInfo
     */
    public native void   execSummaryStatsFloat(PointerPointer extraPointers, int opNum,
                                               FloatPointer x,
                                               IntPointer xShapeInfo,
                                               FloatPointer extraParams,
                                               FloatPointer results,
                                               IntPointer resultShapeInfo,boolean biasCorrected);

    public native void   execSummaryStatsHalf(PointerPointer extraPointers, int opNum,
                                               @Cast("float16*") ShortPointer x,
                                               IntPointer xShapeInfo,
                                               @Cast("float16*") ShortPointer extraParams,
                                               @Cast("float16*") ShortPointer results,
                                               IntPointer resultShapeInfo,boolean biasCorrected);
    /**
     *
     * @param opNum
     * @param x
     * @param xShapeInfo
     * @param extraParams
     * @param result
     * @param resultShapeInfoBuffer
     * @param dimension
     * @param dimensionLength
     */
    public native void   execSummaryStatsFloat(PointerPointer extraPointers, int opNum,FloatPointer x,
                                               IntPointer xShapeInfo,
                                               FloatPointer extraParams,
                                               FloatPointer results,
                                               IntPointer resultShapeInfoBuffer,
                                               IntPointer dimension, int dimensionLength,boolean biasCorrected);

    public native void   execSummaryStatsHalf(PointerPointer extraPointers, int opNum,@Cast("float16*") ShortPointer x,
                                               IntPointer xShapeInfo,
                                               @Cast("float16*") ShortPointer extraParams,
                                               @Cast("float16*") ShortPointer results,
                                               IntPointer resultShapeInfoBuffer,
                                               IntPointer dimension, int dimensionLength,boolean biasCorrected);
    /**
     *
     * @param opNum
     * @param dx
     * @param xStride
     * @param result
     * @param resultStride
     * @param extraParams
     * @param n
     */
    public native void   execTransformFloat(PointerPointer extraPointers, int opNum,
                                            FloatPointer dx,
                                            int xStride,
                                            FloatPointer results,
                                            int resultStride,
                                            FloatPointer extraParams, long n);

    public native void   execTransformHalf(PointerPointer extraPointers, int opNum,
                                            @Cast("float16*") ShortPointer dx,
                                            int xStride,
                                            @Cast("float16*") ShortPointer results,
                                            int resultStride,
                                            @Cast("float16*") ShortPointer extraParams, long n);

    /**
     *
     * @param opNum
     * @param dx
     * @param xShapeInfo
     * @param result
     * @param resultShapeInfo
     * @param extraParams
     * @param n
     */
    public native void   execTransformFloat(
            PointerPointer extraPointers,
            int opNum,
            FloatPointer dx,
            IntPointer xShapeInfo,
            FloatPointer results,
            IntPointer resultShapeInfo,
            FloatPointer extraParams);

    public native void   execTransformHalf(
            PointerPointer extraPointers,
            int opNum,
            @Cast("float16*") ShortPointer dx,
            IntPointer xShapeInfo,
            @Cast("float16*") ShortPointer results,
            IntPointer resultShapeInfo,
            @Cast("float16*") ShortPointer extraParams);

    /**
     *
     * @param extraPointers
     * @param opNum
     * @param dx
     * @param xShapeInfo
     * @param result
     * @param resultShapeInfo
     * @param extraParams
     * @param xIndexes
     * @param resultIndexes
     */
    public native void   execTransformFloat(PointerPointer extraPointers,
                                            int opNum,
                                            FloatPointer dx,
                                            IntPointer xShapeInfo,
                                            FloatPointer results,
                                            IntPointer resultShapeInfo,
                                            FloatPointer extraParams,
                                            IntPointer xIndexes,
                                            IntPointer resultIndexes);

    public native void   execTransformHalf(PointerPointer extraPointers,
                                            int opNum,
                                            @Cast("float16*") ShortPointer dx,
                                            IntPointer xShapeInfo,
                                            @Cast("float16*") ShortPointer results,
                                            IntPointer resultShapeInfo,
                                            @Cast("float16*") ShortPointer extraParams,
                                            IntPointer xIndexes,
                                            IntPointer resultIndexes);


    /**
     * Append an input array
     * to the end of a flat array
     * in a particular order
     * @param offset the offset of the array to start at
     * @param order the order
     * @param result the result array
     * @param resultShapeInfo the shape info for te array
     * @param input the input for the array
     * @param inputShapeInfo the shape information for that array
     */
    public native void flattenFloat(
            PointerPointer extraPointers,
            int offset,
            char order,
            FloatPointer results,
            IntPointer resultShapeInfo,
            FloatPointer input,
            IntPointer inputShapeInfo);

    public native void flattenHalf(
            PointerPointer extraPointers,
            int offset,
            char order,
            @Cast("float16*") ShortPointer results,
            IntPointer resultShapeInfo,
            @Cast("float16*") ShortPointer input,
            IntPointer inputShapeInfo);


    /**
     * Append an input array
     * to the end of a flat array
     * in a particular order
     * @param offset the offset of the array to start at
     * @param order the order
     * @param result the result array
     * @param resultShapeInfo the shape info for te array
     * @param input the input for the array
     * @param inputShapeInfo the shape information for that array
     */
    public native void flattenDouble(PointerPointer extraPointers,
                                     int offset,
                                     char order,
                                     DoublePointer results,
                                     IntPointer resultShapeInfo,
                                     DoublePointer input,
                                     IntPointer inputShapeInfo);

    /**
     *
     * @param dimension
     * @param data
     * @param inputShapeInfo
     * @param result
     * @param resultShapeInfo
     */
    public native void concatDouble(
            PointerPointer extraPointers,
            int dimension,
            int numArrays,
            PointerPointer data,
            PointerPointer inputShapeInfo,
            DoublePointer results,
            IntPointer resultShapeInfo,
            PointerPointer tadPointers,
            PointerPointer tadOffsets);

    /**
     *
     * @param dimension
     * @param data
     * @param inputShapeInfo
     * @param result
     * @param resultShapeInfo
     */
    public native void concatFloat(
            PointerPointer extraPointers,
            int dimension,
            int numArrays,
            PointerPointer data,
            PointerPointer inputShapeInfo,
            FloatPointer results,
            IntPointer resultShapeInfo,
            PointerPointer tadPointers,
            PointerPointer tadOffsets);

    public native void concatHalf(
            PointerPointer extraPointers,
            int dimension,
            int numArrays,
            PointerPointer data,
            PointerPointer inputShapeInfo,
            @Cast("float16*") ShortPointer results,
            IntPointer resultShapeInfo,
            PointerPointer tadPointers,
            PointerPointer tadOffsets);

    /**
     * Gets the maximum number of open mp threads
     * @return
     */
    public native int ompGetMaxThreads();

    /**
     * Gets the number of open mp threads
     * @return
     */
    public native int ompGetNumThreads();

    /**
     * Sets the number of openmp threads
     * @param threads
     */
    public native void setOmpNumThreads(int threads);

    /**
     * Sets the minimal number of openmp threads for variative methods
     * @param threads
     */
    public native void setOmpMinThreads(int threads);

    /**
     * NEVER EVER USE THIS METHOD OUTSIDE OF  CUDA
     */
    public native void initializeDevicesAndFunctions();

    public synchronized native Pointer mallocHost(long memorySize, int flags);

    public synchronized native Pointer mallocDevice(long memorySize, Pointer ptrToDeviceId, int flags);

    public native int freeHost(Pointer pointer);

    public native int freeDevice(Pointer pointer, Pointer deviceId);

    public native Pointer createContext();

    public native Pointer createStream();

    public native Pointer createEvent();

<<<<<<< HEAD
    public native Pointer createBlasHandle();
    public native Pointer createSolverHandle();
    public native int setSolverStream(Pointer handle, Pointer stream);

=======
>>>>>>> 1b0805be
    public native int registerEvent(Pointer event, Pointer stream);

    public native int destroyEvent(Pointer event);

    public native int setDevice(Pointer ptrToDeviceId);

    public native int getDevice();

    public native int streamSynchronize(Pointer stream);

    public native int eventSynchronize(Pointer event);

    public native long getDeviceFreeMemory(Pointer ptrToDeviceId);

    public native long getDeviceTotalMemory(Pointer ptrToDeviceId);

    public native int getDeviceMajor(Pointer ptrToDeviceId);

    public native int getDeviceMinor(Pointer ptrToDeviceId);

    public native String getDeviceName(Pointer ptrToDeviceId);

    public native int memcpy(Pointer dst, Pointer src, long size, int flags, Pointer reserved);

    public native int memcpyAsync(Pointer dst, Pointer src, long size, int flags, Pointer reserved);

    public native int memcpyConstantAsync(long dst, Pointer src, long size, int flags, Pointer reserved);

    public native int memset(Pointer dst, int value, long size,  int flags, Pointer reserved);

    public native int memsetAsync(Pointer dst, int value, long size, int flags, Pointer reserved);

    public native Pointer getConstantSpace();

    public native int getAvailableDevices();

    public native void enableDebugMode(boolean reallyEnable);

    public native void enableVerboseMode(boolean reallyEnable);

    public native void setGridLimit(int gridSize);

    public native void tadOnlyShapeInfo(IntPointer shapeInfo, IntPointer dimension, int dimensionLength, IntPointer targetBuffer, IntPointer offsetsBuffer);

    ///////////////

    public native void pullRowsFloat(PointerPointer extraPointers, FloatPointer x, IntPointer xShapeInfo, FloatPointer z, IntPointer zShapeInfo, int n, IntPointer indexes, IntPointer tadShapeInfo, IntPointer tadOffsets, IntPointer zTadShapeInfo, IntPointer zTadOffsets);

    public native void pullRowsDouble(PointerPointer extraPointers, DoublePointer x, IntPointer xShapeInfo, DoublePointer z, IntPointer zShapeInfo, int n, IntPointer indexes, IntPointer tadShapeInfo, IntPointer tadOffsets, IntPointer zTadShapeInfo, IntPointer zTadOffsets);

    public native void pullRowsHalf(PointerPointer extraPointers, @Cast("float16*") ShortPointer x, IntPointer xShapeInfo, @Cast("float16*") ShortPointer z, IntPointer zShapeInfo, int n, IntPointer indexes, IntPointer tadShapeInfo, IntPointer tadOffsets, IntPointer zTadShapeInfo, IntPointer zTadOffsets);


    ///////////////////////

    public native void averageHalf(PointerPointer extraPointers, PointerPointer x, @Cast("float16*") ShortPointer z, int n, long length, boolean propagate);

    public native void averageFloat(PointerPointer extraPointers, PointerPointer x, FloatPointer z, int n, long length, boolean propagate);

    public native void averageDouble(PointerPointer extraPointers, PointerPointer x, DoublePointer z, int n, long length, boolean propagate);

    ///////////////////////

    public native void enableP2P(boolean reallyEnable);

    public native void checkP2P();

    public native boolean isP2PAvailable();

    //

    public native void shuffleDouble(PointerPointer extraPointers, PointerPointer x, PointerPointer xShapeInfo, PointerPointer z, PointerPointer zShapeInfo, int N, IntPointer shuffleMap, PointerPointer tadShapeInfo, PointerPointer tadOffsets);

    public native void shuffleFloat(PointerPointer extraPointers, PointerPointer x, PointerPointer xShapeInfo, PointerPointer z, PointerPointer zShapeInfo, int N, IntPointer shuffleMap, PointerPointer tadShapeInfo, PointerPointer tadOffsets);

    public native void shuffleHalf(PointerPointer extraPointers, PointerPointer x, PointerPointer xShapeInfo, PointerPointer z, PointerPointer zShapeInfo, int N, IntPointer shuffleMap, PointerPointer tadShapeInfo, PointerPointer tadOffsets);

    // type conversion

    public native void convertTypes(PointerPointer extras, int srcType, Pointer x, long N, int dstType, Pointer z);

    public native boolean isExperimentalEnabled();

    // GridOps



    // MetaOps
    public native void execMetaPredicateStridedFloat(PointerPointer extras, int opTypeA, int opNumA, int opTypeB, int opNumB,
                                                         long N,
                                                         FloatPointer dx,
                                                         int xStride,
                                                         FloatPointer dy,
                                                         int yStride,
                                                         FloatPointer dz,
                                                         int zStride,
                                                         FloatPointer extraA,
                                                         FloatPointer extraB,
                                                         float scalarA,
                                                         float scalarB);

    public native void execMetaPredicateStridedDouble(PointerPointer extras, int opTypeA, int opNumA, int opTypeB, int opNumB,
                                                     long N,
                                                     DoublePointer dx,
                                                     int xStride,
                                                     DoublePointer dy,
                                                     int yStride,
                                                     DoublePointer dz,
                                                     int zStride,
                                                     DoublePointer extraA,
                                                     DoublePointer extraB,
                                                     double scalarA,
                                                     double scalarB);

    public native void execMetaPredicateStridedHalf(PointerPointer extras, int opTypeA, int opNumA, int opTypeB, int opNumB,
                                                     long N,
                                                     @Cast("float16*") ShortPointer dx,
                                                     int xStride,
                                                     @Cast("float16*") ShortPointer dy,
                                                     int yStride,
                                                     @Cast("float16*") ShortPointer dz,
                                                     int zStride,
                                                     @Cast("float16*") ShortPointer extraA,
                                                     @Cast("float16*") ShortPointer extraB,
                                                     float scalarA,
                                                     float scalarB);

    public native void execMetaPredicateShapeFloat(PointerPointer extras, int opTypeA, int opNumA, int opTypeB, int opNumB,
                                                     long N,
                                                     FloatPointer dx,
                                                     IntPointer xShape,
                                                     FloatPointer dy,
                                                     IntPointer yShape,
                                                     FloatPointer dz,
                                                     IntPointer zShape,
                                                     FloatPointer extraA,
                                                     FloatPointer extraB,
                                                     float scalarA,
                                                     float scalarB);

    public native void execMetaPredicateShapeDouble(PointerPointer extras, int opTypeA, int opNumA, int opTypeB, int opNumB,
                                                   long N,
                                                   DoublePointer dx,
                                                   IntPointer xShape,
                                                   DoublePointer dy,
                                                   IntPointer yShape,
                                                   DoublePointer dz,
                                                   IntPointer zShape,
                                                   DoublePointer extraA,
                                                   DoublePointer extraB,
                                                   double scalarA,
                                                   double scalarB);

    public native void execMetaPredicateShapeHalf(PointerPointer extras, int opTypeA, int opNumA, int opTypeB, int opNumB,
                                                   long N,
                                                   @Cast("float16*") ShortPointer dx,
                                                   IntPointer xShape,
                                                   @Cast("float16*") ShortPointer dy,
                                                   IntPointer yShape,
                                                   @Cast("float16*") ShortPointer dz,
                                                   IntPointer zShape,
                                                   @Cast("float16*") ShortPointer extraA,
                                                   @Cast("float16*") ShortPointer extraB,
                                                   float scalarA,
                                                   float scalarB);

    public native void execMetaPredicateReduceFloat(PointerPointer extras, int opTypeA, int opNumA, int opTypeB, int opNumB,
                                                    FloatPointer dx,
                                                    IntPointer xShapeInfo,
                                                    FloatPointer dy,
                                                    IntPointer yShapeInfo,
                                                    FloatPointer dz,
                                                    IntPointer zShapeInfo,
                                                    IntPointer dimension,
                                                    int dimensionLength,
                                                    IntPointer tadShapeInfo,
                                                    IntPointer tadOffsets,
                                                    FloatPointer extraA,
                                                    FloatPointer extraB,
                                                    float scalarA,
                                                    float scalarB,
                                                    boolean scalarReturned);


    /////////////////////////

    public native void execAggregateFloat(PointerPointer extras,int opNum,
                                          @Cast("float **") PointerPointer arguments,
                                          int numArguments,
                                          @Cast("int **") PointerPointer shapes,
                                          int numShapes,
                                          IntPointer indexArguments,
                                          int numIndexArguments,
                                          @Cast("int **") PointerPointer intArrays,
                                          int numIntArrays,
                                          FloatPointer realArguments,
                                          int numRealArguments);


    public native void execAggregateDouble(PointerPointer extras,int opNum,
                                          @Cast("double **") PointerPointer arguments,
                                          int numArguments,
                                          @Cast("int **") PointerPointer shapes,
                                          int numShapes,
                                          IntPointer indexArguments,
                                          int numIndexArguments,
                                          @Cast("int **") PointerPointer intArrays,
                                          int numIntArrays,
                                          DoublePointer realArguments,
                                          int numRealArguments);

    public native void execAggregateHalf(PointerPointer extras,int opNum,
                                          @Cast("float16 **") PointerPointer arguments,
                                          int numArguments,
                                          @Cast("int **") PointerPointer shapes,
                                          int numShapes,
                                          IntPointer indexArguments,
                                          int numIndexArguments,
                                          @Cast("int **") PointerPointer intArrays,
                                          int numIntArrays,
                                          @Cast("float16*") ShortPointer realArguments,
                                          int numRealArguments);

    public native void execAggregateBatchFloat(PointerPointer extras, int numAggregates, int opNum, int maxArgs, int maxShapes, int maxIntArrays, int maxIntArraySize, int maxIdx, int maxReals, Pointer ptrToArguments);

    public native void execAggregateBatchDouble(PointerPointer extras, int numAggregates, int opNum, int maxArgs, int maxShapes, int maxIntArrays, int maxIntArraySize, int maxIdx, int maxReals, Pointer ptrToArguments);

    public native void execAggregateBatchHalf(PointerPointer extras, int numAggregates, int opNum, int maxArgs, int maxShapes, int maxIntArrays, int maxIntArraySize, int maxIdx, int maxReals, Pointer ptrToArguments);


    public native void execRandomFloat(PointerPointer extraPointers, int opNum, Pointer state, FloatPointer z, IntPointer zShapeBuffer, FloatPointer extraArguments);

    public native void execRandomFloat(PointerPointer extraPointers, int opNum, Pointer state, FloatPointer x, IntPointer xShapeBuffer, FloatPointer y, IntPointer yShapeBuffer, FloatPointer z, IntPointer zShapeBuffer, FloatPointer extraArguments);

    public native void execRandomFloat(PointerPointer extraPointers, int opNum, Pointer state, FloatPointer x, IntPointer xShapeBuffer, FloatPointer z, IntPointer zShapeBuffer, FloatPointer extraArguments);


    public native void execRandomDouble(PointerPointer extraPointers, int opNum, Pointer state, DoublePointer z, IntPointer zShapeBuffer, DoublePointer extraArguments);

    public native void execRandomDouble(PointerPointer extraPointers, int opNum, Pointer state, DoublePointer x, IntPointer xShapeBuffer, DoublePointer y, IntPointer yShapeBuffer, DoublePointer z, IntPointer zShapeBuffer, DoublePointer extraArguments);

    public native void execRandomDouble(PointerPointer extraPointers, int opNum, Pointer state, DoublePointer x, IntPointer xShapeBuffer, DoublePointer z, IntPointer zShapeBuffer, DoublePointer extraArguments);


    public native void execRandomHalf(PointerPointer extraPointers, int opNum, Pointer state, @Cast("float16*") ShortPointer z, IntPointer zShapeBuffer, @Cast("float16*") ShortPointer extraArguments);

    public native void execRandomHalf(PointerPointer extraPointers, int opNum, Pointer state, @Cast("float16*") ShortPointer x, IntPointer xShapeBuffer, @Cast("float16*") ShortPointer y, IntPointer yShapeBuffer, @Cast("float16*") ShortPointer z, IntPointer zShapeBuffer, @Cast("float16*") ShortPointer extraArguments);

    public native void execRandomHalf(PointerPointer extraPointers, int opNum, Pointer state, @Cast("float16*") ShortPointer x, IntPointer xShapeBuffer, @Cast("float16*") ShortPointer z, IntPointer zShapeBuffer, @Cast("float16*") ShortPointer extraArguments);


    public native Pointer initRandom(PointerPointer extraPointers, long seed, long numberOfElements, Pointer pointerToBuffer);

    public native void refreshBuffer(PointerPointer extraPointers, long seed, Pointer pointer);

    public native void reSeedBuffer(PointerPointer extraPointers, long seed, Pointer pointer);

    public native void destroyRandom(Pointer pointer);
}<|MERGE_RESOLUTION|>--- conflicted
+++ resolved
@@ -1230,13 +1230,6 @@
 
     public native Pointer createEvent();
 
-<<<<<<< HEAD
-    public native Pointer createBlasHandle();
-    public native Pointer createSolverHandle();
-    public native int setSolverStream(Pointer handle, Pointer stream);
-
-=======
->>>>>>> 1b0805be
     public native int registerEvent(Pointer event, Pointer stream);
 
     public native int destroyEvent(Pointer event);
