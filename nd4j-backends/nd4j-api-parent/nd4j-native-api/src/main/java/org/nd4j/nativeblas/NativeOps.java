package org.nd4j.nativeblas;


import org.bytedeco.javacpp.Loader;
import org.bytedeco.javacpp.Pointer;
import org.bytedeco.javacpp.annotation.Platform;

import org.nd4j.linalg.api.buffer.util.LibUtils;
import org.nd4j.linalg.api.ndarray.INDArray;
import org.slf4j.Logger;
import org.slf4j.LoggerFactory;


/**
 * Native interface for
 * op execution on cpu
 * @author Adam Gibson
 *
 * the preload="libnd4j" is there because MinGW puts a "lib" in front of the filename for the DLL, but at load time,
 * we are using the default Windows platform naming scheme, which doesn't put "lib" in front, so that's a bit of a hack,
 * but easier than forcing MinGW into not renaming the library name -- @saudet on 3/21/16
 */
@Platform(include={"NativeOps.h"}, preload="libnd4j", link = "nd4j")
public class NativeOps extends Pointer {
    private static Logger log = LoggerFactory.getLogger(NativeOps.class);
    static {
        Loader.load();
    }

    public NativeOps() {
        allocate();
<<<<<<< HEAD
        initializeDevicesAndFunctions();
        int numThreads = 0;
=======
        int numThreads;
>>>>>>> 8f506d0a
        String numThreadsString = System.getenv("OMP_NUM_THREADS");
        if(numThreadsString != null && !numThreadsString.isEmpty()) {
            numThreads = Integer.parseInt(numThreadsString);
            setOmpNumThreads(numThreads);
        }
        else
            setOmpNumThreads(Runtime.getRuntime().availableProcessors());

        log.debug("Number of threads used for linear algebra " + ompGetNumThreads());

    }
    private native void allocate();


    /**
     *
     * @param opNum
     * @param x
     * @param xShapeInfo
     * @param extraParams
     */
    public native double   execIndexReduceScalarDouble(long[]extraPointers, int opNum,
                                                       long x,
                                                       long xShapeInfo,
                                                       long extraParams);

    /**
     *
     * @param opNum
     * @param x
     * @param xShapeInfo
     * @param extraParams
     * @param result
     * @param resultShapeInfoBuffer
     * @param dimension
     * @param dimensionLength
     */
    public native void   execIndexReduceDouble(long[]extraPointers, int opNum,
                                               long x,
                                               long xShapeInfo,
                                               long extraParams,
                                               long result,
                                               long resultShapeInfoBuffer,
                                               long dimension, int dimensionLength);
    /**
     *
     * @param opNum
     * @param x
     * @param xShapeInfo
     * @param y
     * @param yShapeInfo
     * @param result
     * @param resultShapeInfo
     * @param dimension
     * @param dimensionLength
     */
    public native void   execBroadcastDouble(long[]extraPointers,
                                             int opNum,
                                             long x,
                                             long xShapeInfo,
                                             long y,
                                             long yShapeInfo,
                                             long result,
                                             long resultShapeInfo,
                                             long dimension, int dimensionLength);



    /**
     *
     * @param opNum
     * @param dx
     * @param xStride
     * @param y
     * @param yStride
     * @param result
     * @param resultStride
     * @param extraParams
     * @param n
     */
    public native void   execPairwiseTransformDouble(long[]extraPointers, int opNum,
                                                     long dx,
                                                     int xStride,
                                                     long y,
                                                     int yStride,
                                                     long result,
                                                     int resultStride,
                                                     long extraParams, long n);

    /**
     *
     * @param opNum
     * @param dx
     * @param xShapeInfo
     * @param y
     * @param yShapeInfo
     * @param result
     * @param resultShapeInfo
     * @param extraParams
     * @param xIndexes
     * @param yIndexes
     * @param resultIndexes
     */
    public native void execPairwiseTransformDouble(long[]extraPointers,
                                                   int opNum,
                                                   long dx,
                                                   long xShapeInfo,
                                                   long y,
                                                   long yShapeInfo,
                                                   long result,
                                                   long resultShapeInfo,
                                                   long extraParams,
                                                   long xIndexes,
                                                   long yIndexes,
                                                   long resultIndexes);

    /**
     *
     * @param opNum
     * @param dx
     * @param xShapeInfo
     * @param y
     * @param yShapeInfo
     * @param result
     * @param resultShapeInfo
     * @param extraParams
     */
    public native void execPairwiseTransformDouble(
            long[]extraPointers,
            int opNum,
            long dx,
            long  xShapeInfo,
            long y,
            long  yShapeInfo,
            long result,
            long  resultShapeInfo,
            long extraParams);

    /**
     *
     * @param opNum
     * @param x
     * @param xShapeInfo
     * @param extraParams
     * @param result
     * @param resultShapeInfo
     */
    public native void   execReduceDouble(long[]extraPointers, int opNum,
                                          long x,
                                          long xShapeInfo,
                                          long extraParams,
                                          long result,
                                          long resultShapeInfo);

    /**
     *
     * @param opNum
     * @param x
     * @param xShapeInfo
     * @param extraParams
     * @param result
     * @param resultShapeInfo
     */
    public native void   execReduceDouble(long[]extraPointers, int opNum,
                                          long x,
                                          long xShapeInfo,
                                          long extraParams,
                                          long result,
                                          long resultShapeInfo,
                                          long dimension,int dimensionLength);

    /**
     *
     * @param opNum
     * @param x
     * @param xShapeInfo
     * @param extraParams
     * @return
     */
    public native  double execReduceScalarDouble(long[]extraPointers, int opNum,
                                                 long x,
                                                 long xShapeInfo,
                                                 long extraParams);

    /**
     *
     * @param opNum
     * @param x
     * @param xShapeInfo
     * @param extraParamsVals
     * @param y
     * @param yShapeInfo
     * @param result
     * @param resultShapeInfo
     */
    public native void   execReduce3Double(long[]extraPointers, int opNum,
                                           long x,
                                           long xShapeInfo,
                                           long extraParamsVals,
                                           long y,
                                           long yShapeInfo,
                                           long result,
                                           long resultShapeInfo);

    /**
     *
     * @param opNum
     * @param x
     * @param xShapeInfo
     * @param extraParamsVals
     * @param y
     * @param yShapeInfo
     */
    public native double   execReduce3ScalarDouble(long[]extraPointers, int opNum,
                                                   long x,
                                                   long xShapeInfo,
                                                   long extraParamsVals,
                                                   long y,
                                                   long yShapeInfo);
    /**
     *
     * @param opNum
     * @param x
     * @param xShapeInfo
     * @param extraParamsVals
     * @param y
     * @param yShapeInfo
     * @param result
     * @param resultShapeInfoBuffer
     * @param dimension
     * @param dimensionLength
     */
    public native void   execReduce3Double(long[]extraPointers, int opNum,
                                           long x,
                                           long xShapeInfo,
                                           long extraParamsVals,
                                           long y,
                                           long yShapeInfo,
                                           long result,
                                           long resultShapeInfoBuffer,
                                           long dimension,
                                           int dimensionLength);
    /**
     *
     * @param opNum
     * @param x
     * @param xStride
     * @param result
     * @param resultStride
     * @param scalar
     * @param extraParams
     * @param n
     */
    public native void   execScalarDouble(long[]extraPointers, int opNum,
                                          long x,
                                          int xStride,
                                          long result,
                                          int resultStride,
                                          double scalar,
                                          long extraParams,
                                          long n);

    /**
     *
     * @param opNum
     * @param x
     * @param xShapeInfo
     * @param result
     * @param resultShapeInfo
     * @param scalar
     * @param extraParams
     */
    public native void execScalarDouble(long[]extraPointers, int opNum,
                                        long x,
                                        long xShapeInfo,
                                        long result,
                                        long resultShapeInfo,
                                        double scalar,
                                        long extraParams);

    /**
     *
     * @param opNum
     * @param x
     * @param xShapeInfo
     * @param result
     * @param resultShapeInfo
     * @param scalar
     * @param extraParams
     * @param n
     * @param xIndexes
     * @param resultIndexes
     */
    public native void execScalarDouble(long[]extraPointers, int opNum,
                                        long x,
                                        long xShapeInfo,
                                        long result,
                                        long resultShapeInfo,
                                        double scalar,
                                        long extraParams,
                                        long n,
                                        long xIndexes,
                                        long resultIndexes);
    /**
     *  @param opNum
     * @param x
     * @param xShapeInfo
     * @param extraParams
     * @param biasCorrected
     */
    public native double   execSummaryStatsScalarDouble(long[] extraPointers,  int opNum, long x,
                                                        long xShapeInfo,
                                                        long extraParams, boolean biasCorrected);
    /**
     *  @param opNum
     * @param x
     * @param xShapeInfo
     * @param extraParams
     * @param result
     * @param resultShapeInfo
     * @param biasCorrected
     */
    public native void   execSummaryStatsDouble(long[] extraPointers,  int opNum,
                                                long x,
                                                long xShapeInfo,
                                                long extraParams,
                                                long result,
                                                long resultShapeInfo, boolean biasCorrected);
    /**
     *
     * @param opNum
     * @param x
     * @param xShapeInfo
     * @param extraParams
     * @param result
     * @param resultShapeInfoBuffer
     * @param dimension
     * @param dimensionLength
     */
    public native void   execSummaryStatsDouble(long[]extraPointers, int opNum,long x,
                                                long xShapeInfo,
                                                long extraParams,
                                                long result,
                                                long resultShapeInfoBuffer,
                                                long dimension, int dimensionLength,boolean biasCorrected);
    /**
     *
     * @param opNum
     * @param dx
     * @param xStride
     * @param result
     * @param resultStride
     * @param extraParams
     * @param n
     */
    public native void   execTransformDouble(long[]extraPointers, int opNum,
                                             long dx,
                                             int xStride,
                                             long result,
                                             int resultStride,
                                             long extraParams, long n);

    /**
     *
     * @param opNum
     * @param dx
     * @param xShapeInfo
     * @param result
     * @param resultShapeInfo
     * @param extraParams
     * @param n
     */
    public native void   execTransformDouble(long[]extraPointers, int opNum,
                                             long dx,
                                             long xShapeInfo,
                                             long result,
                                             long resultShapeInfo,
                                             long extraParams);

    /**
     *
     * @param opNum
     * @param dx
     * @param xShapeInfo
     * @param result
     * @param resultShapeInfo
     * @param extraParams
     * @param n
     */
    public native void   execTransformDouble(long[]extraPointers, int opNum,
                                             long dx,
                                             long xShapeInfo,
                                             long result,
                                             long resultShapeInfo,
                                             long extraParams,
                                             long xIndexes,
                                             long resultIndexes);

    /**
     *
     * @param opNum
     * @param x
     * @param xShapeInfo
     * @param extraParams
     */
    public native float   execIndexReduceScalarFloat(long[]extraPointers,
                                                     int opNum,
                                                     long x,
                                                     long xShapeInfo,
                                                     long extraParams);

    /**
     *
     * @param opNum
     * @param x
     * @param xShapeInfo
     * @param extraParams
     * @param result
     * @param resultShapeInfoBuffer
     * @param dimension
     * @param dimensionLength
     */
    public native void   execIndexReduceFloat(long[]extraPointers, int opNum,
                                              long x,
                                              long xShapeInfo,
                                              long extraParams,
                                              long result,
                                              long resultShapeInfoBuffer,
                                              long dimension, int dimensionLength);
    /**
     *
     * @param opNum
     * @param x
     * @param xShapeInfo
     * @param y
     * @param yShapeInfo
     * @param result
     * @param resultShapeInfo
     * @param dimension
     * @param dimensionLength
     */
    public native void   execBroadcastFloat(long[]extraPointers,
                                            int opNum,
                                            long x,
                                            long xShapeInfo,
                                            long y,
                                            long yShapeInfo,
                                            long result,
                                            long resultShapeInfo,
                                            long dimension,
                                            int dimensionLength);



    /**
     *
     * @param opNum
     * @param dx
     * @param xStride
     * @param y
     * @param yStride
     * @param result
     * @param resultStride
     * @param extraParams
     * @param n
     */
    public native void   execPairwiseTransformFloat(long[]extraPointers, int opNum,
                                                    long dx,
                                                    int xStride,
                                                    long y,
                                                    int yStride,
                                                    long result,
                                                    int resultStride,
                                                    long extraParams, long n);

    /**
     *
     * @param opNum
     * @param dx
     * @param xShapeInfo
     * @param y
     * @param yShapeInfo
     * @param result
     * @param resultShapeInfo
     * @param extraParams
     * @param xIndexes
     * @param yIndexes
     * @param resultIndexes
     */
    public native void execPairwiseTransformFloat(long[]extraPointers, int opNum,
                                                  long dx,
                                                  long xShapeInfo,
                                                  long y,
                                                  long yShapeInfo,
                                                  long result,
                                                  long resultShapeInfo,
                                                  long extraParams,
                                                  long xIndexes,
                                                  long yIndexes,
                                                  long resultIndexes);

    /**
     *
     * @param opNum
     * @param dx
     * @param xShapeInfo
     * @param y
     * @param yShapeInfo
     * @param result
     * @param resultShapeInfo
     * @param extraParams
     */
    public native void execPairwiseTransformFloat(long[]extraPointers, int opNum,
                                                  long dx,
                                                  long  xShapeInfo,
                                                  long y,
                                                  long  yShapeInfo,
                                                  long result,
                                                  long  resultShapeInfo,
                                                  long extraParams);

    /**
     *
     * @param opNum
     * @param x
     * @param xShapeInfo
     * @param extraParams
     * @param result
     * @param resultShapeInfo
     */
    public native void   execReduceFloat(long[]extraPointers, int opNum,
                                         long x,
                                         long xShapeInfo,
                                         long extraParams,
                                         long result,
                                         long resultShapeInfo);

    /**
     *
     * @param opNum
     * @param x
     * @param xShapeInfo
     * @param extraParams
     * @param result
     * @param resultShapeInfo
     */
    public native void   execReduceFloat(long[]extraPointers, int opNum,
                                         long x,
                                         long xShapeInfo,
                                         long extraParams,
                                         long result,
                                         long resultShapeInfo,
                                         long dimension,int dimensionLength);

    /**
     *
     * @param opNum
     * @param x
     * @param xShapeInfo
     * @param extraParams
     * @return
     */
    public native float execReduceScalarFloat(long[]extraPointers, int opNum,
                                              long x,
                                              long xShapeInfo,
                                              long extraParams);

    /**
     *
     * @param opNum
     * @param x
     * @param xShapeInfo
     * @param extraParamsVals
     * @param y
     * @param yShapeInfo
     * @param result
     * @param resultShapeInfo
     */
    public native void   execReduce3Float(long[]extraPointers, int opNum,
                                          long x,
                                          long xShapeInfo,
                                          long extraParamsVals,
                                          long y,
                                          long yShapeInfo,
                                          long result,
                                          long resultShapeInfo);

    /**
     *
     * @param opNum
     * @param x
     * @param xShapeInfo
     * @param extraParamsVals
     * @param y
     * @param yShapeInfo
     */
    public native float   execReduce3ScalarFloat(long[]extraPointers, int opNum,
                                                 long x,
                                                 long xShapeInfo,
                                                 long extraParamsVals,
                                                 long y,
                                                 long yShapeInfo);
    /**
     *
     * @param opNum
     * @param x
     * @param xShapeInfo
     * @param extraParamsVals
     * @param y
     * @param yShapeInfo
     * @param result
     * @param resultShapeInfoBuffer
     * @param dimension
     * @param dimensionLength
     */
    public native void   execReduce3Float(long[]extraPointers, int opNum,
                                          long x,
                                          long xShapeInfo,
                                          long extraParamsVals,
                                          long y,
                                          long yShapeInfo,
                                          long result,
                                          long resultShapeInfoBuffer,
                                          long dimension,
                                          int dimensionLength);
    /**
     *
     * @param opNum
     * @param x
     * @param xStride
     * @param result
     * @param resultStride
     * @param scalar
     * @param extraParams
     * @param n
     */
    public native void   execScalarFloat(long[]extraPointers, int opNum,
                                         long x,
                                         int xStride,
                                         long result,
                                         int resultStride,
                                         double scalar,
                                         long extraParams,
                                         long n);

    /**
     *
     * @param opNum
     * @param x
     * @param xShapeInfo
     * @param result
     * @param resultShapeInfo
     * @param scalar
     * @param extraParams
     * @param n
     */
    public native void execScalarFloat(long[]extraPointers, int opNum,
                                       long x,
                                       long xShapeInfo,
                                       long result,
                                       long resultShapeInfo,
                                       float scalar,
                                       long extraParams);

    /**
     *
     * @param opNum
     * @param x
     * @param xShapeInfo
     * @param result
     * @param resultShapeInfo
     * @param scalar
     * @param extraParams
     * @param xIndexes
     * @param resultIndexes
     */
    public native void execScalarFloat(long[]extraPointers, int opNum,
                                       long x,
                                       long xShapeInfo,
                                       long result,
                                       long resultShapeInfo,
                                       double scalar,
                                       long extraParams,
                                       long xIndexes,
                                       long resultIndexes);
    /**
     *
     * @param opNum
     * @param x
     * @param xShapeInfo
     * @param extraParams
     */
    public native float   execSummaryStatsScalarFloat(long[]extraPointers, int opNum,long x,
                                                      long xShapeInfo,
                                                      long extraParams,boolean biasCorrected);
    /**
     *
     * @param opNum
     * @param x
     * @param xShapeInfo
     * @param extraParams
     * @param result
     * @param resultShapeInfo
     */
    public native void   execSummaryStatsFloat(long[]extraPointers, int opNum,
                                               long x,
                                               long xShapeInfo,
                                               long extraParams,
                                               long result,
                                               long resultShapeInfo,boolean biasCorrected);
    /**
     *
     * @param opNum
     * @param x
     * @param xShapeInfo
     * @param extraParams
     * @param result
     * @param resultShapeInfoBuffer
     * @param dimension
     * @param dimensionLength
     */
    public native void   execSummaryStatsFloat(long[]extraPointers, int opNum,long x,
                                               long xShapeInfo,
                                               long extraParams,
                                               long result,
                                               long resultShapeInfoBuffer,
                                               long dimension, int dimensionLength,boolean biasCorrected);
    /**
     *
     * @param opNum
     * @param dx
     * @param xStride
     * @param result
     * @param resultStride
     * @param extraParams
     * @param n
     */
    public native void   execTransformFloat(long[]extraPointers, int opNum,
                                            long dx,
                                            int xStride,
                                            long result,
                                            int resultStride,
                                            long extraParams, long n);

    /**
     *
     * @param opNum
     * @param dx
     * @param xShapeInfo
     * @param result
     * @param resultShapeInfo
     * @param extraParams
     * @param n
     */
    public native void   execTransformFloat(
            long[]extraPointers,
            int opNum,
            long dx,
            long xShapeInfo,
            long result,
            long resultShapeInfo,
            long extraParams);

    /**
     *
     * @param extraPointers
     * @param opNum
     * @param dx
     * @param xShapeInfo
     * @param result
     * @param resultShapeInfo
     * @param extraParams
     * @param xIndexes
     * @param resultIndexes
     */
    public native void   execTransformFloat(long[]extraPointers,
                                            int opNum,
                                            long dx,
                                            long xShapeInfo,
                                            long result,
                                            long resultShapeInfo,
                                            long extraParams,
                                            long xIndexes,
                                            long resultIndexes);


    /**
     * Append an input array
     * to the end of a flat array
     * in a particular order
     * @param offset the offset of the array to start at
     * @param order the order
     * @param result the result array
     * @param resultShapeInfo the shape info for te array
     * @param input the input for the array
     * @param inputShapeInfo the shape information for that array
     */
    public native void flattenFloat(
            long[] extraPointers,
            int offset,
            char order,
            long result,
            long resultShapeInfo,
            long input,
            long inputShapeInfo);


    /**
     * Append an input array
     * to the end of a flat array
     * in a particular order
     * @param offset the offset of the array to start at
     * @param order the order
     * @param result the result array
     * @param resultShapeInfo the shape info for te array
     * @param input the input for the array
     * @param inputShapeInfo the shape information for that array
     */
    public native void flattenDouble(long[] extraPointers,
                                     int offset,
                                     char order,
                                     long result,
                                     long resultShapeInfo,
                                     long input,
                                     long inputShapeInfo);

    /**
     * Gets the number of open mp threads
     * @return
     */
    public native int ompGetNumThreads();

    /**
     * Sets the number of openmp threads
     * @param threads
     */
    public native void setOmpNumThreads(int threads);

    /**
     * NEVER EVER USE THIS METHOD OUTSIDE OF  CUDA
     */
    public native void initializeDevicesAndFunctions();

    public native long mallocHost(long memorySize, int flags);

    public native long mallocDevice(long memorySize, long ptrToDeviceId, int flags);

    public native long freeHost(long pointer);

    public native long freeDevice(long pointer, long deviceId);

    public native long createContext();

    public native long createStream();

    public native long createEvent();

    public native long createBlasHandle();

    public native long registerEvent(long event, long stream);

    public native long destroyEvent(long event);

    public native long setBlasStream(long handle, long stream);

    public native long setDevice(long ptrToDeviceId);

    public native long streamSynchronize(long stream);

    public native long eventSynchronize(long event);

    public native long getDeviceFreeMemory(long ptrToDeviceId);

    public native long memcpy(long dst, long src, long size, int flags, long reserved);

    public native long memcpyAsync(long dst, long src, long size, int flags, long reserved);

    public native long memset(long dst, int value, long size,  int flags, long reserved);

    public native long memsetAsync(long dst, int value, long size, int flags, long reserved);

    public native long getAvailableDevices();
}<|MERGE_RESOLUTION|>--- conflicted
+++ resolved
@@ -29,12 +29,8 @@
 
     public NativeOps() {
         allocate();
-<<<<<<< HEAD
         initializeDevicesAndFunctions();
-        int numThreads = 0;
-=======
         int numThreads;
->>>>>>> 8f506d0a
         String numThreadsString = System.getenv("OMP_NUM_THREADS");
         if(numThreadsString != null && !numThreadsString.isEmpty()) {
             numThreads = Integer.parseInt(numThreadsString);
