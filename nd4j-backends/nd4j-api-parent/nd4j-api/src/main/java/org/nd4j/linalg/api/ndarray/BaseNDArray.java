/*-
 *
 *  * Copyright 2015 Skymind,Inc.
 *  *
 *  *    Licensed under the Apache License, Version 2.0 (the "License");
 *  *    you may not use this file except in compliance with the License.
 *  *    You may obtain a copy of the License at
 *  *
 *  *        http://www.apache.org/licenses/LICENSE-2.0
 *  *
 *  *    Unless required by applicable law or agreed to in writing, software
 *  *    distributed under the License is distributed on an "AS IS" BASIS,
 *  *    WITHOUT WARRANTIES OR CONDITIONS OF ANY KIND, either express or implied.
 *  *    See the License for the specific language governing permissions and
 *  *    limitations under the License.
 *
 *
 */

package org.nd4j.linalg.api.ndarray;


import com.google.common.primitives.Ints;
import net.ericaro.neoitertools.Generator;
import org.apache.commons.math3.util.Pair;
import org.nd4j.linalg.api.blas.BlasBufferUtil;
import org.nd4j.linalg.api.buffer.DataBuffer;
import org.nd4j.linalg.api.complex.IComplexNDArray;
import org.nd4j.linalg.api.complex.IComplexNumber;
import org.nd4j.linalg.api.instrumentation.Instrumentation;
import org.nd4j.linalg.api.iter.FirstAxisIterator;
import org.nd4j.linalg.api.memory.MemoryWorkspace;
import org.nd4j.linalg.api.ops.executioner.OpExecutioner;
import org.nd4j.linalg.api.ops.impl.accum.*;
import org.nd4j.linalg.api.ops.impl.accum.Max;
import org.nd4j.linalg.api.ops.impl.accum.Min;
import org.nd4j.linalg.api.ops.impl.accum.distances.EuclideanDistance;
import org.nd4j.linalg.api.ops.impl.accum.distances.ManhattanDistance;
import org.nd4j.linalg.api.ops.impl.broadcast.*;
import org.nd4j.linalg.api.ops.impl.scalar.*;
import org.nd4j.linalg.api.ops.impl.scalar.comparison.*;
import org.nd4j.linalg.api.ops.impl.transforms.Negative;
import org.nd4j.linalg.api.ops.impl.transforms.arithmetic.*;
import org.nd4j.linalg.api.ops.impl.transforms.comparison.*;
import org.nd4j.linalg.api.shape.Shape;
import org.nd4j.linalg.exception.ND4JIllegalStateException;
import org.nd4j.linalg.factory.Nd4j;
import org.nd4j.linalg.indexing.*;
import org.nd4j.linalg.indexing.conditions.Condition;
import org.nd4j.linalg.indexing.conditions.Conditions;
import org.nd4j.linalg.profiler.OpProfiler;
import org.nd4j.linalg.string.NDArrayStrings;
import org.nd4j.linalg.util.ArrayUtil;
import org.nd4j.linalg.util.LinAlgExceptions;
import org.nd4j.linalg.util.NDArrayMath;
import org.slf4j.Logger;
import org.slf4j.LoggerFactory;

import java.io.IOException;
import java.io.ObjectInputStream;
import java.io.ObjectOutputStream;
import java.nio.IntBuffer;
import java.util.*;

import static org.nd4j.linalg.factory.Nd4j.*;


/**
 * NDArray: (think numpy)
 * <p/>
 * A few things of note.
 * <p/>
 * An NDArray can have any number of dimensions.
 * <p/>
 * An NDArray is accessed via strides.
 * <p/>
 * Strides are how to index over
 * a contiguous block of data.
 * <p/>
 * This block of data has 2 orders(as of right now):
 * fortran and c
 *
 * @author Adam Gibson
 */
public abstract class BaseNDArray implements INDArray, Iterable {


    protected static final Logger log = LoggerFactory.getLogger(BaseNDArray.class);
    /**
     *
     */
    private static final long serialVersionUID = 3285982317165542614L;

    protected transient volatile DataBuffer shapeInformation;
    protected transient volatile DataBuffer data;
    protected int rows, columns;
    protected long length = -1;
    protected int rank;
    protected boolean cleanedUp = false;
    protected int numLeadingOnes = -1;
    protected int numTrailingOnes = -1;
    protected Boolean isMatrix = null;
    protected Boolean isScalar = null;
    protected boolean isWrapAround = false;
    protected int linearStride = -1;
    protected boolean attemptedToFindElementWiseStride = false;
    protected transient DataBuffer shape;
    protected transient DataBuffer stride;
    protected transient boolean compressed = false;

    // this field holds jvm copy of shapeInfo
    protected int[] javaShapeInformation;


    //Precalculate these arrays (like [3,2,1,0], [2,1,0], [1,0], [0] etc) for use in TAD, to avoid creating same int[]s over and over
    private static final int[][] tadFinalPermuteDimensions;
    static {
        tadFinalPermuteDimensions = new int[32][0];
        tadFinalPermuteDimensions[1] = new int[] {1, 0}; //Edge case for 1d tensors: selectively apply to column vectors
        for (int i = 2; i < 32; i++) {
            tadFinalPermuteDimensions[i] = new int[i];
            for (int k = i - 1, j = 0; k >= 0; k--, j++)
                tadFinalPermuteDimensions[i][j] = k;
        }
    }

    public BaseNDArray() {}

    /**
     * Returns true if this array is compressed, and false otherwise
     * @return
     */
    @Override
    public boolean isCompressed() {
        return compressed;
    }

    /**
     * This method marks INDArray instance as compressed
     * PLEASE NOTE: Do not use this method unless you 100% have to
     *
     * @param reallyCompressed
     */
    @Override
    public void markAsCompressed(boolean reallyCompressed) {
        this.compressed = reallyCompressed;
    }

    /**
     *
     * @param buffer
     */
    public BaseNDArray(DataBuffer buffer) {
        this.data = buffer;
        if (buffer.length() >= Integer.MAX_VALUE)
            throw new IllegalArgumentException("Length of buffer can not be >= Integer.MAX_VALUE");
        int[] shape = {1, (int) buffer.length()};
        int[] stride = Nd4j.getStrides(shape);
        setShapeInformation(Nd4j.getShapeInfoProvider().createShapeInformation(shape, stride, 0, 1, Nd4j.order()));
        init(shape, stride);
    }

    /**
     *
     * @param buffer
     * @param shape
     * @param stride
     * @param offset
     * @param ordering
     */
    public BaseNDArray(DataBuffer buffer, int[] shape, int[] stride, int offset, char ordering) {
        this.data = offset > 0 ? Nd4j.createBuffer(buffer, offset, ArrayUtil.prodLong(shape)) : buffer;
        setShapeInformation(Nd4j.getShapeInfoProvider().createShapeInformation(shape, stride, offset,
                Shape.elementWiseStride(shape, stride, ordering == 'f'), ordering));
        init(shape, stride);
        // Shape.setElementWiseStride(this.shapeInfo(),Shape.elementWiseStride(shape, stride, ordering == 'f'));

    }

    /**
     * Initialize the ndarray as a matrix
     * with the given data (indices preserved)
     * @param data
     */
    public BaseNDArray(double[][] data) {
        this(data, Nd4j.order());
    }

    /**
     *
     * @param data
     * @param ordering
     */
    public BaseNDArray(double[][] data, char ordering) {
        this(Nd4j.createBuffer(ordering == 'c' ? ArrayUtil.flatten(data) : ArrayUtil.flattenF(data)),
                new int[] {data.length, data[0].length},
                Nd4j.getStrides(new int[] {data.length, data[0].length}, ordering), 0, ordering);

        for (int r = 0; r < rows; r++) {
            assert (data[r].length == columns);
        }
        /*
        this.data = Nd4j.createBuffer(length);
        
        
        for (int r = 0; r < rows; r++) {
            for (int c = 0; c < columns; c++) {
                putScalar(r, c, data[r][c]);
            }
        }*/
    }


    /**
     * Create with the specified shape and buffer
     *
     * @param shape  the shape
     * @param buffer the buffer
     */
    public BaseNDArray(int[] shape, DataBuffer buffer) {
        this.data = buffer;
        init(shape, Nd4j.getStrides(shape));
    }

    /**
     * Create this ndarray with the given data and shape and 0 offset
     *
     * @param data  the data to use
     * @param shape the shape of the ndarray
     */
    public BaseNDArray(float[] data, int[] shape, char ordering) {
        this(data, shape, 0, ordering);
    }

    /**
     * @param data     the data to use
     * @param shape    the shape of the ndarray
     * @param offset   the desired offset
     * @param ordering the ordering of the ndarray
     */
    public BaseNDArray(float[] data, int[] shape, int offset, char ordering) {
        this(data, shape, Nd4j.getStrides(shape, ordering), offset);

    }


    /**
     * Construct an ndarray of the specified shape
     * with an empty data array
     *
     * @param shape    the shape of the ndarray
     * @param stride   the stride of the ndarray
     * @param offset   the desired offset
     * @param ordering the ordering of the ndarray
     */
    public BaseNDArray(int[] shape, int[] stride, int offset, char ordering) {
        this(Nd4j.createBuffer(ArrayUtil.prodLong(shape)), shape, stride, offset, ordering);
    }

    /**
     * Construct an ndarray of the specified shape.
     *
     * @param shape    the shape of the ndarray
     * @param stride   the stride of the ndarray
     * @param offset   the desired offset
     * @param ordering the ordering of the ndarray
     * @param initialize Whether to initialize the INDArray. If true: initialize. If false: don't.
     */
    public BaseNDArray(int[] shape, int[] stride, int offset, char ordering, boolean initialize) {
        this(Nd4j.createBuffer(ArrayUtil.prodLong(shape), initialize), shape, stride, offset, ordering);
    }


    /**
     * Create the ndarray with
     * the specified shape and stride and an offset of 0
     *
     * @param shape    the shape of the ndarray
     * @param stride   the stride of the ndarray
     * @param ordering the ordering of the ndarray
     */
    public BaseNDArray(int[] shape, int[] stride, char ordering) {
        this(shape, stride, 0, ordering);
    }


    /**
     *
     * @param shape
     * @param offset
     * @param ordering
     */
    public BaseNDArray(int[] shape, int offset, char ordering) {
        this(shape, Nd4j.getStrides(shape, ordering), offset, ordering);
    }


    /**
     * Create an ndarray
     * with the given shape
     * @param shape
     */
    public BaseNDArray(int[] shape) {
        this(shape, 0, Nd4j.order());
    }


    /**
     * Creates a new <i>n</i> times <i>m</i> <tt>DoubleMatrix</tt>.
     *
     * @param newRows    the number of rows (<i>n</i>) of the new matrix.
     * @param newColumns the number of columns (<i>m</i>) of the new matrix.
     */
    public BaseNDArray(int newRows, int newColumns, char ordering) {
        this.data = Nd4j.createBuffer((long) newRows * newColumns);
        int[] shape = new int[] {newRows, newColumns};
        int[] stride = Nd4j.getStrides(shape, ordering);
        setShapeInformation(Nd4j.getShapeInfoProvider().createShapeInformation(shape, stride, 0,
                Shape.elementWiseStride(shape, stride, ordering == 'f'), ordering));
        init(shape, stride);
        //    Shape.setElementWiseStride(this.shapeInfo(),Shape.elementWiseStride(shape, stride, ordering == 'f'));

    }


    /**
     * Create an ndarray from the specified slices.
     * This will go through and merge all of the
     * data from each slice in to one ndarray
     * which will then take the specified shape
     *
     * @param slices the slices to merge
     * @param shape  the shape of the ndarray
     */
    public BaseNDArray(List<INDArray> slices, int[] shape, char ordering) {
        this(slices, shape, Nd4j.getStrides(shape, ordering), ordering);
    }


    /**
     * Create an ndarray from the specified slices.
     * This will go through and merge all of the
     * data from each slice in to one ndarray
     * which will then take the specified shape
     *
     * @param slices the slices to merge
     * @param shape  the shape of the ndarray
     */
    public BaseNDArray(List<INDArray> slices, int[] shape, int[] stride, char ordering) {
        DataBuffer ret = slices.get(0).data().dataType() == (DataBuffer.Type.FLOAT)
                ? Nd4j.createBuffer(new float[ArrayUtil.prod(shape)])
                : Nd4j.createBuffer(new double[ArrayUtil.prod(shape)]);
        this.data = ret;
        setShapeInformation(Nd4j.getShapeInfoProvider().createShapeInformation(shape, stride, 0,
                Shape.elementWiseStride(shape, stride, ordering == 'f'), ordering));
        init(shape, stride);
        //    Shape.setElementWiseStride(this.shapeInfo(),Shape.elementWiseStride(shape, stride, ordering == 'f'));

        if (slices.get(0).isScalar()) {
            for (int i = 0; i < length(); i++) {
                putScalar(i, slices.get(i).getDouble(0));
            }
        } else {
            for (int i = 0; i < slices(); i++) {
                putSlice(i, slices.get(i));
            }
        }

    }

    /**
     *
     * @param data
     * @param shape
     * @param stride
     * @param ordering
     */
    public BaseNDArray(float[] data, int[] shape, int[] stride, char ordering) {
        this(data, shape, stride, 0, ordering);
    }

    /**
     *
     * @param data
     * @param shape
     * @param stride
     * @param offset
     * @param ordering
     */
    public BaseNDArray(float[] data, int[] shape, int[] stride, int offset, char ordering) {
        setShapeInformation(Nd4j.getShapeInfoProvider().createShapeInformation(shape, stride, offset,
                Shape.elementWiseStride(shape, stride, ordering == 'f'), ordering));
        if (data != null && data.length > 0) {
            this.data = Nd4j.createBuffer(data, offset);
            if (offset >= data.length)
                throw new IllegalArgumentException("invalid offset: must be < data.length");
        }

        init(shape, stride);
        // Shape.setElementWiseStride(this.shapeInfo(),Shape.elementWiseStride(shape,stride,ordering == 'f'));

    }

    /**
     *
     * @param data
     * @param shape
     * @param stride
     * @param offset
     */
    public BaseNDArray(DataBuffer data, int[] shape, int[] stride, int offset) {
        this.data = Nd4j.createBuffer(data, offset, ArrayUtil.prodLong(shape));
        setShapeInformation(Nd4j.getShapeInfoProvider().createShapeInformation(shape, stride, offset,
                Shape.elementWiseStride(shape, stride, Nd4j.order() == 'f'), Nd4j.order()));
        init(shape, stride);
        //  Shape.setElementWiseStride(this.shapeInfo(),Shape.elementWiseStride(shape, stride, Nd4j.order() == 'f'));


    }

    /**
     *
     * @param data
     * @param shape
     * @param strides
     */
    public BaseNDArray(int[] data, int[] shape, int[] strides) {
        this(Nd4j.createBuffer(data), shape, strides);
    }

    /**
     *
     * @param data
     * @param shape
     */
    public BaseNDArray(DataBuffer data, int[] shape) {
        this(data, shape, Nd4j.getStrides(shape, Nd4j.order()), 0, Nd4j.order());
    }


    /**
     *
     * @param buffer
     * @param shape
     * @param offset
     */
    public BaseNDArray(DataBuffer buffer, int[] shape, int offset) {
        this(Nd4j.createBuffer(buffer, offset, ArrayUtil.prodLong(shape)), shape, Nd4j.getStrides(shape), offset,
                Nd4j.order());
    }

    /**
     *
     * @param buffer
     * @param shape
     * @param ordering
     */
    public BaseNDArray(DataBuffer buffer, int[] shape, char ordering) {
        this(buffer, shape, Nd4j.getStrides(shape, ordering), 0, ordering);
    }

    /**
     *
     * @param data
     * @param shape
     * @param ordering
     */
    public BaseNDArray(double[] data, int[] shape, char ordering) {
        this(Nd4j.createBuffer(data), shape, ordering);
    }

    /**
     *
     * @param data
     * @param shape
     * @param stride
     * @param offset
     * @param ordering
     */
    public BaseNDArray(double[] data, int[] shape, int[] stride, int offset, char ordering) {
        this(Nd4j.createBuffer(data, offset), shape, stride, offset, ordering);
    }

    /**
     *
     * @param data
     * @param order
     */
    public BaseNDArray(float[] data, char order) {
        this(Nd4j.createBuffer(data), order);
    }

    /**
     *
     * @param floatBuffer
     * @param order
     */
    public BaseNDArray(DataBuffer floatBuffer, char order) {
        this(floatBuffer, new int[] {(int) floatBuffer.length()},
                Nd4j.getStrides(new int[] {(int) floatBuffer.length()}, order), 0, order);
        if (floatBuffer.length() >= Integer.MAX_VALUE)
            throw new IllegalArgumentException("Length of buffer can not be >= Integer.MAX_VALUE");
    }

    /**
     *
     * @param buffer
     * @param shape
     * @param strides
     */
    public BaseNDArray(DataBuffer buffer, int[] shape, int[] strides) {
        this(buffer, shape, strides, 0, Nd4j.order());
    }


    /**
     * Create this ndarray with the given data and shape and 0 offset
     *
     * @param data  the data to use
     * @param shape the shape of the ndarray
     */
    public BaseNDArray(float[] data, int[] shape) {
        this(data, shape, 0);
    }


    /**
     *
     * @param data
     * @param shape
     * @param offset
     */
    public BaseNDArray(float[] data, int[] shape, int offset) {
        this(data, shape, offset, Nd4j.order());

    }

    /**
     * Construct an ndarray of the specified shape
     * with an empty data array
     *
     * @param shape  the shape of the ndarray
     * @param stride the stride of the ndarray
     * @param offset the desired offset
     */
    public BaseNDArray(int[] shape, int[] stride, int offset) {
        this(new float[ArrayUtil.prod(shape)], shape, stride, offset, Nd4j.order());
    }

    /**
     * Create the ndarray with
     * the specified shape and stride and an offset of 0
     *
     * @param shape  the shape of the ndarray
     * @param stride the stride of the ndarray
     */
    public BaseNDArray(int[] shape, int[] stride) {
        this(shape, stride, 0);
    }

    /**
     *
     * @param shape
     * @param offset
     */
    public BaseNDArray(int[] shape, int offset) {
        this(shape, Nd4j.getStrides(shape), offset);
    }

    /**
     *
     * @param shape
     * @param ordering
     */
    public BaseNDArray(int[] shape, char ordering) {
        this(shape, 0, ordering);
    }


    /**
     * Creates a new <i>n</i> times <i>m</i> <tt>DoubleMatrix</tt>.
     *
     * @param newRows    the number of rows (<i>n</i>) of the new matrix.
     * @param newColumns the number of columns (<i>m</i>) of the new matrix.
     */
    public BaseNDArray(int newRows, int newColumns) {
        this(newRows, newColumns, Nd4j.order());
    }


    /**
     * Create an ndarray from the specified slices.
     * This will go through and merge all of the
     * data from each slice in to one ndarray
     * which will then take the specified shape
     *
     * @param slices the slices to merge
     * @param shape  the shape of the ndarray
     */
    public BaseNDArray(List<INDArray> slices, int[] shape) {
        this(slices, shape, Nd4j.order());
    }

    /**
     * Create an ndarray from the specified slices.
     * This will go through and merge all of the
     * data from each slice in to one ndarray
     * which will then take the specified shape
     *
     * @param slices the slices to merge
     * @param shape  the shape of the ndarray
     */
    public BaseNDArray(List<INDArray> slices, int[] shape, int[] stride) {
        this(slices, shape, stride, Nd4j.order());

    }

    /**
     *
     * @param data
     * @param shape
     * @param stride
     */
    public BaseNDArray(float[] data, int[] shape, int[] stride) {
        this(data, shape, stride, Nd4j.order());
    }


    /**
     *
     * @param data
     * @param shape
     * @param stride
     * @param offset
     */
    public BaseNDArray(float[] data, int[] shape, int[] stride, int offset) {
        this(data, shape, stride, offset, Nd4j.order());
    }

    /**
     *
     * @param data
     */
    public BaseNDArray(float[] data) {
        this(Nd4j.createBuffer(data));
    }


    /**
     * Initialize the ndarray
     * with the given data
     * @param data
     */
    public BaseNDArray(float[][] data) {
        this(data, Nd4j.order());
    }

    /**
     *
     * @param data
     * @param ordering
     */
    public BaseNDArray(float[][] data, char ordering) {
        this(Nd4j.createBuffer(ordering == 'c' ? ArrayUtil.flatten(data) : ArrayUtil.flattenF(data)),
                new int[] {data.length, data[0].length},
                Nd4j.getStrides(new int[] {data.length, data[0].length}, ordering), 0, ordering);

        for (int r = 0; r < rows; r++) {
            assert (data[r].length == columns);
        }
        /*
        this.data = Nd4j.createBuffer(length);
        
        for (int r = 0; r < rows; r++) {
            for (int c = 0; c < columns; c++) {
                putScalar(r, c, data[r][c]);
            }
        }
        */
    }



    /**
     * Constructor for stride and offset
     *
     * @param buffer
     * @param shape
     * @param offset
     * @param ordering
     */
    public BaseNDArray(DataBuffer buffer, int[] shape, int offset, char ordering) {
        this(buffer, shape, Nd4j.getStrides(shape, ordering), offset, ordering);
    }

    public BaseNDArray(double[] data, int[] shape, int[] stride, int offset) {
        this(Nd4j.createBuffer(data), shape, stride, offset);
    }


    @Override
    public void setWrapAround(boolean wrapAround) {
        this.isWrapAround = wrapAround;
    }

    @Override
    public boolean isWrapAround() {
        return isWrapAround;
    }

    /**
     * Returns whether the ndarray is valid or not
     * @return true if the ndarray is valid
     * false otherwise
     */
    public boolean isValid() {
        try {
            linearIndex(length() - 1);
        } catch (Exception e) {
            return false;
        }
        return true;
    }

    @Override
    public INDArray linearViewColumnOrder() {
        return this;
    }

    protected INDArray create(DataBuffer data, int[] shape, int offset) {
        if (this instanceof IComplexNDArray)
            return Nd4j.createComplex(data, shape, offset);
        else
            return Nd4j.create(data, shape, offset);
    }



    /**
     * Returns a linear view reference of shape
     * 1,length(ndarray)
     *
     * @return the linear view of this ndarray
     */
    @Override
    public INDArray linearView() {
        return this;
    }

    @Override
    public void resetLinearView() {

    }



    @Override
    public int elementWiseStride() {
        /*
        if(Shape.elementWiseStride(shapeInfo()) < 0 && !attemptedToFindElementWiseStride) {
            INDArray reshapeAttempt = Shape.newShapeNoCopy(this,new int[]{1,length()}, ordering() == 'f');
            if(reshapeAttempt != null && reshapeAttempt.elementWiseStride() > 0) {
               Shape.setElementWiseStride(shapeInfo(), reshapeAttempt.stride(-1));
               this.shapeInformation = Nd4j.getShapeInfoProvider().createShapeInformation(shape(), stride(), offset(),reshapeAttempt.stride(-1), ordering());
            }
            attemptedToFindElementWiseStride = true;
        
        }
        */
        return Shape.elementWiseStride(shapeInfoDataBuffer());
    }

    @Override
    public int elementStride() {
        return 1;
    }

    @Override
    public int majorStride() {
        setLinearStride();
        return stride(-1);
    }

    @Override
    @Deprecated
    public int secondaryStride() {
        return majorStride();
    }

    @Override
    public int tensorssAlongDimension(int... dimension) {
        if (dimension == null || dimension.length == 0)
            throw new IllegalArgumentException("Invalid input: dimensions not specified (null or length 0)");
        if (dimension.length >= rank())
            return 1;
        for (int i = 0; i < dimension.length; i++)
            if (dimension[i] < 0)
                dimension[i] += rank();
        int[] tensorShape = ArrayUtil.keep(shape(), dimension);
        long len = ArrayUtil.prodLong(tensorShape);
        if (len == 0)
            throw new IllegalStateException("Illegal length found after removing index");
        if (length / len >= Integer.MAX_VALUE)
            throw new IllegalArgumentException("Tensors along dimension can not be >= Integer.MAX_VALUE");
        return (int) (length / len);
    }

    @Override
    public INDArray tensorAlongDimension(int index, int... dimension) {
        if (dimension == null || dimension.length == 0)
            throw new IllegalArgumentException("Invalid input: dimensions not specified (null or length 0)");

        if (dimension.length >= rank())
            return this;
        for (int i = 0; i < dimension.length; i++)
            if (dimension[i] < 0)
                dimension[i] += rank();

        //dedup
        dimension = Ints.toArray(new ArrayList<>(new TreeSet<>(Ints.asList(dimension))));

        if (dimension.length > 1) {
            Arrays.sort(dimension);
        }

        int tads = tensorssAlongDimension(dimension);
        if (index >= tads)
            throw new IllegalArgumentException("Illegal index " + index + " out of tads " + tads);


        if (dimension.length == 1) {
            if (dimension[0] == 0 && isColumnVector()) {
                return this.transpose();
            } else if (dimension[0] == 1 && isRowVector()) {
                return this;
            }
        }

        Pair<DataBuffer, DataBuffer> tadInfo =
                Nd4j.getExecutioner().getTADManager().getTADOnlyShapeInfo(this, dimension);
        DataBuffer shapeInfo = tadInfo.getFirst();
        int[] shape = Shape.shape(shapeInfo);
        int[] stride = Shape.stride(shapeInfo).asInt();
        int offset = offset() + tadInfo.getSecond().getInt(index);
        INDArray toTad = Nd4j.create(data(), shape, stride, offset);
        BaseNDArray baseNDArray = (BaseNDArray) toTad;

        //preserve immutability
        char newOrder = Shape.getOrder(shape, stride, 1);

        int ews = baseNDArray.shapeInfoDataBuffer().getInt(baseNDArray.shapeInfoDataBuffer().length() - 2);

        //TAD always calls permute. Permute EWS is always -1. This is not true for row vector shapes though.
        if (!Shape.isRowVectorShape(baseNDArray.shapeInfoDataBuffer()))
            ews = -1;

        // we create new shapeInfo with possibly new ews & order
        /**
         * NOTE HERE THAT ZERO IS PRESET FOR THE OFFSET AND SHOULD STAY LIKE THAT.
         * Zero is preset for caching purposes.
         * We don't actually use the offset defined in the
         * shape info data buffer.
         * We calculate and cache the offsets separately.
         *
         */
        baseNDArray.setShapeInformation(
                Nd4j.getShapeInfoProvider().createShapeInformation(shape, stride, 0, ews, newOrder));

        return toTad;
    }

    /**
     * Get the vector along a particular dimension
     *
     * @param index     the index of the vector to getScalar
     * @param dimension the dimension to getScalar the vector from
     * @return the vector along a particular dimension
     */
    @Override
    public INDArray javaTensorAlongDimension(int index, int... dimension) {
        return doTad(index, dimension);
    }

    private void setShapeInformation(DataBuffer shapeInfo) {
        this.shapeInformation = shapeInfo;
        this.javaShapeInformation = shapeInfo.asInt();
    }


    private INDArray doTad(int index, int... dimension) {
        if (dimension == null || dimension.length == 0)
            throw new IllegalArgumentException("Invalid input: dimensions not specified (null or length 0)");

        if (dimension.length >= rank())
            return this;
        for (int i = 0; i < dimension.length; i++)
            if (dimension[i] < 0)
                dimension[i] += rank();

        if (dimension.length > 1)
            Arrays.sort(dimension);

        int tads = tensorssAlongDimension(dimension);
        if (index >= tads)
            throw new IllegalArgumentException("Illegal index " + index + " out of tads " + tads);


        if (dimension.length == 1) {
            if (dimension[0] == 0 && isColumnVector()) {
                return this.transpose();
            } else if (dimension[0] == 1 && isRowVector()) {
                return this;
            }
        }


        int[] tensorShape = ArrayUtil.keep(shape(), dimension);
        int[] reverseDimensions = ArrayUtil.reverseCopy(dimension);
        int[] remove = ArrayUtil.removeIndex(ArrayUtil.range(0, rank()), dimension);
        int[] newPermuteDims = Ints.concat(remove, reverseDimensions);
        int[] finalPermuteDims = tadFinalPermuteDimensions[dimension.length];

        INDArray permuted = permute(newPermuteDims);
        int sliceIdx = NDArrayMath.sliceOffsetForTensor(index, permuted, tensorShape);

        INDArray ret2 = permuted.slice(sliceIdx);
        if (dimension.length == tensorShape.length && ArrayUtil.prod(tensorShape) == ret2.length()) {
            if (dimension.length == 1 && ret2.isRowVector())
                return ret2;
            if (finalPermuteDims.length != ret2.rank()) {
                finalPermuteDims = new int[ret2.rank()];
                int count = 0;
                for (int i = finalPermuteDims.length - 1; i >= 0; i--)
                    finalPermuteDims[count++] = i;
            }
            return ret2.permutei(finalPermuteDims);
        }


        int length = ArrayUtil.prod(tensorShape);
        int tensorLength = ArrayUtil.prod(tensorShape);
        int offset = index * tensorLength / NDArrayMath.lengthPerSlice(ret2);

        if (sliceIdx == 0 && length == NDArrayMath.lengthPerSlice(ret2)) {
            ret2 = ret2.slice(offset);
            if (dimension.length == 1 && ret2.isRowVector())
                return ret2;
            return ret2.permutei(finalPermuteDims);
        }

        else if (length == NDArrayMath.lengthPerSlice(ret2)) {
            offset -= ret2.slices() * (offset / ret2.slices());
            ret2 = ret2.slice(offset);
            if (dimension.length == 1 && ret2.isRowVector())
                return ret2;
            return ret2.permutei(finalPermuteDims);
        }

        while (ret2.length() > length) {
            sliceIdx = NDArrayMath.sliceOffsetForTensor(index, ret2, tensorShape);
            sliceIdx -= ret2.slices() * (sliceIdx / ret2.slices());
            ret2 = ret2.slice(sliceIdx);
        }

        if (dimension.length == 1 && ret2.isRowVector())
            return ret2;
        return ret2.permutei(finalPermuteDims);
    }



    /**
     * Returns the number of possible vectors for a given dimension
     *
     * @param dimension the dimension to calculate the number of vectors for
     * @return the number of possible vectors along a dimension
     */
    @Override
    public int vectorsAlongDimension(int dimension) {
        if (dimension == 0 && isVector() || isRowVector())
            return 1;
        if (size(dimension) == 1 && !isVector()) {
            for (int i = dimension; i < rank(); i++) {
                if (size(i) != 1)
                    return vectorsAlongDimension(i);
            }

            return length();

        } else if (size(0) == 1 && !isVector()) {
            int realDimension = rank() - getLeadingOnes();
            if (length / size(realDimension) >= Integer.MAX_VALUE)
                throw new IllegalArgumentException("Vectors along dimension can not be >= Integer.MAX_VALUE");
            return (int) (length / size(realDimension));
        }

        if (dimension >= Shape.rank(shapeInformation)) {
            if (length / size(Shape.rank(shapeInformation) - 1) >= Integer.MAX_VALUE)
                throw new IllegalArgumentException("Vectors along dimension can not be >= Integer.MAX_VALUE");
            return (int) (length / size(Shape.rank(shapeInformation) - 1));
        }
        if (length / size(dimension) >= Integer.MAX_VALUE)
            throw new IllegalArgumentException("Vectors along dimension can not be >= Integer.MAX_VALUE");
        return (int) (length / size(dimension));
    }

    /**
     * Get the vector along a particular dimension
     *
     * @param index     the index of the vector to get
     * @param dimension the dimension to get the vector from
     * @return the vector along a particular dimension
     */
    @Override
    public INDArray vectorAlongDimension(int index, int dimension) {
        if (dimension < 0)
            dimension = Shape.rank(shapeInformation) + dimension;

        //return the whole thing
        if (dimension == Shape.rank(shapeInformation) - 1 && size(dimension) == 1 && rank() > 2
                || rank() > 2 && dimension == 0 && size(dimension) == 1) {
            return this;
        }

        INDArray ret = tensorAlongDimension(index, dimension);
        if (isMatrix() && ret.isVector() && dimension == 1 && !ret.isRowVector())
            return ret.reshape(ArrayUtil.reverseCopy(ret.shape()));
        else if (isMatrix() && ret.isVector() && dimension == 0 && !ret.isColumnVector())
            return ret.reshape(ArrayUtil.reverseCopy(ret.shape()));
        return ret;
    }

    @Override
    public void setOrder(char order) {
        //Shape.setOrder(shapeInfo(),order);
        setShapeInformation(Nd4j.getShapeInfoProvider().createShapeInformation(shape(), stride(), 0,
                elementWiseStride(), order));
    }

    @Override
    public void setShape(int... shape) {
        setShapeInformation(Nd4j.getShapeInfoProvider().createShapeInformation(shape, stride(), 0,
                elementWiseStride(), ordering()));
    }

    @Override
    public void setStride(int[] stride) {
        setShapeInformation(Nd4j.getShapeInfoProvider().createShapeInformation(shape(), stride, 0,
                elementWiseStride(), ordering()));
    }



    /**
     * Cumulative sum along a dimension
     *
     * @param dimension the dimension to perform cumulative sum along
     * @return the cumulative sum along the specified dimension
     */
    @Override
    public INDArray cumsumi(int dimension) {

        if (isVector()) {
            double s = 0.0;
            for (int i = 0; i < length; i++) {
                s += getDouble(i);
                putScalar(i, s);
            }
        } else if (dimension == Integer.MAX_VALUE) {
            INDArray flattened = ravel();
            double prevVal = flattened.getDouble(0);
            for (int i = 1; i < flattened.length(); i++) {
                double d = prevVal + flattened.getDouble(i);
                flattened.putScalar(i, d);
                prevVal = d;
            }

            return flattened;
        } else {
            for (int i = 0; i < vectorsAlongDimension(dimension); i++) {
                INDArray vec = vectorAlongDimension(i, dimension);
                vec.cumsumi(0);

            }
        }


        return this;
    }

    @Override
    public Number normmaxNumber() {
        return normmax(Integer.MAX_VALUE).getDouble(0);
    }

    @Override
    public IComplexNumber normmaxComplex() {
        throw new UnsupportedOperationException();
    }

    @Override
    public Number norm2Number() {
        return norm2(Integer.MAX_VALUE).getDouble(0);
    }

    @Override
    public IComplexNumber norm2Complex() {
        throw new UnsupportedOperationException();
    }

    @Override
    public Number norm1Number() {
        return norm1(Integer.MAX_VALUE).getDouble(0);
    }

    @Override
    public IComplexNumber norm1Complex() {
        throw new UnsupportedOperationException();
    }

    @Override
    public Number stdNumber() {
        return std(Integer.MAX_VALUE).getDouble(0);
    }

    @Override
    public IComplexNumber stdComplex() {
        throw new UnsupportedOperationException();
    }

    @Override
    public Number prodNumber() {
        return prod(Integer.MAX_VALUE).getDouble(0);
    }

    @Override
    public IComplexNumber prodComplex() {
        throw new UnsupportedOperationException();
    }

    @Override
    public Number meanNumber() {
        return mean(Integer.MAX_VALUE).getDouble(0);
    }

    @Override
    public Number ameanNumber() {
        return amean(Integer.MAX_VALUE).getDouble(0);
    }

    @Override
    public IComplexNumber meanComplex() {
        throw new UnsupportedOperationException();

    }

    @Override
    public Number varNumber() {
        return var(Integer.MAX_VALUE).getDouble(0);
    }

    @Override
    public IComplexNumber varComplex() {
        throw new UnsupportedOperationException();
    }

    @Override
    public Number maxNumber() {
        return max(Integer.MAX_VALUE).getDouble(0);
    }

    @Override
    public Number amaxNumber() {
        return amax(Integer.MAX_VALUE).getDouble(0);
    }

    @Override
    public IComplexNumber maxComplex() {
        throw new UnsupportedOperationException();
    }

    @Override
    public Number minNumber() {
        return min(Integer.MAX_VALUE).getDouble(0);
    }

    @Override
    public Number aminNumber() {
        return amin(Integer.MAX_VALUE).getDouble(0);
    }

    @Override
    public Number scan(Condition condition) {
        MatchCondition op = new MatchCondition(this, condition);
        return Nd4j.getExecutioner().exec(op, Integer.MAX_VALUE).getDouble(0);
    }

    @Override
    public IComplexNumber minComplex() {
        throw new UnsupportedOperationException();

    }

    @Override
    public Number sumNumber() {
        return sum(Integer.MAX_VALUE).getDouble(0);
    }

    @Override
    public IComplexNumber sumComplex() {
        throw new UnsupportedOperationException();
    }

    /**
     * Cumulative sum along a dimension (in place)
     *
     * @param dimension the dimension to perform cumulative sum along
     * @return the cumulative sum along the specified dimension
     */
    @Override
    public INDArray cumsum(int dimension) {
        return dup().cumsumi(dimension);
    }

    /**
     * Assign all of the elements in the given
     * ndarray to this ndarray
     *
     * @param arr the elements to assign
     * @return this
     */
    @Override
    public INDArray assign(final INDArray arr) {
        Nd4j.getExecutioner().exec(new org.nd4j.linalg.api.ops.impl.transforms.Set(this, arr, this, length()));
        return this;

    }

    @Override
    public INDArray putScalar(int i, double value) {
        if (i < 0)
            i += rank();
        if (isScalar()) {
            if (Nd4j.getExecutioner().getProfilingMode() != OpExecutioner.ProfilingMode.DISABLED)
                OpProfiler.getInstance().processScalarCall();

            data.put(i, value);
            return this;
        }

        if (isRowVector()) {
            return putScalar(0, i, value);
        } else if (isColumnVector()) {
            return putScalar(i, 0, value);
        }
        int[] indexes = ordering() == 'c' ? Shape.ind2subC(this, i) : Shape.ind2sub(this, i);
        return putScalar(indexes, value);

    }

    @Override
    public INDArray putScalar(int i, float value) {
        return putScalar(i, (double) value);

    }

    @Override
    public INDArray putScalar(int i, int value) {
        return putScalar(i, (double) value);
    }

    @Override
    public INDArray putScalar(int[] indexes, double value) {
        for (int i = 0; i < indexes.length; i++) {
            if (indexes[i] < 0)
                indexes[i] += rank();
        }

        if (indexes.length == 1) {
            return putScalar(indexes[0], value);
        } else if (indexes.length == 2) {
            return putScalar(indexes[0], indexes[1], value);
        } else if (indexes.length == 3) {
            return putScalar(indexes[0], indexes[1], indexes[2], value);
        } else if (indexes.length == 4) {
            return putScalar(indexes[0], indexes[1], indexes[2], indexes[3], value);
        } else {
            if (Nd4j.getExecutioner().getProfilingMode() != OpExecutioner.ProfilingMode.DISABLED)
                OpProfiler.getInstance().processScalarCall();

            long offset = Shape.getOffset(shapeInformation, indexes);
            data.put(offset, value);
        }
        return this;
    }

    @Override
    public INDArray putScalar(int row, int col, double value) {
        if (Nd4j.getExecutioner().getProfilingMode() != OpExecutioner.ProfilingMode.DISABLED)
            OpProfiler.getInstance().processScalarCall();

        if (rank != 2)
            throw new IllegalStateException("Cannot use putScalar(int,int,double) on a rank " + rank + " INDArray");
        long offset = Shape.getOffsetUnsafe(shapeInformation, row, col);
        data.put(offset, value);
        return this;
    }

    @Override
    public INDArray putScalar(int dim0, int dim1, int dim2, double value) {
        if (Nd4j.getExecutioner().getProfilingMode() != OpExecutioner.ProfilingMode.DISABLED)
            OpProfiler.getInstance().processScalarCall();

        if (rank != 3)
            throw new IllegalStateException("Cannot use putScalar(int,int,int,double) on a rank " + rank + " INDArray");
        int offset = 0; // Shape.getOffsetUnsafe(javaShapeInformation, dim0, dim1, dim2);
        int size_0 = javaShapeInformation[1];
        int size_1 = javaShapeInformation[1 + 1];
        int size_2 = javaShapeInformation[1 + 2];

        if (size_0 != 1)
            offset += dim0 * javaShapeInformation[1 + 0 + 3];
        if (size_1 != 1)
            offset += dim1 * javaShapeInformation[1 + 1 + 3];
        if (size_2 != 1)
            offset += dim2 * javaShapeInformation[1 + 2 + 3];

        data.put(offset, value);
        return this;
    }

    @Override
    public INDArray putScalar(int dim0, int dim1, int dim2, int dim3, double value) {
        if (Nd4j.getExecutioner().getProfilingMode() != OpExecutioner.ProfilingMode.DISABLED)
            OpProfiler.getInstance().processScalarCall();

        if (rank != 4)
            throw new IllegalStateException(
                    "Cannot use putScalar(int,int,int,int,double) on a rank " + rank + " INDArray");
        long offset = Shape.getOffsetUnsafe(shapeInformation, dim0, dim1, dim2, dim3);
        data.put(offset, value);
        return this;
    }


    @Override
    public INDArray putScalar(int[] indexes, float value) {
        return putScalar(indexes, (double) value);
    }

    @Override
    public INDArray putScalar(int[] indexes, int value) {
        return putScalar(indexes, (double) value);
    }

    /**
     * Returns an ndarray with 1 if the element is epsilon equals
     *
     * @param other the number to compare
     * @return a copied ndarray with the given
     * binary conditions
     */
    @Override
    public INDArray eps(Number other) {
        return dup().epsi(other);
    }

    /**
     * Returns an ndarray with 1 if the element is epsilon equals
     *
     * @param other the number to compare
     * @return a ndarray with the given
     * binary conditions
     */
    @Override
    public INDArray epsi(Number other) {
        INDArray otherArr = Nd4j.valueArrayOf(shape(), other.doubleValue());
        return epsi(otherArr);
    }

    /**
     * epsilon equals than comparison:
     * If the given number is less than the
     * comparison number the item is 0 otherwise 1
     *
     * @param other the number to compare
     * @return
     */
    @Override
    public INDArray eps(INDArray other) {
        return dup().epsi(other);
    }

    /**
     * In place epsilon equals than comparison:
     * If the given number is less than the
     * comparison number the item is 0 otherwise 1
     *
     * @param other the number to compare
     * @return
     */
    @Override
    public INDArray epsi(INDArray other) {
        Nd4j.getExecutioner().exec(new Eps(this, other, this, length()));
        return this;
    }

    @Override
    public INDArray lt(Number other) {
        return dup().lti(other);
    }

    @Override
    public INDArray lte(Number other) {
        return dup().ltei(other);
    }

    @Override
    public INDArray lti(Number other) {

        Nd4j.getExecutioner().exec(new ScalarLessThan(this, other));
        return this;
    }

    @Override
    public INDArray ltei(Number other) {

        Nd4j.getExecutioner().exec(new ScalarLessThanOrEqual(this, other));
        return this;
    }

    @Override
    public INDArray eq(Number other) {
        return dup().eqi(other);
    }

    @Override
    public INDArray eqi(Number other) {

        Nd4j.getExecutioner().exec(new ScalarEquals(this, other));
        return this;
    }

    @Override
    public INDArray gt(Number other) {
        return dup().gti(other);
    }

    @Override
    public INDArray gte(Number other) {
        return dup().gtei(other);
    }

    @Override
    public INDArray gtei(Number other) {
        Nd4j.getExecutioner().exec(new ScalarGreaterThanOrEqual(this, other));
        return this;
    }

    @Override
    public INDArray gti(Number other) {
        Nd4j.getExecutioner().exec(new ScalarGreaterThan(this, other));
        return this;
    }

    @Override
    public INDArray lt(INDArray other) {
        return dup().lti(other);
    }

    @Override
    public INDArray lti(INDArray other) {
        Nd4j.getExecutioner().exec(new LessThan(this, other, this, length()));
        return this;
    }

    @Override
    public INDArray neq(Number other) {
        return dup().neqi(other);
    }

    @Override
    public INDArray neqi(Number other) {
        Nd4j.getExecutioner().exec(new ScalarNotEquals(this, other));
        return this;
    }

    @Override
    public INDArray neq(INDArray other) {
        return dup().neqi(other);
    }

    @Override
    public INDArray neqi(INDArray other) {
        Nd4j.getExecutioner().exec(new NotEqualTo(this, other, this, length()));
        return this;
    }

    @Override
    public INDArray eq(INDArray other) {
        return dup().eqi(other);
    }

    @Override
    public INDArray eqi(INDArray other) {
        Nd4j.getExecutioner().exec(new EqualTo(this, other, this, length()));
        return this;
    }

    @Override
    public INDArray gt(INDArray other) {
        return dup().gti(other);
    }

    @Override
    public INDArray gti(INDArray other) {
        Nd4j.getExecutioner().exec(new GreaterThan(this, other, this, length()));
        return this;
    }

    /**
     * Negate each element.
     */
    @Override
    public INDArray neg() {
        return Nd4j.getExecutioner().exec(new Negative(this, Nd4j.createUninitialized(this.shape(), this.ordering()))).z();
    }

    /**
     * Negate each element (in-place).
     */
    @Override
    public INDArray negi() {
        Nd4j.getExecutioner().exec(new Negative(this));
        return this;
    }

    @Override
    public INDArray rdiv(Number n, INDArray result) {
        return rdivi(n, result);
    }

    @Override
    public INDArray rdivi(Number n, INDArray result) {

        if (Double.isNaN(n.doubleValue()))
            n = Nd4j.EPS_THRESHOLD;
        Nd4j.getExecutioner().exec(new ScalarReverseDivision(this, null, result, result.length(), n));
        if (Nd4j.ENFORCE_NUMERICAL_STABILITY)
            Nd4j.clearNans(result);
        return result;
    }

    @Override
    public INDArray rsub(Number n, INDArray result) {
        return rsubi(n, result);
    }

    @Override
    public INDArray rsubi(Number n, INDArray result) {

        if (Double.isNaN(n.doubleValue()))
            n = Nd4j.EPS_THRESHOLD;

        Nd4j.getExecutioner().exec(new ScalarReverseSubtraction(this, null, result, result.lengthLong(), n));

        if (Nd4j.ENFORCE_NUMERICAL_STABILITY)
            Nd4j.clearNans(result);
        return result;
    }

    @Override
    public INDArray div(Number n, INDArray result) {
        return divi(n, result);
    }

    @Override
    public INDArray divi(Number n, INDArray result) {

        if (Double.isNaN(n.doubleValue()))
            n = Nd4j.EPS_THRESHOLD;
        Nd4j.getExecutioner().exec(new ScalarDivision(this, null, result, result.lengthLong(), n));


        if (Nd4j.ENFORCE_NUMERICAL_STABILITY)
            Nd4j.clearNans(result);

        return result;
    }

    @Override
    public INDArray mul(Number n, INDArray result) {
        return muli(n, result);
    }

    @Override
    public INDArray muli(Number n, INDArray result) {
        if (Double.isNaN(n.doubleValue()))
            n = Nd4j.EPS_THRESHOLD;
        Nd4j.getExecutioner().exec(new ScalarMultiplication(this, null, result, result.lengthLong(), n));

        if (Nd4j.ENFORCE_NUMERICAL_STABILITY)
            Nd4j.clearNans(result);

        return result;
    }

    @Override
    public INDArray sub(Number n, INDArray result) {
        return subi(n, result);
    }

    @Override
    public INDArray subi(Number n, INDArray result) {

        if (Double.isNaN(n.doubleValue()))
            n = Nd4j.EPS_THRESHOLD;

        Nd4j.getExecutioner().exec(new ScalarSubtraction(this, null, result, result.lengthLong(), n));
        if (Nd4j.ENFORCE_NUMERICAL_STABILITY)
            Nd4j.clearNans(result);

        return result;
    }

    @Override
    public INDArray add(Number n, INDArray result) {
        return addi(n, result);
    }

    @Override
    public INDArray addi(Number n, INDArray result) {
        if (Double.isNaN(n.doubleValue()))
            n = Nd4j.EPS_THRESHOLD;
        Nd4j.getExecutioner().exec(new ScalarAdd(this, null, result, result.lengthLong(), n));
        return result;
    }



    /**
     * Returns the element at the specified row/column
     * This will throw an exception if the
     *
     * @param row    the row of the element to return
     * @param column the row of the element to return
     * @return a scalar indarray of the element at this index
     */
    @Override
    public INDArray getScalar(int row, int column) {
        return getScalar(new int[] {row, column});
    }

    @Override
    public INDArray dup() {
        if (this.isCompressed() && this.ordering() == Nd4j.order().charValue()) {
            INDArray ret = Nd4j.createArrayFromShapeBuffer(data().dup(), this.shapeInfoDataBuffer());
            ret.markAsCompressed(true);
            return ret;
        }
        Nd4j.getCompressor().autoDecompress(this);
        INDArray ret = Shape.toOffsetZeroCopy(this);
        return ret;
    }

    @Override
    public INDArray dup(char order) {
        if (this.isCompressed() && this.ordering() == order) {
            INDArray ret = Nd4j.createArrayFromShapeBuffer(data().dup(), this.shapeInfoDataBuffer());
            ret.markAsCompressed(true);
            return ret;
        }
        Nd4j.getCompressor().autoDecompress(this);
        return Shape.toOffsetZeroCopy(this, order);
    }

    /**
     * Returns the elements at the the specified indices
     *
     * @param indices the indices to getScalar
     * @return the array with the specified elements
     */
    @Override
    public int getInt(int... indices) {
        return (int) getDouble(indices);

    }

    /**
     * Returns the elements at the the specified indices
     *
     * @param indices the indices to get
     * @return the array with the specified elements
     */
    @Override
    public double getDouble(int... indices) {
        if (Nd4j.getExecutioner().getProfilingMode() != OpExecutioner.ProfilingMode.DISABLED)
            OpProfiler.getInstance().processScalarCall();

        Nd4j.getCompressor().autoDecompress(this);

        for (int i = 0; i < indices.length; i++) {
            if (indices[i] < 0)
                indices[i] += rank();
        }
        if (indices.length == 1) {
            if (isRowVector())
                return Shape.getDouble(this, 0, indices[0]);
            else if (isColumnVector())
                return Shape.getDouble(this, indices[0], 0);
            else if (isScalar() && indices[0] == 0)
                return data().getDouble(0);
            else
                throw new IllegalStateException("Indexes length must be > 1 for non vectors and scalars");
        }
        return Shape.getDouble(this, indices);
    }

    /**
     * Returns the elements at the the specified indices
     *
     * @param indices the indices to get
     * @return the array with the specified elements
     */
    @Override
    public float getFloat(int... indices) {
        return (float) getDouble(indices);
    }

    /**
     * Test whether a matrix is scalar.
     */
    @Override
    public boolean isScalar() {
        if (isScalar != null)
            return isScalar;
        if (Shape.rank(shapeInformation) > 2) {
            isScalar = false;
        } else if (Shape.rank(shapeInformation) == 1) {
            isScalar = shapeOf().getInt(0) == 1;
        } else if (Shape.rank(shapeInformation) == 2) {
            isScalar = shapeOf().getInt(0) == 1 && shapeOf().getInt(1) == 1;
        }

        else
            isScalar = false;

        return isScalar;
    }

    /**
     * Inserts the element at the specified index
     *
     * @param indices the indices to insert into
     * @param element a scalar ndarray
     * @return a scalar ndarray of the element at this index
     */
    @Override
    public INDArray put(int[] indices, INDArray element) {

        if (!element.isScalar())
            throw new IllegalArgumentException("Unable to insert anything but a scalar");
        if (isRowVector() && indices[0] == 0 && indices.length == 2) {
            int ix = Shape.offset(shapeInformation);
            for (int i = 1; i < indices.length; i++)
                ix += indices[i] * stride(i);
            if (ix >= data.length())
                throw new IllegalArgumentException("Illegal indices " + Arrays.toString(indices));
            data.put(ix, element.getDouble(0));
        } else {
            int ix = Shape.offset(shapeInformation);
            for (int i = 0; i < indices.length; i++)
                if (size(i) != 1)
                    ix += indices[i] * stride(i);
            if (ix >= data.length())
                throw new IllegalArgumentException("Illegal indices " + Arrays.toString(indices));
            data.put(ix, element.getDouble(0));
        }


        return this;

    }

    /**
     * Inserts the element at the specified index
     *
     * @param i       the row insert into
     * @param j       the column to insert into
     * @param element a scalar ndarray
     * @return a scalar ndarray of the element at this index
     */
    @Override
    public INDArray put(int i, int j, INDArray element) {
        return put(new int[] {i, j}, element);
    }

    /**
     * Inserts the element at the specified index
     *
     * @param i       the row insert into
     * @param j       the column to insert into
     * @param element a scalar ndarray
     * @return a scalar ndarray of the element at this index
     */
    @Override
    public INDArray put(int i, int j, Number element) {
        return putScalar(new int[] {i, j}, element.doubleValue());
    }

    /**
     * Assigns the given matrix (put) to the specified slice
     *
     * @param slice the slice to assign
     * @param put   the slice to put
     * @return this for chainability
     */
    @Override
    public INDArray putSlice(int slice, INDArray put) {
        if (isScalar()) {
            assert put.isScalar() : "Invalid dimension. Can only insert a scalar in to another scalar";
            put(0, put.getScalar(0));
            return this;
        } else if (isVector()) {
            assert put.isScalar() || put.isVector() && put
                    .length() == length() : "Invalid dimension on insertion. Can only insert scalars input vectors";
            if (put.isScalar())
                putScalar(slice, put.getDouble(0));
            else
                for (int i = 0; i < length(); i++)
                    putScalar(i, put.getDouble(i));

            return this;
        }

        assertSlice(put, slice);


        INDArray view = slice(slice);

        if (put.length() == 1)
            putScalar(slice, put.getDouble(0));
        else if (put.isVector())
            for (int i = 0; i < put.length(); i++)
                view.putScalar(i, put.getDouble(i));
        else {
            assert Shape.shapeEquals(view.shape(), put.shape());
            INDArray linear = view;
            INDArray putLinearView = put;
            for (int i = 0; i < linear.length(); i++) {
                linear.putScalar(i, putLinearView.getDouble(i));
            }


        }

        return this;

    }

    protected void assertSlice(INDArray put, int slice) {

        assert slice <= slices() : "Invalid slice specified " + slice;
        int[] sliceShape = put.shape();
        if (Shape.isRowVectorShape(sliceShape)) {
            return;
        } else {
            int[] requiredShape = ArrayUtil.removeIndex(shape(), 0);

            //no need to compare for scalar; primarily due to shapes either being [1] or length 0
            if (put.isScalar())
                return;

            if (isVector() && put.isVector() && put.length() < length())
                return;
            //edge case for column vectors
            if (Shape.isColumnVectorShape(sliceShape))
                return;
            if (!Shape.shapeEquals(sliceShape, requiredShape) && !Shape.isRowVectorShape(requiredShape)
                    && !Shape.isRowVectorShape(sliceShape))
                throw new IllegalStateException(String.format("Invalid shape size of %s . Should have been %s ",
                        Arrays.toString(sliceShape), Arrays.toString(requiredShape)));

        }

    }

    /**
     * Returns true if this ndarray is 2d
     * or 3d with a singleton element
     *
     * @return true if the element is a matrix, false otherwise
     */
    public boolean isMatrix() {
        if (isMatrix != null)
            return isMatrix;
        isMatrix = (rank == 2 && (size(0) != 1 && size(1) != 1));
        return isMatrix;
    }


    @Override
    public int index(int row, int column) {
        if (!isMatrix()) {
            if (isColumnVector()) {
                int idx = linearIndex(row);
                return idx;
            } else if (isRowVector()) {
                int idx = linearIndex(column);
                return idx;
            } else
                throw new IllegalStateException("Unable to get row/column from a non matrix");
        }


        return Shape.offset(shapeInformation) + (row * stride(0) + column * stride(1));
    }

    protected INDArray newShape(int[] newShape, char ordering) {

        return create(data(), newShape, stride(), Shape.offset(shapeInformation));
    }

    protected INDArray create(DataBuffer data, int[] newShape, int[] newStrides, int offset, char ordering) {
        if (this instanceof IComplexNDArray)
            return Nd4j.createComplex(data, newShape, newStrides, offset, ordering);
        else
            return Nd4j.create(data, newShape, newStrides, offset, ordering);
    }

    protected INDArray create(DataBuffer data, int[] newShape, int[] newStrides, int offset) {
        if (this instanceof IComplexNDArray)
            return Nd4j.createComplex(data, newShape, newStrides, offset);
        else
            return Nd4j.create(data, newShape, newStrides, offset);
    }

    protected INDArray create(int[] shape) {
        if (this instanceof IComplexNDArray)
            return Nd4j.createComplex(shape, getStrides(shape, Nd4j.order()), 0);
        else
            return Nd4j.create(shape, getStrides(shape, Nd4j.order()), 0);
    }

    protected INDArray create(int[] shape, int[] strides, int offset) {
        if (this instanceof IComplexNDArray)
            return Nd4j.createComplex(shape, strides, offset);
        else
            return Nd4j.create(shape, strides, offset);
    }

    protected int[] getStrides(int[] shape, char ordering) {
        return Nd4j.getStrides(shape, ordering);
    }


    /**
     * Returns the square of the Euclidean distance.
     */
    @Override
    public double squaredDistance(INDArray other) {
        double d2 = distance2(other);
        return d2 * d2;
    }

    /**
     * Returns the (euclidean) distance.
     */
    @Override
    public double distance2(INDArray other) {
        return Nd4j.getExecutioner().execAndReturn(new EuclideanDistance(this, other)).getFinalResult().doubleValue();
    }

    /**
     * Returns the (1-norm) distance.
     */
    @Override
    public double distance1(INDArray other) {
        return Nd4j.getExecutioner().execAndReturn(new ManhattanDistance(this, other)).getFinalResult().doubleValue();
    }


    @Override
    public INDArray put(INDArrayIndex[] indices, INDArray element) {
        if (indices[0] instanceof SpecifiedIndex && element.isVector()) {
            indices[0].reset();
            int cnt = 0;
            while (indices[0].hasNext()) {
                int idx = indices[0].next();
                putScalar(idx, element.getDouble(cnt));
                cnt++;
            }
            return this;
        } else {
            return get(indices).assign(element);
        }
    }

    @Override
    public INDArray put(INDArrayIndex[] indices, Number element) {
        INDArray get = get(indices);
        for (int i = 0; i < get.length(); i++)
            get.putScalar(i, element.doubleValue());
        return this;
    }


    /**
     * Mainly here for people coming from numpy.
     * This is equivalent to a call to permute
     *
     * @param dimension the dimension to swap
     * @param with      the one to swap it with
     * @return the swapped axes view
     */
    @Override
    public INDArray swapAxes(int dimension, int with) {
        int[] shape = ArrayUtil.range(0, shape().length);
        shape[dimension] = with;
        shape[with] = dimension;
        return permute(shape);
    }


    @Override
    public boolean isView() {
        /*
            We don't really use Shape offset value anywhere
            And it's possible to be not a view, and have non-empty originalBuffer
         */
        // length/data.length can be different in case of Threshold conversion
        return Shape.offset(shapeInformation) > 0 || (length() < data().length() && data.dataType() != DataBuffer.Type.INT) || data().originalDataBuffer() != null;
    }

    @Override
    public DataBuffer data() {
        return data;
    }

    @Override
    public void setData(DataBuffer data) {
        this.data = data;
    }

    /**
     * Number of slices: aka shape[0]
     *
     * @return the number of slices
     * for this nd array
     */
    @Override
    public int slices() {
        if (isRowVector())
            return length();

        return size(0);
    }

    @Override
    public INDArray subArray(ShapeOffsetResolution resolution) {
        int[] offsets = resolution.getOffsets();
        int[] shape = resolution.getShapes();
        int[] stride = resolution.getStrides();

        if (offset() + resolution.getOffset() >= Integer.MAX_VALUE)
            throw new IllegalArgumentException("Offset of array can not be >= Integer.MAX_VALUE");
        int offset = (int) (offset() + resolution.getOffset());

        int n = shape.length;

        // FIXME: shapeInfo should be used here
        if (shape.length < 1)
            return create(Nd4j.createBufferDetached(shape));
        if (offsets.length != n)
            throw new IllegalArgumentException("Invalid offset " + Arrays.toString(offsets));
        if (stride.length != n)
            throw new IllegalArgumentException("Invalid stride " + Arrays.toString(stride));

        if (shape.length == rank() && Shape.contentEquals(shape, shapeOf())) {
            if (ArrayUtil.isZero(offsets)) {
                return this;
            } else {
                throw new IllegalArgumentException("Invalid subArray offsets");
            }
        }

        char newOrder = Shape.getOrder(shape, stride, 1);

        return create(data, Arrays.copyOf(shape, shape.length), stride, offset, newOrder);
    }

    @Override
    public INDArray subArray(int[] offsets, int[] shape, int[] stride) {
        int n = shape.length;

        // FIXME: shapeInfo should be used here
        if (shape.length < 1)
            return create(Nd4j.createBufferDetached(shape));
        if (offsets.length != n)
            throw new IllegalArgumentException("Invalid offset " + Arrays.toString(offsets));
        if (stride.length != n)
            throw new IllegalArgumentException("Invalid stride " + Arrays.toString(stride));

        if (Shape.contentEquals(shape, shapeOf())) {
            if (ArrayUtil.isZero(offsets)) {
                return this;
            } else {
                throw new IllegalArgumentException("Invalid subArray offsets");
            }
        }

        int[] dotProductOffsets = offsets;
        int[] dotProductStride = stride;

        int offset = Shape.offset(shapeInfo()) + NDArrayIndex.offset(dotProductStride, dotProductOffsets);
        if (offset >= data().length())
            offset = ArrayUtil.sum(offsets);

        return create(data, Arrays.copyOf(shape, shape.length), stride, offset, ordering());
    }

    protected INDArray create(DataBuffer buffer) {
        return Nd4j.create(buffer);
    }

    @Override
    public INDArray cond(Condition condition) {
        return dup().condi(condition);
    }

    @Override
    public INDArray condi(Condition condition) {
        INDArray linear = this;
        for (int i = 0; i < length(); i++) {
            boolean met = condition.apply(linear.getDouble(i));
            linear.putScalar(i, met ? 1 : 0);
        }
        return this;
    }


    protected void init(int[] shape, int[] stride) {
        if (shape.length == 1) {
            rows = 1;
            columns = shape[0];
        } else if (this.shape().length == 2) {
            rows = shape[0];
            columns = shape[1];
        }

        //default row vector
        if (shape.length == 1) {
            init(new int[] {1, shape[0]}, new int[] {1, stride[0]});
        }

        //null character
        if (ordering() == '\u0000') {
            Shape.setOrder(shapeInfo(), Nd4j.order());
            throw new IllegalStateException("setOrder() shouldn't ever happen here");
        }

        this.length = ArrayUtil.prodLong(shape);
        rank = shape.length;

        // TODO: this, probably, may be reconsidered and removed
        if (this.elementWiseStride() == -1 && !attemptedToFindElementWiseStride) {
            //log.info("Calling to computeEWS");

            INDArray reshapeAttempt = Shape.newShapeNoCopy(this, new int[] {1, this.length()}, Nd4j.order() == 'f');
            if (reshapeAttempt != null) {
                //log.info("Got new EWS: " + reshapeAttempt.elementWiseStride());
                setShapeInformation(Nd4j.getShapeInfoProvider().createShapeInformation(this.shape(), this.stride(),
                        this.offset(), reshapeAttempt.elementWiseStride(), ordering()));
            }
            attemptedToFindElementWiseStride = true;
        }
    }


    @Override
    public INDArray getScalar(int i) {
        return Nd4j.scalar(getDouble(i));
    }

    /**
     * Do a row wise op (a,s,m,d)
     * a : add
     * s : subtract
     * m : multiply
     * d : divide
     * h : reverse subtraction
     * t : reverse division
     *
     * @param columnVector the column  vector
     * @param operation    the operation
     * @return
     */
    protected INDArray doColumnWise(INDArray columnVector, char operation) {
        //Input validation: require (a) columnVector to actually be a column vector, and (b) this.size(0) to match columnVector.size(0)
        if (!columnVector.isColumnVector() || this.size(0) != columnVector.size(0)) {
            throw new IllegalStateException("Mismatched shapes (shape = " + Arrays.toString(shape())
                    + ", row vector shape =" + Arrays.toString(columnVector.shape()) + ")");
        }

        if (columnVector.data().sameUnderlyingData(data()))
            return doColumnWise(columnVector.dup(), operation);
        if (isVector()) {
            switch (operation) {
                case 'a':
                    addi(columnVector);
                    break;
                case 's':
                    subi(columnVector);
                    break;
                case 'm':
                    muli(columnVector);
                    break;
                case 'd':
                    divi(columnVector);
                    break;
                case 'h':
                    rsubi(columnVector);
                    break;
                case 't':
                    rdivi(columnVector);
                    break;
            }

            return this;
        }
        if (rows() == 1 && columnVector.isScalar()) {
            applyScalarOp(columnVector, operation);
        } else {
            // special optimization case, broadcast turns into ScalarOp Along Dimension
            if (rank() == 2 && elementWiseStride() == 1 && ordering() == 'c' && columnVector.elementWiseStride() == 1) {
                switch (operation) {
                    case 'a': {
                        ScalarAdd op = new ScalarAdd(this, columnVector, this, this.length(), 0.0);
                        op.setDimension(1);
                        Nd4j.getExecutioner().exec(op);
                        break;
                    }
                    case 's': {
                        ScalarSubtraction op = new ScalarSubtraction(this, columnVector, this, this.length(), 0.0);
                        op.setDimension(1);
                        Nd4j.getExecutioner().exec(op);
                        break;
                    }
                    case 'm': {
                        ScalarMultiplication op =
                                new ScalarMultiplication(this, columnVector, this, this.length(), 0.0);
                        op.setDimension(1);
                        Nd4j.getExecutioner().exec(op);
                        break;
                    }
                    case 'd': {
                        ScalarDivision op = new ScalarDivision(this, columnVector, this, this.length(), 0.0);
                        op.setDimension(1);
                        Nd4j.getExecutioner().exec(op);
                        break;
                    }
                    case 'h': {
                        ScalarReverseSubtraction op =
                                new ScalarReverseSubtraction(this, columnVector, this, this.length(), 0.0);
                        op.setDimension(1);
                        Nd4j.getExecutioner().exec(op);
                        break;
                    }
                    case 't': {
                        ScalarReverseDivision op =
                                new ScalarReverseDivision(this, columnVector, this, this.length(), 0.0);
                        op.setDimension(1);
                        Nd4j.getExecutioner().exec(op);
                        break;
                    }

                }
            } else {
                applyBroadcastOp(columnVector, operation);
            }

        }

        return this;

    }

    @Override
    public boolean isCleanedUp() {
        return cleanedUp;
    }

    @Override
    public void cleanup() {
        if (Nd4j.shouldInstrument)
            Nd4j.getInstrumentation().log(this, Instrumentation.DESTROYED);
        cleanedUp = true;
    }



    /**
     * Do a row wise op (a,s,m,d)
     * a : add
     * s : subtract
     * m : multiply
     * d : divide
     * h : reverse subtraction
     * t : reverse division
     *
     * @param rowVector the row vector
     * @param operation the operation
     * @return
     */
    protected INDArray doRowWise(final INDArray rowVector, final char operation) {
        //Input validation: require (a) rowVector to actually be a row vector, and (b) this.size(1) to match rowVector.size(1)
        if (!rowVector.isRowVector() || this.size(1) != rowVector.size(1)) {
            throw new IllegalStateException("Mismatched shapes (shape = " + Arrays.toString(shape())
                    + ", row vector shape =" + Arrays.toString(rowVector.shape()) + ")");
        }

        if (rowVector.data().sameUnderlyingData(data()))
            return doRowWise(rowVector.dup(), operation);

        if (isVector()) {
            switch (operation) {
                case 'a':
                    addi(rowVector);
                    break;
                case 's':
                    subi(rowVector);
                    break;
                case 'm':
                    muli(rowVector);
                    break;
                case 'd':
                    divi(rowVector);
                    break;
                case 'h':
                    rsubi(rowVector);
                    break;
                case 't':
                    rdivi(rowVector);
                    break;
            }

            return this;
        }

        if (rank() == 2 && columns() == 1 && rowVector.isScalar()) {
            if (this instanceof IComplexNDArray) {
                applyScalarOp(rowVector, operation);
            }
        } else {
            // special optimization case, broadcast turns into ScalarOp Along Dimension
            if (rank() == 2 && elementWiseStride() == 1 && ordering() == 'f' && rowVector.elementWiseStride() == 1) {
                switch (operation) {
                    case 'a': {
                        ScalarAdd op = new ScalarAdd(this, rowVector, this, this.length(), 0.0);
                        op.setDimension(0);
                        Nd4j.getExecutioner().exec(op);
                        break;
                    }
                    case 's': {
                        ScalarSubtraction op = new ScalarSubtraction(this, rowVector, this, this.length(), 0.0);
                        op.setDimension(0);
                        Nd4j.getExecutioner().exec(op);
                        break;
                    }
                    case 'm': {
                        ScalarMultiplication op = new ScalarMultiplication(this, rowVector, this, this.length(), 0.0);
                        op.setDimension(0);
                        Nd4j.getExecutioner().exec(op);
                        break;
                    }
                    case 'd': {
                        ScalarDivision op = new ScalarDivision(this, rowVector, this, this.length(), 0.0);
                        op.setDimension(0);
                        Nd4j.getExecutioner().exec(op);
                        break;
                    }
                    case 'h': {
                        ScalarReverseSubtraction op =
                                new ScalarReverseSubtraction(this, rowVector, this, this.length(), 0.0);
                        op.setDimension(0);
                        Nd4j.getExecutioner().exec(op);
                        break;
                    }
                    case 't': {
                        ScalarReverseDivision op = new ScalarReverseDivision(this, rowVector, this, this.length(), 0.0);
                        op.setDimension(0);
                        Nd4j.getExecutioner().exec(op);
                        break;
                    }

                }
            } else {
                applyBroadcastOp(rowVector, operation);
            }
        }

        return this;
    }


    private void applyBroadcastOp(INDArray vector, final char operation) {
        int alongDimension = Shape.isRowVectorShape(vector.shape()) ? 1 : 0;

        // FIXME: probably this is wrong, because strict equality is always false in current DataBuffer mechanics
        if (this.data() == vector.data())
            vector = vector.dup();
        switch (operation) {
            case 'a':
                Nd4j.getExecutioner().exec(new BroadcastAddOp(this, vector, this, alongDimension), alongDimension);
                return;
            case 's':
                Nd4j.getExecutioner().exec(new BroadcastSubOp(this, vector, this, alongDimension), alongDimension);
                return;
            case 'm':
                Nd4j.getExecutioner().exec(new BroadcastMulOp(this, vector, this, alongDimension), alongDimension);
                return;
            case 'd':
                Nd4j.getExecutioner().exec(new BroadcastDivOp(this, vector, this, alongDimension), alongDimension);
                return;
            case 'h':
                Nd4j.getExecutioner().exec(new BroadcastRSubOp(this, vector, this, alongDimension), alongDimension);
                return;
            case 't':
                Nd4j.getExecutioner().exec(new BroadcastRDivOp(this, vector, this, alongDimension), alongDimension);
                return;
            case 'p':
                Nd4j.getExecutioner().exec(new BroadcastCopyOp(this, vector, this, alongDimension), alongDimension);
                return;
            default:
                throw new UnsupportedOperationException("Unknown operation: " + operation);
        }
    }

    private void applyScalarOp(INDArray vector, char operation) {
        if (this instanceof IComplexNDArray) {
            IComplexNDArray row = (IComplexNDArray) vector;
            switch (operation) {
                case 'a':
                    addi(row.getComplex(0));
                    break;
                case 's':
                    subi(row.getComplex(0));
                    break;
                case 'm':
                    muli(row.getComplex(0));
                    break;
                case 'd':
                    divi(row.getComplex(0));
                    break;
                case 'h':
                    rsubi(row.getComplex(0));
                    break;
                case 't':
                    rdivi(row.getComplex(0));
                    break;
            }
        } else {
            switch (operation) {
                case 'a':
                    addi(vector.getDouble(0));
                    break;
                case 's':
                    subi(vector.getDouble(0));
                    break;
                case 'm':
                    muli(vector.getDouble(0));
                    break;
                case 'd':
                    divi(vector.getDouble(0));
                    break;
                case 'h':
                    rsubi(vector.getDouble(0));
                    break;
                case 't':
                    rdivi(vector.getDouble(0));
                    break;
            }

        }

    }

    protected DataBuffer shapeOf() {
        if (shape == null)
            shape = Shape.shapeOf(shapeInfoDataBuffer());
        return shape;
    }

    protected DataBuffer strideOf() {
        if (stride == null)
            stride = Shape.stride(shapeInfoDataBuffer());
        return stride;
    }

    @Override
    public int stride(int dimension) {
        int rank = Shape.rank(shapeInformation);
        if (dimension < 0)
            return strideOf().getInt(dimension + rank);
        return strideOf().getInt(dimension);
    }

    @Override
    public INDArray rdiviColumnVector(INDArray columnVector) {
        return doColumnWise(columnVector, 't');
    }

    @Override
    public INDArray rdivColumnVector(INDArray columnVector) {
        return dup().rdiviColumnVector(columnVector);
    }

    @Override
    public INDArray rdiviRowVector(INDArray rowVector) {
        return doRowWise(rowVector, 't');
    }

    @Override
    public INDArray rdivRowVector(INDArray rowVector) {
        return dup().rdiviRowVector(rowVector);
    }

    @Override
    public INDArray rsubiColumnVector(INDArray columnVector) {
        return doColumnWise(columnVector, 'h');
    }

    @Override
    public INDArray rsubColumnVector(INDArray columnVector) {
        return dup().rsubiColumnVector(columnVector);
    }

    @Override
    public INDArray rsubiRowVector(INDArray rowVector) {
        return doRowWise(rowVector, 'h');
    }

    @Override
    public INDArray rsubRowVector(INDArray rowVector) {
        return dup().rsubiRowVector(rowVector);
    }

    /**
     * Inserts the element at the specified index
     *
     * @param i       the index insert into
     * @param element a scalar ndarray
     * @return a scalar ndarray of the element at this index
     */
    @Override
    public INDArray put(int i, INDArray element) {
        if (!element.isScalar())
            throw new IllegalArgumentException("Element must be a scalar");
        return putScalar(i, element.getDouble(0));
    }

    /**
     * In place addition of a column vector
     *
     * @param columnVector the column vector to add
     * @return the result of the addition
     */
    @Override
    public INDArray diviColumnVector(INDArray columnVector) {
        return doColumnWise(columnVector, 'd');
    }

    /**
     * In place addition of a column vector
     *
     * @param columnVector the column vector to add
     * @return the result of the addition
     */
    @Override
    public INDArray divColumnVector(INDArray columnVector) {
        return dup().diviColumnVector(columnVector);
    }

    /**
     * In place addition of a column vector
     *
     * @param rowVector the row vector to add
     * @return the result of the addition
     */
    @Override
    public INDArray diviRowVector(INDArray rowVector) {
        return doRowWise(rowVector, 'd');
    }

    /**
     * In place addition of a column vector
     *
     * @param rowVector the row vector to add
     * @return the result of the addition
     */
    @Override
    public INDArray divRowVector(INDArray rowVector) {
        return dup().diviRowVector(rowVector);
    }

    /**
     * In place addition of a column vector
     *
     * @param columnVector the column vector to add
     * @return the result of the addition
     */
    @Override
    public INDArray muliColumnVector(INDArray columnVector) {
        return doColumnWise(columnVector, 'm');
    }

    /**
     * In place addition of a column vector
     *
     * @param columnVector the column vector to add
     * @return the result of the addition
     */
    @Override
    public INDArray mulColumnVector(INDArray columnVector) {
        return dup().muliColumnVector(columnVector);
    }

    /**
     * In place addition of a column vector
     *
     * @param rowVector the row vector to add
     * @return the result of the addition
     */
    @Override
    public INDArray muliRowVector(INDArray rowVector) {
        return doRowWise(rowVector, 'm');
    }

    /**
     * In place addition of a column vector
     *
     * @param rowVector the row vector to add
     * @return the result of the addition
     */
    @Override
    public INDArray mulRowVector(INDArray rowVector) {
        return dup().muliRowVector(rowVector);
    }

    /**
     * In place addition of a column vector
     *
     * @param columnVector the column vector to add
     * @return the result of the addition
     */
    @Override
    public INDArray subiColumnVector(INDArray columnVector) {
        return doColumnWise(columnVector, 's');
    }

    /**
     * In place addition of a column vector
     *
     * @param columnVector the column vector to add
     * @return the result of the addition
     */
    @Override
    public INDArray subColumnVector(INDArray columnVector) {
        return dup().subiColumnVector(columnVector);
    }

    /**
     * In place addition of a column vector
     *
     * @param rowVector the row vector to add
     * @return the result of the addition
     */
    @Override
    public INDArray subiRowVector(INDArray rowVector) {
        return doRowWise(rowVector, 's');
    }

    /**
     * In place addition of a column vector
     *
     * @param rowVector the row vector to add
     * @return the result of the addition
     */
    @Override
    public INDArray subRowVector(INDArray rowVector) {
        return dup().subiRowVector(rowVector);
    }

    /**
     * In place addition of a column vector
     *
     * @param columnVector the column vector to add
     * @return the result of the addition
     */
    @Override
    public INDArray addiColumnVector(INDArray columnVector) {
        return doColumnWise(columnVector, 'a');
    }

    /**
     * In place addition of a column vector
     *
     * @param columnVector the column vector to add
     * @return the result of the addition
     */
    @Override
    public INDArray addColumnVector(INDArray columnVector) {
        return dup().addiColumnVector(columnVector);
    }

    /**
     * In place addition of a column vector
     *
     * @param rowVector the row vector to add
     * @return the result of the addition
     */
    @Override
    public INDArray addiRowVector(INDArray rowVector) {
        return doRowWise(rowVector, 'a');
    }

    /**
     * In place addition of a column vector
     *
     * @param rowVector the row vector to add
     * @return the result of the addition
     */
    @Override
    public INDArray addRowVector(INDArray rowVector) {
        return dup().addiRowVector(rowVector);
    }

    /**
     * Perform a copy matrix multiplication
     *
     * @param other the other matrix to perform matrix multiply with
     * @return the result of the matrix multiplication
     */
    @Override
    public INDArray mmul(INDArray other) {
        int[] shape = {rows(), other.columns()};
        INDArray result = createUninitialized(shape, 'f');
        if (result.isScalar())
            return Nd4j.scalar(Nd4j.getBlasWrapper().dot(this, other));
        return mmuli(other, result);
    }

    protected INDArray create(int[] shape, char ordering) {
        if (this instanceof IComplexNDArray)
            return Nd4j.createComplex(shape, ordering);
        else
            return Nd4j.create(shape, ordering);
    }

    /**
     * Perform an copy matrix multiplication
     *
     * @param other  the other matrix to perform matrix multiply with
     * @param result the result ndarray
     * @return the result of the matrix multiplication
     */
    @Override
    public INDArray mmul(INDArray other, INDArray result) {
        return mmuli(other, result);
    }

    /**
     * in place (element wise) division of two matrices
     *
     * @param other the second ndarray to divide
     * @return the result of the divide
     */
    @Override
    public INDArray div(INDArray other) {
        return divi(other, Nd4j.createUninitialized(this.shape(), this.ordering()));
    }

    /**
     * copy (element wise) division of two matrices
     *
     * @param other  the second ndarray to divide
     * @param result the result ndarray
     * @return the result of the divide
     */
    @Override
    public INDArray div(INDArray other, INDArray result) {
        return divi(other, result);
    }

    /**
     * copy (element wise) multiplication of two matrices
     *
     * @param other the second ndarray to multiply
     * @return the result of the addition
     */
    @Override
    public INDArray mul(INDArray other) {
        return muli(other, Nd4j.createUninitialized(this.shape(), this.ordering()));
    }

    /**
     * copy (element wise) multiplication of two matrices
     *
     * @param other  the second ndarray to multiply
     * @param result the result ndarray
     * @return the result of the multiplication
     */
    @Override
    public INDArray mul(INDArray other, INDArray result) {
        return muli(other, result);
    }

    /**
     * copy subtraction of two matrices
     *
     * @param other the second ndarray to subtract
     * @return the result of the addition
     */
    @Override
    public INDArray sub(INDArray other) {
        return subi(other, Nd4j.createUninitialized(other.shape(), other.ordering()));
    }

    /**
     * copy subtraction of two matrices
     *
     * @param other  the second ndarray to subtract
     * @param result the result ndarray
     * @return the result of the subtraction
     */
    @Override
    public INDArray sub(INDArray other, INDArray result) {
        return subi(other, result);
    }

    /**
     * copy addition of two matrices
     *
     * @param other the second ndarray to add
     * @return the result of the addition
     */
    @Override
    public INDArray add(INDArray other) {
        return dup().addi(other);
    }

    /**
     * copy addition of two matrices
     *
     * @param other  the second ndarray to add
     * @param result the result ndarray
     * @return the result of the addition
     */
    @Override
    public INDArray add(INDArray other, INDArray result) {
        return dup().addi(other, result);
    }

    /**
     * Perform an copy matrix multiplication
     *
     * @param other the other matrix to perform matrix multiply with
     * @return the result of the matrix multiplication
     */
    @Override
    public INDArray mmuli(INDArray other) {
        return dup().mmuli(other, this);
    }

    /**
     * Perform an copy matrix multiplication
     *
     * @param other  the other matrix to perform matrix multiply with
     * @param result the result ndarray
     * @return the result of the matrix multiplication
     */
    @Override
    public INDArray mmuli(INDArray other, INDArray result) {
        LinAlgExceptions.assertMultiplies(this, other);


        if (other.isScalar()) {
            return muli(other.getDouble(0), result);
        }
        if (isScalar()) {
            return other.muli(getDouble(0), result);
        }

        /* check sizes and resize if necessary */


        if (result == this || result == other) {
            /* actually, blas cannot do multiplications in-place. Therefore, we will fake by
             * allocating a temporary object on the side and copy the result later.
             */
            INDArray temp = create(result.shape(), Nd4j.getStrides(result.shape(), 'f'));
            temp.setOrder('f');

            if (other.columns() == 1) {
                Nd4j.getBlasWrapper().level2().gemv(BlasBufferUtil.getCharForTranspose(result),
                        BlasBufferUtil.getCharForTranspose(this), 1.0, this, other, 0.0, temp);
            }

            else {
                Nd4j.getBlasWrapper().level3().gemm(BlasBufferUtil.getCharForTranspose(result),
                        BlasBufferUtil.getCharForTranspose(this), BlasBufferUtil.getCharForTranspose(temp), 1.0,
                        this, other, 0.0, temp);
            }

            result.assign(temp);


        } else {

            //We require that the result array is 'f' (fortran) order
            // However, user might have called mmuli with a c order array for the result
            // In which case, we need to allocate a temporary f order array, and later do an assign to the real result array

            boolean requiresTemp = result.ordering() == 'c';
            INDArray gemmResultArr;
            if (requiresTemp) {
                //Can use createUninitialized due to beta==0.0 parameter in gemm
                gemmResultArr = Nd4j.createUninitialized(result.shape(), 'f');
            } else {
                gemmResultArr = result;
            }

            if (other.columns() == 1) {
                Nd4j.getBlasWrapper().level2().gemv(ordering(), BlasBufferUtil.getCharForTranspose(other), 1.0, this,
                        other, 0.0, gemmResultArr);
            } else {
                Nd4j.getBlasWrapper().level3().gemm(ordering(), BlasBufferUtil.getCharForTranspose(other),
                        BlasBufferUtil.getCharForTranspose(gemmResultArr), 1.0, this, other, 0.0,
                        gemmResultArr);
            }

            if (requiresTemp) {
                result.assign(gemmResultArr);
            }
        }

        if (Nd4j.ENFORCE_NUMERICAL_STABILITY)
            Nd4j.clearNans(result);
        return result;
    }

    private INDArray create(int[] shape, int[] stride) {
        if (this instanceof IComplexNDArray)
            return Nd4j.createComplex(shape, stride);
        else
            return Nd4j.create(shape, stride);
    }

    /**
     * in place (element wise) division of two matrices
     *
     * @param other the second ndarray to divide
     * @return the result of the divide
     */
    @Override
    public INDArray divi(INDArray other) {
        return divi(other, this);
    }

    /**
     * in place (element wise) division of two matrices
     *
     * @param other  the second ndarray to divide
     * @param result the result ndarray
     * @return the result of the divide
     */
    @Override
    public INDArray divi(INDArray other, INDArray result) {
        if (other.isScalar()) {
            return divi(other.getDouble(0), result);
        }

        if (isScalar()) {
            return other.divi(getDouble(0), result);
        }

        Nd4j.getExecutioner().exec(new DivOp(this, other, result, length()));

        if (Nd4j.ENFORCE_NUMERICAL_STABILITY)
            Nd4j.clearNans(result);
        return result;
    }

    /**
     * in place (element wise) multiplication of two matrices
     *
     * @param other the second ndarray to multiply
     * @return the result of the addition
     */
    @Override
    public INDArray muli(INDArray other) {
        return muli(other, this);
    }

    /**
     * in place (element wise) multiplication of two matrices
     *
     * @param other  the second ndarray to multiply
     * @param result the result ndarray
     * @return the result of the multiplication
     */
    @Override
    public INDArray muli(INDArray other, INDArray result) {
        if (other.isScalar()) {
            return muli(other.getDouble(0), result);
        }
        if (isScalar()) {
            return other.muli(getDouble(0), result);
        }

        LinAlgExceptions.assertSameLength(other, result);

        Nd4j.getExecutioner().exec(new MulOp(this, other, result, length()));

        if (Nd4j.ENFORCE_NUMERICAL_STABILITY)
            Nd4j.clearNans(result);

        return result;
    }

    /**
     * in place subtraction of two matrices
     *
     * @param other the second ndarray to subtract
     * @return the result of the addition
     */
    @Override
    public INDArray subi(INDArray other) {
        return subi(other, this);
    }

    /**
     * in place subtraction of two matrices
     *
     * @param other  the second ndarray to subtract
     * @param result the result ndarray
     * @return the result of the subtraction
     */
    @Override
    public INDArray subi(INDArray other, INDArray result) {
        if (other.isScalar()) {
            return subi(other.getDouble(0), result);
        }
        if (isScalar()) {
            return other.subi(getDouble(0), result);
        }

        LinAlgExceptions.assertSameLength(other, result);


        Nd4j.getExecutioner().exec(new SubOp(this, other, result, length()));

        if (Nd4j.ENFORCE_NUMERICAL_STABILITY)
            Nd4j.clearNans(result);

        return result;
    }

    /**
     * in place addition of two matrices
     *
     * @param other the second ndarray to add
     * @return the result of the addition
     */
    @Override
    public INDArray addi(INDArray other) {
        return addi(other, this);
    }

    /**
     * in place addition of two matrices
     *
     * @param other  the second ndarray to add
     * @param result the result ndarray
     * @return the result of the addition
     */
    @Override
    public INDArray addi(INDArray other, INDArray result) {
        if (other.isScalar()) {
            return result.addi(other.getDouble(0), result);
        }

        if (isScalar()) {
            return other.addi(getDouble(0), result);
        }


        LinAlgExceptions.assertSameShape(other, result);

        Nd4j.getExecutioner().exec(new AddOp(this, other, result));


        if (Nd4j.ENFORCE_NUMERICAL_STABILITY)
            Nd4j.clearNans(result);

        return result;
    }

    /**
     * Returns the normmax along the specified dimension
     *
     * @param dimension the dimension to getScalar the norm1 along
     * @return the norm1 along the specified dimension
     */
    @Override
    public INDArray normmax(int... dimension) {
        return Nd4j.getExecutioner().exec(new NormMax(this), dimension);
    }

    /**
     * Reverse division
     *
     * @param other the matrix to divide from
     * @return
     */
    @Override
    public INDArray rdiv(INDArray other) {
        return dup().rdivi(other);
    }

    /**
     * Reverse divsion (in place)
     *
     * @param other
     * @return
     */
    @Override
    public INDArray rdivi(INDArray other) {
        return rdivi(other, this);
    }

    /**
     * Reverse division
     *
     * @param other  the matrix to subtract from
     * @param result the result ndarray
     * @return
     */
    @Override
    public INDArray rdiv(INDArray other, INDArray result) {
        return dup().rdivi(other, result);
    }

    /**
     * Reverse division (in-place)
     *
     * @param other  the other ndarray to subtract
     * @param result the result ndarray
     * @return the ndarray with the operation applied
     */
    @Override
    public INDArray rdivi(INDArray other, INDArray result) {
        return other.divi(this, result);
    }

    /**
     * Reverse subtraction
     *
     * @param other  the matrix to subtract from
     * @param result the result ndarray
     * @return
     */
    @Override
    public INDArray rsub(INDArray other, INDArray result) {
        return dup().rsubi(other, result);
    }

    /**
     * @param other
     * @return
     */
    @Override
    public INDArray rsub(INDArray other) {
        return dup().rsubi(other);
    }

    /**
     * @param other
     * @return
     */
    @Override
    public INDArray rsubi(INDArray other) {
        return rsubi(other, this);
    }

    /**
     * Reverse subtraction (in-place)
     *
     * @param other  the other ndarray to subtract
     * @param result the result ndarray
     * @return the ndarray with the operation applied
     */
    @Override
    public INDArray rsubi(INDArray other, INDArray result) {
        return other.subi(this, result);
    }

    /**
     * Set the value of the ndarray to the specified value
     *
     * @param value the value to assign
     * @return the ndarray with the values
     */
    @Override
    public INDArray assign(Number value) {
        Nd4j.getExecutioner().exec(new ScalarSet(this, value));
        return this;
    }


    /**
     * Assign all elements from given ndarray that are matching given condition,
     * ndarray to this ndarray
     *
     * @param arr       the elements to assign
     * @param condition
     * @return this
     */
    @Override
    public INDArray assignIf(INDArray arr, Condition condition) {
        BooleanIndexing.assignIf(this, arr, condition);
        return this;
    }

    /**
     * Replaces all elements in this ndarray that are matching give condition, with corresponding elements from given array
     *
     * @param arr
     * @param condition
     * @return
     */
    @Override
    public INDArray replaceWhere(INDArray arr, Condition condition) {
        BooleanIndexing.replaceWhere(this, arr, condition);
        return this;
    }

    @Override
    public int linearIndex(int i) {
        setLinearStride();
        int idx = i;
        for (int j = 0; j < Shape.rank(shapeInformation) - 1; j++) {
            if (size(i) == 1)
                continue;
            idx += i * stride(j);
        }
        return Shape.offset(shapeInformation) + (idx);
    }

    private void setLinearStride() {
        if (linearStride >= 0)
            return;

        linearStride = ArrayUtil.prod(reshape(1, length()).stride());
    }


    /**
     * Returns the specified slice of this matrix.
     * In matlab, this would be equivalent to (given a 2 x 2 x 2):
     * A(:,:,x) where x is the slice you want to return.
     * <p/>
     * The slice is always relative to the final dimension of the matrix.
     *
     * @param slice the slice to return
     * @return the specified slice of this matrix
     */
    @Override
    public INDArray slice(int slice) {
        int slices = slices();
        if (slice >= slices)
            throw new IllegalArgumentException("Illegal slice " + slice);

        if (Shape.rank(shapeInformation) == 0 || isRowVector()) {
            if (slice == 0)
                return createScalarForIndex(slice, true);
            else if (isRowVector())
                return createScalarForIndex(slice, true);

            else {
                throw new IllegalArgumentException("Can't slice a 0-d NDArray");
            }
        }


        if (slice < 0)
            slice += rank();
        INDArrayIndex[] indexes = new INDArrayIndex[rank()];
        indexes[0] = NDArrayIndex.point(slice);
        for (int i = 1; i < rank(); i++) {
            indexes[i] = NDArrayIndex.all();
        }
        return get(indexes);
    }



    protected INDArray createScalarForIndex(int i, boolean applyOffset) {
        return create(data(), new int[] {1, 1}, new int[] {1, 1}, applyOffset ? Shape.offset(shapeInformation) + i : i);
    }

    protected INDArray createScalar(double d) {
        return Nd4j.scalar(d);
    }



    @Override
    public int getTrailingOnes() {
        if (this.numTrailingOnes >= 0)
            return this.numTrailingOnes;

        int numLeadingOnes = 0;
        for (int i = rank() - 1; i > 0; i--) {
            if (size(i) == 1)
                numLeadingOnes++;
        }

        this.numTrailingOnes = numLeadingOnes;
        return numLeadingOnes;
    }



    @Override
    public int getLeadingOnes() {
        if (this.numLeadingOnes >= 0)
            return this.numLeadingOnes;

        int numLeadingOnes = 0;
        for (int i = 0; i < rank(); i++) {
            if (size(i) == 1)
                numLeadingOnes++;
        }

        this.numLeadingOnes = numLeadingOnes;
        return numLeadingOnes;
    }



    /**
     * Returns the slice of this from the specified dimension
     *
     * @param slice     the dimension to return from
     * @param dimension the dimension of the slice to return
     * @return the slice of this matrix from the specified dimension
     * and dimension
     */
    @Override
    public INDArray slice(int slice, int dimension) {
        int slices = size(dimension);
        if (slice >= slices)
            throw new IllegalArgumentException("Illegal slice " + slice);

        if (Shape.rank(shapeInformation) == 0) {
            if (slice == 0)
                return createScalarForIndex(slice, true);
            else
                throw new IllegalArgumentException("Can't slice a 0-d NDArray");

        }


        if (slice < 0)
            slice += rank();
        INDArrayIndex[] indexes = new INDArrayIndex[rank()];
        indexes[dimension] = NDArrayIndex.point(slice);
        for (int i = 0; i < rank(); i++) {
            if (i != dimension)
                indexes[i] = NDArrayIndex.all();
        }
        return get(indexes);

    }

    /**
     * Fetch a particular number on a multi dimensional scale.
     *
     * @param indexes the indexes to get a number from
     * @return the number at the specified indices
     */
    @Override
    public INDArray getScalar(int... indexes) {
        return Nd4j.scalar(getDouble(indexes));
    }

    @Override
    public INDArray rdiv(Number n) {
        //return dup().rdivi(n);
        return rdivi(n, Nd4j.createUninitialized(this.shape(), this.ordering()));
    }

    @Override
    public INDArray rdivi(Number n) {
        return rdivi(n, this);
    }

    @Override
    public INDArray rsub(Number n) {
        //return dup().rsubi(n);
        return rsubi(n, Nd4j.createUninitialized(this.shape(), this.ordering()));
    }

    @Override
    public INDArray rsubi(Number n) {
        return rsubi(n, this);
    }

    @Override
    public INDArray div(Number n) {
        //return dup().divi(n);
        return divi(n, Nd4j.createUninitialized(this.shape(), this.ordering()));
    }

    @Override
    public INDArray divi(Number n) {
        return divi(n, this);
    }

    @Override
    public INDArray mul(Number n) {
        // return dup().muli(n);
        return muli(n, Nd4j.createUninitialized(this.shape(), this.ordering()));
    }

    @Override
    public INDArray muli(Number n) {
        return muli(n, this);
    }

    @Override
    public INDArray sub(Number n) {
        //return dup().subi(n);
        return subi(n, Nd4j.createUninitialized(this.shape(), this.ordering()));
    }

    @Override
    public INDArray subi(Number n) {
        return subi(n, this);
    }

    @Override
    public INDArray add(Number n) {
        //return dup().addi(n);
        return addi(n, Nd4j.createUninitialized(this.shape(), this.ordering()));
    }

    @Override
    public INDArray addi(Number n) {
        return addi(n, this);
    }



    /**
     * Replicate and tile array to fill out to the given shape
     * See:
     * https://github.com/numpy/numpy/blob/master/numpy/matlib.py#L310-L358
     * @param shape the new shape of this ndarray
     * @return the shape to fill out to
     */
    @Override
    public INDArray repmat(int[] shape) {
        int rows = rows() * shape[0];
        int cols = columns() * shape[1];
        INDArray ret = reshape(1, length()).repeat(0, shape[0]).reshape(rows, columns()).repeat(0, shape[1]);
        return ret.reshape(rows, cols);
    }

    @Override
    public INDArray repeat(int dimension, int... repeats) {
        if (dimension < 0)
            dimension += rank();

        if (repeats.length < rank()) {
            if (dimension > 0)
                repeats = Ints.concat(ArrayUtil.nTimes(rank() - repeats.length, 1), repeats);
                //append rather than prepend for dimension == 0
            else
                repeats = Ints.concat(repeats, ArrayUtil.nTimes(rank() - repeats.length, 1));

        }

        int[] newShape = new int[rank()];

        for (int i = 0; i < newShape.length; i++)
            newShape[i] = size(i) * repeats[i];

        INDArray ret = create(newShape);

        //number of times to repeat each value
        int repeatDelta = ArrayUtil.prod(newShape) / length();
        for (int i = 0; i < tensorssAlongDimension(dimension); i++) {
            INDArray thisTensor = tensorAlongDimension(i, dimension);
            INDArray retTensor = ret.tensorAlongDimension(i, dimension);
            int retIdx = 0;
            for (int k = 0; k < thisTensor.length(); k++) {
                for (int j = 0; j < repeatDelta; j++) {
                    retTensor.putScalar(retIdx++, thisTensor.getDouble(k));
                }
            }
        }

        return ret;
    }


    /**
     * Insert a row in to this array
     * Will throw an exception if this
     * ndarray is not a matrix
     *
     * @param row   the row insert into
     * @param toPut the row to insert
     * @return this
     */
    @Override
    public INDArray putRow(int row, INDArray toPut) {
        if (isRowVector() && toPut.isVector()) {
            return assign(toPut);
        }
        return put(new INDArrayIndex[] {NDArrayIndex.point(row), NDArrayIndex.all()}, toPut);
    }

    /**
     * Insert a column in to this array
     * Will throw an exception if this
     * ndarray is not a matrix
     *
     * @param column the column to insert
     * @param toPut  the array to put
     * @return this
     */
    @Override
    public INDArray putColumn(int column, INDArray toPut) {
        if (isColumnVector() && toPut.isVector()) {
            return assign(toPut);
        }
        return put(new INDArrayIndex[] {NDArrayIndex.all(), NDArrayIndex.point(column)}, toPut);

    }


    @Override
    public double getDouble(int i) {
        if (i >= length()) {
            throw new IllegalArgumentException("Unable to get linear index >= " + length());
        }

        if (Nd4j.getExecutioner().getProfilingMode() != OpExecutioner.ProfilingMode.DISABLED)
            OpProfiler.getInstance().processScalarCall();

        Nd4j.getCompressor().autoDecompress(this);


        if (i == 0)
            return data().getDouble(i);

        int[] dimensions = ordering() == 'c' ? Shape.ind2subC(this, i) : Shape.ind2sub(this, i);
        Shape.assertShapeLessThan(dimensions, shape());
        return getDouble(dimensions);

    }

    @Override
    public double getDouble(int i, int j) {
        return getDouble(new int[] {i, j});
    }

    @Override
    public float getFloat(int i) {
        return (float) getDouble(i);
    }

    @Override
    public float getFloat(int i, int j) {
        return (float) getDouble(i, j);
    }

    /**
     * Return transposed copy of this matrix.
     */
    @Override
    public INDArray transpose() {
        return transposei();
    }


    /**
     *
     * Return transposed version of this matrix.
     *
     * PLEASE NOTE: This method is NOT in place, it will return transposed copy instead.
     */
    @Override
    public INDArray transposei() {
        return permute(ArrayUtil.reverseCopy(ArrayUtil.range(0, rank())));
    }

    protected INDArray create(DataBuffer data, int[] shape, int[] strides) {
        if (this instanceof IComplexNDArray)
            return Nd4j.createComplex(data, shape, strides, 0, ordering());
        else
            return Nd4j.create(data, shape, strides, 0, ordering());
    }

    @Override
    public INDArray reshape(char order, int... newShape) {
<<<<<<< HEAD
        int[] shape = Shape.resolveNegativeShapeIfNeccessary(newShape);
=======
        if (newShape == null || newShape.length < 2)
            throw new ND4JIllegalStateException("Can't reshape(int...) without shape arguments. Got empty shape instead.");

        int numberNegativesOnes = 0;
        int[] shape = ArrayUtil.copy(newShape);
        for (int i = 0; i < shape.length; i++) {
            if (shape[i] < 0) {
                if (numberNegativesOnes >= 1)
                    throw new IllegalArgumentException("Only one dimension can be negative ones");

                numberNegativesOnes++;

                int shapeLength = 1;
                for (int j = 0; j < shape.length; j++)
                    if (shape[j] >= 1)
                        shapeLength *= shape[j];
                int realShape = Math.abs(length() / shapeLength);
                int[] thisNewShape = new int[shape.length];
                for (int j = 0; j < shape.length; j++) {
                    if (i != j) {
                        thisNewShape[j] = shape[j];
                    } else
                        thisNewShape[j] = realShape;
                }

                shape = thisNewShape;
                break;

            }

        }
>>>>>>> de93f19f


        INDArray reshapeAttempt = Shape.newShapeNoCopy(this, shape, order == 'f');
        if (reshapeAttempt != null) {
            // kinda strange get/set usage
            //  reshapeAttempt.setOrder(Shape.getOrder(reshapeAttempt));
            return reshapeAttempt;
        }


        INDArray ret = Nd4j.createUninitialized(shape, order);
        if (order != ordering()) {
            ret.setData(dup(order).data());
        } else
            ret.assign(this);
        return ret;
    }

    @Override
    public double getDoubleUnsafe(int offset) {
        return data().getDouble(offset);
    }

    @Override
    public INDArray putScalarUnsafe(int offset, double value) {
        if (Nd4j.getExecutioner().getProfilingMode() != OpExecutioner.ProfilingMode.DISABLED)
            OpProfiler.getInstance().processScalarCall();

        data().put(offset, value);
        return this;
    }

    @Override
    public int innerMostStride() {
        if (ordering() == 'c')
            return stride(-1);
        return stride(0);
    }

    @Override
    public INDArray reshape(char order, int rows, int columns) {
        return reshape(order, new int[] {rows, columns});
    }

    /**
     * Reshape the ndarray in to the specified dimensions,
     * possible errors being thrown for invalid shapes
     *
     * Note here that one dimension can be -1.
     * The dimension that is -1 will be inferred from the shape and
     * the length of the ndarray
     *
     * @param shape the shape of the ndarray.
     * @return the new reshaped nd array
     */
    @Override
    public INDArray reshape(int... shape) {
        return reshape(Nd4j.order(), shape);
    }

    @Override
    public void checkDimensions(INDArray other) {
        assert Shape.contentEquals(other.shape(),
                Shape.shapeOf(shapeInformation)) : " Other array should have been shape: "
                + Shape.toString(Shape.shapeOf(shapeInformation)) + " but was "
                + Arrays.toString(other.shape());
        assert Shape.contentEquals(other.stride(),
                Shape.stride(shapeInformation)) : " Other array should have been stride: "
                + Shape.toString(Shape.stride(shapeInformation)) + " but was "
                + Arrays.toString(other.stride());
        assert Shape.offset(shapeInformation) == other.offset() : "Offset of this array is "
                + Shape.offset(shapeInformation) + " but other was " + other.offset();

    }


    /**
     * Returns the product along a given dimension
     *
     * @param dimension the dimension to getScalar the product along
     * @return the product along the specified dimension
     */
    @Override
    public INDArray prod(int... dimension) {
        return Nd4j.getExecutioner().exec(new Prod(this), dimension);
    }

    /**
     * Returns the overall mean of this ndarray
     *
     * @param dimension the dimension to getScalar the mean along
     * @return the mean along the specified dimension of this ndarray
     */
    @Override
    public INDArray mean(int... dimension) {
        return Nd4j.getExecutioner().exec(new Mean(this), dimension);
    }

    @Override
    public INDArray amean(int... dimension) {
        return Nd4j.getExecutioner().exec(new AMean(this), dimension);
    }

    @Override
    public INDArray mean(INDArray result, int... dimension) {
        return Nd4j.getExecutioner().exec(new Mean(this, null, result), dimension);
    }

    /**
     * Returns the overall variance of this ndarray
     *
     * @param dimension the dimension to getScalar the mean along
     * @return the mean along the specified dimension of this ndarray
     */
    @Override
    public INDArray var(int... dimension) {
        return Nd4j.getExecutioner().exec(new Variance(this), dimension);
    }

    /**
     * Returns the overall variance of this ndarray
     *
     * @param biasCorrected boolean on whether to apply corrected bias
     * @param dimension the dimension to getScalar the mean along
     * @return the mean along the specified dimension of this ndarray
     */
    @Override
    public INDArray var(boolean biasCorrected, int... dimension) {
        return Nd4j.getExecutioner().exec(new Variance(this, biasCorrected), dimension);
    }

    /**
     * Returns the overall max of this ndarray
     *
     * @param dimension the dimension to getScalar the mean along
     * @return the mean along the specified dimension of this ndarray
     */
    @Override
    public INDArray max(int... dimension) {
        return Nd4j.getExecutioner().exec(new Max(this), dimension);
    }

    /**
     *
     *
     * @param dimension the dimension to getScalar the mean along
     * @return
     */
    @Override
    public INDArray amax(int... dimension) {
        return Nd4j.getExecutioner().exec(new AMax(this), dimension);
    }

    /**
     * Returns the overall min of this ndarray
     *
     * @param dimension the dimension to getScalar the mean along
     * @return the mean along the specified dimension of this ndarray
     */
    @Override
    public INDArray min(int... dimension) {
        return Nd4j.getExecutioner().exec(new Min(this), dimension);
    }

    /**
     *
     * @param dimension
     * @return
     */
    @Override
    public INDArray amin(int... dimension) {
        return Nd4j.getExecutioner().exec(new AMin(this), dimension);
    }

    /**
     * Returns the sum along the last dimension of this ndarray
     *
     * @param dimension the dimension to getScalar the sum along
     * @return the sum along the specified dimension of this ndarray
     */
    @Override
    public INDArray sum(int... dimension) {
        return Nd4j.getExecutioner().exec(new Sum(this), dimension);
    }


    @Override
    public INDArray sum(INDArray result, int... dimension) {
        return Nd4j.getExecutioner().exec(new Sum(this, null, result), dimension);
    }


    /**
     * Returns the norm1 along the specified dimension
     *
     * @param dimension the dimension to getScalar the norm1 along
     * @return the norm1 along the specified dimension
     */
    @Override
    public INDArray norm1(int... dimension) {
        return Nd4j.getExecutioner().exec(new Norm1(this), dimension);
    }


    /**
     * Standard deviation of an ndarray along a dimension
     *
     * @param dimension the dimension to getScalar the std along
     * @return the standard deviation along a particular dimension
     */
    @Override
    public INDArray std(int... dimension) {
        return Nd4j.getExecutioner().exec(new StandardDeviation(this), dimension);
    }

    @Override
    public INDArray std(boolean biasCorrected, int... dimension) {
        return Nd4j.getExecutioner().exec(new StandardDeviation(this, biasCorrected), dimension);
    }

    @Override
    public Number stdNumber(boolean biasCorrected) {
        return Nd4j.getExecutioner().exec(new StandardDeviation(this, biasCorrected), new int[] {Integer.MAX_VALUE})
                .getDouble(0);
    }

    /**
     * Returns the norm2 along the specified dimension
     *
     * @param dimension the dimension to getScalar the norm2 along
     * @return the norm2 along the specified dimension
     */
    @Override
    public INDArray norm2(int... dimension) {
        return Nd4j.getExecutioner().exec(new Norm2(this), dimension);
    }



    /**
     * Number of columns (shape[1]), throws an exception when
     * called when not 2d
     *
     * @return the number of columns in the array (only 2d)
     */
    @Override
    public int columns() {
        if (isMatrix())
            return size(1);
        else if (isVector()) {
            if (isColumnVector())
                return 1;
            else if (isRowVector() && rank > 1)
                return size(1);
            else
                return size(0);
        }

        throw new IllegalStateException("Unable to get number of of columns for a non 2d matrix");
    }

    /**
     * Returns the number of rows
     * in the array (only 2d) throws an exception when
     * called when not 2d
     *
     * @return the number of rows in the matrix
     */
    @Override
    public int rows() {
        if (isMatrix())
            return size(0);
        else if (isVector()) {
            if (isRowVector())
                return 1;
            else
                return size(0);
        }

        throw new IllegalStateException("Unable to get number of of rows for a non 2d matrix");
    }


    /**
     * Flattens the array for linear indexing
     *
     * @return the flattened version of this array
     */
    @Override
    public INDArray ravel(char ordering) {
        if (length >= Integer.MAX_VALUE)
            throw new IllegalArgumentException("Length can not be >= Integer.MAX_VALUE");
        INDArray ret = create(new int[] {1, (int) length}, ordering);
        NDArrayIndex index = new NDArrayIndex(this.shape());

        for (int i = 0; i < length(); i++) {
            double val = getDouble(index.next());
            ret.putScalar(new int[] {0, i}, val);
        }

        return ret;

    }

    /**
     * Flattens the array for linear indexing
     *
     * @return the flattened version of this array
     */
    @Override
    public INDArray ravel() {
        return reshape(1, length());
    }

    /**
     * Flattens the array for linear indexing
     *
     * @return the flattened version of this array
     */
    @Override
    public void sliceVectors(List<INDArray> list) {
        if (isVector())
            list.add(this);
        else {
            for (int i = 0; i < slices(); i++) {
                slice(i).sliceVectors(list);
            }
        }
    }

    /**
     * Reshape the matrix. Number of elements must not change.
     *
     * @param newRows
     * @param newColumns
     */
    @Override
    public INDArray reshape(int newRows, int newColumns) {
        return reshape(new int[] {newRows, newColumns});
    }

    /**
     * Get the specified column
     *
     * @param c
     */
    @Override
    public INDArray getColumn(int c) {
        if (isColumnVector() && c == 0)
            return this;
        else if (isColumnVector() && c > 0)
            throw new IllegalArgumentException("Illegal index for row");
        return get(NDArrayIndex.all(), NDArrayIndex.point(c));
    }


    /**
     * Get whole rows from the passed indices.
     *
     * @param rindices
     */
    @Override
    public INDArray getRows(int[] rindices) {
        if (!isMatrix() && !isVector())
            throw new IllegalArgumentException("Unable to get columns from a non matrix or vector");
        if (isVector())
            return Nd4j.pullRows(this, 1, rindices);
        else {
            INDArray ret = Nd4j.create(rindices.length, columns());
            for (int i = 0; i < rindices.length; i++)
                ret.putRow(i, getRow(rindices[i]));
            return ret;
        }
    }

    /**
     * Returns a subset of this array based on the specified
     * indexes
     *
     * @param indexes the indexes in to the array
     * @return a view of the array with the specified indices
     */
    @Override
    public INDArray get(INDArrayIndex... indexes) {
        //check for row/column vector and point index being 0
        if (indexes.length == 1 && indexes[0] instanceof NDArrayIndexAll || (indexes.length == 2 && (isRowVector()
                && indexes[0] instanceof PointIndex && indexes[0].offset() == 0
                && indexes[1] instanceof NDArrayIndexAll
                || isColumnVector() && indexes[1] instanceof PointIndex && indexes[0].offset() == 0
                && indexes[0] instanceof NDArrayIndexAll)))
            return this;


        indexes = NDArrayIndex.resolve(shapeInfoDataBuffer(), indexes);
        ShapeOffsetResolution resolution = new ShapeOffsetResolution(this);
        resolution.exec(indexes);

        if (indexes.length < 1)
            throw new IllegalStateException("Invalid index found of zero length");

        int[] shape = resolution.getShapes();
        int numSpecifiedIndex = 0;
        for (int i = 0; i < indexes.length; i++)
            if (indexes[i] instanceof SpecifiedIndex)
                numSpecifiedIndex++;


        if (shape != null && numSpecifiedIndex > 0) {
            Generator<List<List<Integer>>> gen = SpecifiedIndex.iterate(indexes);
            INDArray ret = Nd4j.create(shape, 'c');
            int count = 0;
            while (true) {
                try {
                    List<List<Integer>> next = gen.next();
                    List<Integer> coordsCombo = new ArrayList<>();
                    for (int i = 0; i < next.size(); i++) {
                        if (next.get(i).size() > 1)
                            throw new IllegalStateException("Illegal entry returned");
                        coordsCombo.add(next.get(i).get(0));
                    }
                    ret.putScalar(count++, getDouble(Ints.toArray(coordsCombo)));


                } catch (NoSuchElementException e) {
                    break;
                }

                if (count >= ret.length())
                    break;
            }

            return ret;

        }



        INDArray ret = subArray(resolution);
        return ret;
    }


    /**
     * Get whole columns
     * from the passed indices.
     *
     * @param cindices
     */
    @Override
    public INDArray getColumns(int... cindices) {
        if (!isMatrix() && !isVector())
            throw new IllegalArgumentException("Unable to get columns from a non matrix or vector");
        if (isVector()) {
            return Nd4j.pullRows(this, 0, cindices, this.ordering());
        } else {
            INDArray ret = Nd4j.create(rows(), cindices.length);
            for (int i = 0; i < cindices.length; i++)
                ret.putColumn(i, getColumn(cindices[i]));
            return ret;
        }

    }

    protected INDArray create(int rows, int length) {
        return create(new int[] {rows, length});
    }

    /**
     * Get a copy of a row.
     *
     * @param r the row to get
     */
    @Override
    public INDArray getRow(int r) {
        if (isRowVector() && r == 0)
            return this;
        else if (isRowVector() && r > 0)
            throw new IllegalArgumentException("Illegal index for row");
        return get(NDArrayIndex.point(r), NDArrayIndex.all());
    }


    /**
     * This method allows you to compare INDArray against other INDArray, with variable eps
     *
     * @param o
     * @param eps
     * @return
     */
    public boolean equalsWithEps(Object o, double eps) {
        if (o == null)
            return false;

        if (!(o instanceof INDArray))
            return false;

        INDArray n = (INDArray) o;

        if (this.lengthLong() != n.lengthLong())
            return false;


        //epsilon equals
        if (isScalar() && n.isScalar()) {
            if (data.dataType() == DataBuffer.Type.FLOAT) {
                double val = getDouble(0);
                double val2 = n.getDouble(0);

                if (Double.isNaN(val) != Double.isNaN(val2))
                    return false;

                return Math.abs(val - val2) < eps;
            } else {
                double val = getDouble(0);
                double val2 = n.getDouble(0);

                if (Double.isNaN(val) != Double.isNaN(val2))
                    return false;

                return Math.abs(val - val2) < eps;
            }

        } else if (isVector() && n.isVector()) {

            EqualsWithEps op = new EqualsWithEps(this, n, eps);
            Nd4j.getExecutioner().exec(op);
            double diff = op.getFinalResult().doubleValue();

            return diff < 0.5;
        }

        if (!Arrays.equals(this.shape(), n.shape()))
            return false;


        if (!Shape.shapeEquals(shape(), n.shape())) {
            return false;
        }


        if (slices() != n.slices())
            return false;

        if (n.ordering() == ordering()) {
            EqualsWithEps op = new EqualsWithEps(this, n, eps);
            Nd4j.getExecutioner().exec(op);
            double diff = op.getFinalResult().doubleValue();

            return diff < 0.5;
        } else {
            EqualsWithEps op = new EqualsWithEps(this, n, eps);
            Nd4j.getExecutioner().exec(op);
            double diff = op.getFinalResult().doubleValue();

            return diff < 0.5;
        }
    }

    /**
     * Compare two matrices. Returns true if and only if other is also a
     * DoubleMatrix which has the same size and the maximal absolute
     * difference in matrix elements is smaller than 1e-5.
     *
     * @param o
     */
    @Override
    public boolean equals(Object o) {
        return equalsWithEps(o, Nd4j.EPS_THRESHOLD);
    }

    @Override
    public DataBuffer shapeInfoDataBuffer() {
        return shapeInformation;
    }

    @Override
    public IntBuffer shapeInfo() {
        return shapeInformation.asNioInt();
    }

    /**
     * Returns the shape(dimensions) of this array
     *
     * @return the shape of this matrix
     */
    public int[] shape() {
        return Shape.shape(shapeInformation);
    }

    /**
     * Returns the shape information debugging
     * information
     *
     * @return the shape information debugging information
     */
    @Override
    public String shapeInfoToString() {
        return Shape.shapeToString(this);
    }

    /**
     * Returns the stride(indices along the linear index for which each slice is accessed) of this array
     *
     * @return the stride of this array
     */
    @Override
    public int[] stride() {
        int[] ret = new int[Shape.rank(shapeInformation)];
        DataBuffer buffer = Shape.stride(shapeInformation);
        for (int i = 0; i < ret.length; i++)
            ret[i] = buffer.getInt(i);
        return ret;
    }


    @Override
    public int offset() {
        if (data().offset() >= Integer.MAX_VALUE)
            throw new IllegalArgumentException("Offset of buffer can not be >= Integer.MAX_VALUE");
        //  return Shape.offset(shapeInfo());
        return (int) data().offset();
    }

    @Override
    public char ordering() {
        return Shape.order(shapeInformation);
    }

    /**
     * Returns the size of this array
     * along a particular dimension
     *
     * @param dimension the dimension to return from
     * @return the shape of the specified dimension
     */
    @Override
    public int size(int dimension) {
        if (isScalar()) {
            if (dimension == 0 || dimension == 1 || dimension < 0)
                return (int) length;
            else
                throw new IllegalArgumentException("Illegal dimension for scalar " + dimension);
        }

        if (dimension < 0) {
            return shapeOf().getInt(dimension + Shape.rank(shapeInformation));
        }

        if (dimension >= rank())
            throw new IllegalArgumentException("Invalid size: cannot get size of dimension " + dimension + " for rank "
                    + rank() + " NDArray (array shape: " + Arrays.toString(this.shape()) + ")");


        return shapeOf().getInt(dimension);
    }

    @Override
    public int rank() {
        return Shape.rank(shapeInformation);
    }

    /**
     * Returns the total number of elements in the ndarray
     *
     * @return the number of elements in the ndarray
     */
    @Override
    public int length() {
        if (length >= Integer.MAX_VALUE)
            throw new IllegalArgumentException("Length is >= Integer.MAX_VALUE: lengthLong() must be called instead");
        return (int) length;
    }

    /**
     * Returns the total number of elements in the ndarray
     *
     * @return the number of elements in the ndarray
     */
    @Override
    public long lengthLong() {
        return length;
    }

    /**
     * Broadcasts this ndarray to be the specified shape
     *
     * @param shape the new shape of this ndarray
     * @return the broadcasted ndarray
     */
    @Override
    public INDArray broadcast(int... shape) {
        if (Shape.shapeEquals(shape, shape()))
            return this;

        // if we're on scalar, we can just create new array
        if (this.isScalar())
            return Nd4j.createUninitialized(shape).assign(this.getDouble(0));


        boolean compatible = true;
        int count = shape.length - 1;
        int thisCount = Shape.rank(shapeInformation) - 1;
        for (int i = shape.length - 1; i > 0; i--) {
            if (count < 0 || thisCount < 0)
                break;
            if (shape[count] != shape()[thisCount] && shape[count] != 1 && shape()[thisCount] != 1) {
                compatible = false;
                break;
            }

            count--;
            thisCount--;
        }

        if (!compatible)
            throw new IllegalArgumentException("Incompatible broadcast from " + Arrays.toString(shape()) + " to "
                    + Arrays.toString(shape));



        int[] retShape = new int[shape.length];
        List<Integer> broadCastDimensions = new ArrayList<>();
        List<Integer> nonBroadCastDimensions = new ArrayList<>();
        for (int i = 0; i < retShape.length; i++) {
            if (shape().length == 1) {
                if (i == 0) {
                    if (i < shape().length)
                        retShape[i] = Math.max(1, shape[i]);
                    else
                        retShape[i] = shape[i];
                } else {
                    if (i < shape().length)
                        retShape[i] = Math.max(shape[i], size(i));
                    else
                        retShape[i] = shape[i];
                }
            } else {
                if (i < rank() && size(i) == 1)
                    broadCastDimensions.add(i);
                else
                    nonBroadCastDimensions.add(i);
                if (i < shape().length)
                    retShape[i] = Math.max(shape[i], size(i));
                else
                    retShape[i] = shape[i];
            }

        }

        INDArray ret = create(retShape, ordering());

        if (isRowVector()) {
            //number of times to repeat each value
            for (int i = 0; i < ret.slices(); i++) {
                ret.putSlice(i, this);
            }
        }
        else if(isColumnVector()) {
            for (int i = 0; i < ret.columns(); i++) {
                ret.putColumn(i, this);
            }
        }

        else {
            int idx = 0;
            //number of times to repeat each value
            for(int i = 0; i < ret.length(); i++) {
                ret.putScalar(i,getDouble(idx));
                if(idx >= length())
                    idx = 0;
            }
        }
        return ret;

    }


    /**
     * Dimshuffle: an extension of permute that adds the ability
     * to broadcast various dimensions.
     * <p/>
     * See theano for more examples.
     * This will only accept integers and xs.
     * <p/>
     * An x indicates a dimension should be broadcasted rather than permuted.
     *
     * @param rearrange the dimensions to swap to
     * @return the newly permuted array
     */
    @Override
    public INDArray dimShuffle(Object[] rearrange, int[] newOrder, boolean[] broadCastable) {
        if (broadCastable.length != Shape.rank(shapeInformation))
            throw new IllegalArgumentException(
                    "The broadcastable dimensions must be the same length as the current shape");

        boolean broadcast = false;
        Set<Object> set = new HashSet<>();
        for (int i = 0; i < rearrange.length; i++) {
            set.add(rearrange[i]);
            if (rearrange[i] instanceof Integer) {
                Integer j = (Integer) rearrange[i];
                if (j >= broadCastable.length)
                    throw new IllegalArgumentException(
                            "Illegal dimension, dimension must be < broadcastable.length (aka the real dimensions");
            } else if (rearrange[i] instanceof Character) {
                Character c = (Character) rearrange[i];
                if (c != 'x')
                    throw new IllegalArgumentException("Illegal input: Must be x");
                broadcast = true;

            } else
                throw new IllegalArgumentException("Only characters and integers allowed");
        }

        //just do permute
        if (!broadcast) {
            int[] ret = new int[rearrange.length];
            for (int i = 0; i < ret.length; i++)
                ret[i] = (Integer) rearrange[i];
            return permute(ret);
        } else {
            List<Integer> drop = new ArrayList<>();
            for (int i = 0; i < broadCastable.length; i++) {
                if (!set.contains(i)) {
                    if (broadCastable[i])
                        drop.add(i);
                    else
                        throw new IllegalArgumentException(
                                "We can't drop the given dimension because its not broadcastable");
                }

            }


            //list of dimensions to keep
            int[] shuffle = new int[broadCastable.length];
            int count = 0;
            for (int i = 0; i < rearrange.length; i++) {
                if (rearrange[i] instanceof Integer) {
                    shuffle[count++] = (Integer) rearrange[i];
                }
            }


            List<Integer> augment = new ArrayList<>();
            for (int i = 0; i < rearrange.length; i++) {
                if (rearrange[i] instanceof Character)
                    augment.add(i);
            }

            Integer[] augmentDims = augment.toArray(new Integer[1]);

            count = 0;

            int dropIdx = 0;
            int[] newShape = new int[shuffle.length + drop.size()];
            for (int i = 0; i < newShape.length; i++) {
                if (i < shuffle.length) {
                    newShape[count++] = shuffle[i];
                } else
                    newShape[count++] = drop.get(dropIdx++);
            }


            INDArray ret = permute(newShape);
            List<Integer> newDims = new ArrayList<>();
            int[] shape = Arrays.copyOfRange(ret.shape(), 0, shuffle.length);
            for (int i = 0; i < shape.length; i++) {
                newDims.add(shape[i]);
            }

            for (int i = 0; i < augmentDims.length; i++) {
                newDims.add(augmentDims[i], 1);
            }

            int[] toReshape = ArrayUtil.toArray(newDims);


            ret = ret.reshape(toReshape);
            return ret;

        }


    }

    /**
     * See: http://www.mathworks.com/help/matlab/ref/permute.html
     *
     * @param rearrange the dimensions to swap to
     * @return the newly permuted array
     */
    @Override
    public INDArray permute(int... rearrange) {
        if (rearrange.length != rank())
            return dup();
        boolean alreadyInOrder = true;
        IntBuffer shapeInfo = shapeInfo();
        int rank = Shape.rank(shapeInfo);
        for (int i = 0; i < rank; i++) {
            if (rearrange[i] != i) {
                alreadyInOrder = false;
                break;
            }
        }

        if (alreadyInOrder)
            return this;

        checkArrangeArray(rearrange);
        int[] newShape = doPermuteSwap(shapeOf(), rearrange);
        int[] newStride = doPermuteSwap(strideOf(), rearrange);

        char newOrder = Shape.getOrder(newShape, newStride, elementStride());

        INDArray value = create(data(), newShape, newStride, offset(), newOrder);
        return value;
    }

    /**
     * An <b>in-place</b> version of permute. The array  shape information (shape, strides)
     * is modified by this operation (but not the data itself)
     * See: http://www.mathworks.com/help/matlab/ref/permute.html
     *
     * @param rearrange the dimensions to swap to
     * @return the current array
     */
    @Override
    public INDArray permutei(int... rearrange) {
        boolean alreadyInOrder = true;
        IntBuffer shapeInfo = shapeInfo();
        int rank = Shape.rank(shapeInfo);
        for (int i = 0; i < rank; i++) {
            if (rearrange[i] != i) {
                alreadyInOrder = false;
                break;
            }
        }

        if (alreadyInOrder)
            return this;

        checkArrangeArray(rearrange);
        int[] newShape = doPermuteSwap(Shape.shapeOf(shapeInfo), rearrange);
        int[] newStride = doPermuteSwap(Shape.stride(shapeInfo), rearrange);
        char newOrder = Shape.getOrder(newShape, newStride, elementStride());

        //Set the shape information of this array: shape, stride, order.
        //Shape info buffer: [rank, [shape], [stride], offset, elementwiseStride, order]
        /*for( int i=0; i<rank; i++ ){
            shapeInfo.put(1+i,newShape[i]);
            shapeInfo.put(1+i+rank,newStride[i]);
        }
        shapeInfo.put(3+2*rank,newOrder);
        */
        int ews = shapeInfo.get(2 * rank + 2);
        /*
        if (ews < 1 && !attemptedToFindElementWiseStride)
            throw new RuntimeException("EWS is -1");
            */

        setShapeInformation(Nd4j.getShapeInfoProvider().createShapeInformation(newShape, newStride, offset(), ews,
                newOrder));
        if (ews < 0) {

            INDArray reshapeAttempt = Shape.newShapeNoCopy(this, new int[] {1, this.length()}, newOrder == 'f');
            if (reshapeAttempt != null) {
                setShapeInformation(Nd4j.getShapeInfoProvider().createShapeInformation(newShape, newStride,
                        this.offset(), reshapeAttempt.elementWiseStride(), newOrder));
            }
            this.attemptedToFindElementWiseStride = true;
        }

        if (shapeInfo.get(2 * rank + 2) > 0) {
            //for the backend to work - no ews for permutei
            //^^ not true anymore? Not sure here. Marking this for raver
            setShapeInformation(Nd4j.getShapeInfoProvider().createShapeInformation(newShape, newStride,
                    this.offset(), -1, newOrder));
        }

        this.shape = null;
        this.stride = null;

        this.rows = size(0);
        this.columns = size(1);
        this.numLeadingOnes = -1;
        this.numTrailingOnes = -1;

        return this;
    }


    protected void copyRealTo(INDArray arr) {
        INDArray flattened = this;
        INDArray arrLinear = arr;
        for (int i = 0; i < flattened.length(); i++) {
            arrLinear.putScalar(i, flattened.getDouble(i));
        }

    }

    protected int[] doPermuteSwap(IntBuffer shape, int[] rearrange) {
        int[] ret = new int[rearrange.length];
        for (int i = 0; i < rearrange.length; i++) {
            ret[i] = shape.get(rearrange[i]);
        }
        return ret;
    }

    protected int[] doPermuteSwap(DataBuffer shape, int[] rearrange) {
        int[] ret = new int[rearrange.length];
        for (int i = 0; i < rearrange.length; i++) {
            ret[i] = shape.getInt(rearrange[i]);
        }

        return ret;
    }


    protected void checkArrangeArray(int[] arr) {
        assert arr.length == Shape.rank(shapeInformation) : "Invalid rearrangement: number of arrangement != shape";
        for (int i = 0; i < arr.length; i++) {
            if (arr[i] >= arr.length)
                throw new IllegalArgumentException("The specified dimensions can't be swapped. Given element " + i
                        + " was >= number of dimensions");
            if (arr[i] < 0)
                throw new IllegalArgumentException("Invalid dimension: " + i + " : negative value");


        }

        for (int i = 0; i < arr.length; i++) {
            for (int j = 0; j < arr.length; j++) {
                if (i != j && arr[i] == arr[j])
                    throw new IllegalArgumentException("Permute array must have unique elements");
            }
        }

    }

    /**
     * Checks whether the matrix is a vector.
     */
    @Override
    public boolean isVector() {
        return isRowVector() || isColumnVector();
    }

    @Override
    public boolean isSquare() {

        return isMatrix() && rows() == columns();
    }

    /**
     * Checks whether the matrix is a row vector.
     */
    @Override
    public boolean isRowVector() {
        return rank == 2 && rows == 1;
    }

    /**
     * Checks whether the matrix is a column vector.
     */
    @Override
    public boolean isColumnVector() {
        return rank == 2 && columns == 1;
    }

    /**
     * Generate string representation of the matrix.
     */
    @Override
    public String toString() {
        if (!isCompressed() && !preventUnpack)
            return new NDArrayStrings().format(this);
        else if (isCompressed() && compressDebug)
            return "COMPRESSED ARRAY. SYSTEM PROPERTY compressdebug is true. This is to prevent auto decompression from being triggered.";
        else if (preventUnpack)
            return "Array string unpacking is disabled.";
        return new NDArrayStrings().format(this);

    }

    /**
     * Returns a scalar (individual element)
     * of a scalar ndarray
     *
     * @return the individual item in this ndarray
     */
    @Override
    public Object element() {

        if (!isScalar())
            throw new IllegalStateException("Unable to retrieve element from non scalar matrix");
        if (data.dataType() == DataBuffer.Type.FLOAT)
            return data.getFloat(0);
        return data.getDouble(0);
    }


    @Override
    public IComplexNDArray rdiv(IComplexNumber n) {
        return dup().rdivi(n);
    }

    @Override
    public IComplexNDArray rdivi(IComplexNumber n) {
        return rdivi(n, Nd4j.createComplex(shape()));

    }

    @Override
    public IComplexNDArray rsub(IComplexNumber n) {
        return dup().rsubi(n);
    }

    @Override
    public IComplexNDArray rsubi(IComplexNumber n) {
        return rsubi(n, Nd4j.createComplex(shape()));

    }

    @Override
    public IComplexNDArray div(IComplexNumber n) {
        return dup().divi(n);
    }

    @Override
    public IComplexNDArray divi(IComplexNumber n) {

        return divi(n, Nd4j.createComplex(shape()));

    }

    @Override
    public IComplexNDArray mul(IComplexNumber n) {
        return dup().muli(n);
    }

    @Override
    public IComplexNDArray muli(IComplexNumber n) {
        return muli(n, Nd4j.createComplex(shape()));

    }

    @Override
    public IComplexNDArray sub(IComplexNumber n) {
        return dup().subi(n);
    }

    @Override
    public IComplexNDArray subi(IComplexNumber n) {
        return subi(n, Nd4j.createComplex(shape()));
    }

    @Override
    public IComplexNDArray add(IComplexNumber n) {
        return dup().addi(n);
    }

    @Override
    public IComplexNDArray addi(IComplexNumber n) {
        return addi(n, Nd4j.createComplex(shape()));

    }

    @Override
    public IComplexNDArray rdiv(IComplexNumber n, IComplexNDArray result) {
        return dup().rdivi(n, result);
    }

    @Override
    public IComplexNDArray rdivi(IComplexNumber n, IComplexNDArray result) {
        return Nd4j.createComplex(this).rdivi(n, result);

    }

    @Override
    public IComplexNDArray rsub(IComplexNumber n, IComplexNDArray result) {
        return dup().rsubi(n, result);
    }

    @Override
    public IComplexNDArray rsubi(IComplexNumber n, IComplexNDArray result) {
        return Nd4j.createComplex(this).rsubi(n, result);
    }

    @Override
    public IComplexNDArray div(IComplexNumber n, IComplexNDArray result) {
        return dup().divi(n, result);
    }

    @Override
    public IComplexNDArray divi(IComplexNumber n, IComplexNDArray result) {
        return Nd4j.createComplex(this).divi(n, result);

    }

    @Override
    public IComplexNDArray mul(IComplexNumber n, IComplexNDArray result) {
        return dup().muli(n, result);
    }

    @Override
    public IComplexNDArray muli(IComplexNumber n, IComplexNDArray result) {
        return Nd4j.createComplex(this).muli(n, result);

    }

    @Override
    public IComplexNDArray sub(IComplexNumber n, IComplexNDArray result) {
        return dup().subi(n, result);
    }

    @Override
    public IComplexNDArray subi(IComplexNumber n, IComplexNDArray result) {
        return Nd4j.createComplex(this).subi(n, result);

    }

    @Override
    public IComplexNDArray add(IComplexNumber n, IComplexNDArray result) {
        return dup().addi(n, result);
    }

    @Override
    public IComplexNDArray addi(IComplexNumber n, IComplexNDArray result) {
        return Nd4j.createComplex(this).addi(n, result);

    }

    protected INDArray create(BaseNDArray baseNDArray) {
        return baseNDArray;
    }


    @Override
    public INDArray remainder(INDArray denominator) {
        return remainder(denominator, Nd4j.createUninitialized(this.shape()));
    }

    @Override
    public INDArray remainder(INDArray denominator, INDArray result) {
        RemainderOp op = new RemainderOp(this, denominator, result);
        Nd4j.getExecutioner().exec(op);
        return result;
    }

    @Override
    public INDArray remainder(Number denominator) {
        return remainder(denominator, Nd4j.createUninitialized(this.shape()));
    }

    @Override
    public INDArray remainder(Number denominator, INDArray result) {
        ScalarRemainder op = new ScalarRemainder(this, null, result, this.length(), denominator);
        Nd4j.getExecutioner().exec(op);
        return result;
    }

    @Override
    public INDArray remainderi(INDArray denominator) {
        RemainderOp op = new RemainderOp(this, denominator, this);
        Nd4j.getExecutioner().exec(op);
        return this;
    }

    @Override
    public INDArray remainderi(Number denominator) {
        ScalarRemainder op = new ScalarRemainder(this, null, this, this.length(), denominator);
        Nd4j.getExecutioner().exec(op);
        return this;
    }

    @Override
    public INDArray fmod(INDArray denominator) {
        return fmod(denominator, Nd4j.createUninitialized(this.shape()));
    }

    @Override
    public INDArray fmod(INDArray denominator, INDArray result) {
        FModOp op = new FModOp(this, denominator, result);
        Nd4j.getExecutioner().exec(op);
        return result;
    }

    @Override
    public INDArray fmod(Number denominator) {
        return fmod(denominator, Nd4j.createUninitialized(this.shape()));
    }

    @Override
    public INDArray fmod(Number denominator, INDArray result) {
        ScalarFMod op = new ScalarFMod(this, null, result, this.length(), denominator);
        Nd4j.getExecutioner().exec(op);
        return result;
    }

    @Override
    public INDArray fmodi(INDArray denominator) {
        FModOp op = new FModOp(this, denominator, this);
        Nd4j.getExecutioner().exec(op);
        return this;
    }

    @Override
    public INDArray fmodi(Number denominator) {
        ScalarFMod op = new ScalarFMod(this, null, this, this.length(), denominator);
        Nd4j.getExecutioner().exec(op);
        return this;
    }

    @Override
    public Iterator<Object> iterator() {
        return new FirstAxisIterator(this);
    }

    /**
     * Returns the start of where the ndarray is for the original data buffer
     *
     * @return
     */
    @Override
    public int originalOffset() {
        if (data().originalOffset() >= Integer.MAX_VALUE)
            throw new IllegalArgumentException("Original offset of buffer can not be >= Integer.MAX_VALUE");
        return (int) data().originalOffset();
    }

    private void readObject(ObjectInputStream s) {
        try {
            s.defaultReadObject();
            read(s);
        } catch (Exception e) {
            throw new RuntimeException(e);
        }

    }

    private void writeObject(ObjectOutputStream out) throws IOException {
        out.defaultWriteObject();
        write(out);
    }

    //Custom serialization for Java serialization
    protected void write(ObjectOutputStream out) throws IOException {
        if (this.isView()) {
            //As per Nd4j.write, duplicate before writing to the output stream
            //BaseDataBuffer.write(...) doesn't know about strides etc, so dup (or equiv. strategy) is necessary here
            //Furthermore, because we only want to save the *actual* data for a view (not the full data), the shape info
            // (mainly strides, offset, element-wise stride) may be different in the duped array vs. the view array
            INDArray copy = this.dup();
            copy.shapeInfoDataBuffer().write(out);
            copy.data().write(out);
        } else {
            shapeInformation.write(out);
            data().write(out);
        }
    }

    //Custom deserialization for Java serialization
    protected void read(ObjectInputStream s) {
        shapeInformation = Nd4j.createBuffer(new int[Shape.shapeInfoLength(rank)], 0);
        shapeInformation.read(s);
        setShapeInformation(shapeInformation);
        data = Nd4j.createBuffer(length, false);
        data().read(s);
    }


    /**
     * This method returns index of highest value along specified dimension(s)
     *
     * @param dimension
     * @return
     */
    @Override
    public INDArray argMax(int... dimension) {
        return Nd4j.argMax(this, dimension);
    }


    /**
     * This method returns True, if this INDArray instance is attached to some Workspace. False otherwise.
     *
     * @return
     */
    @Override
    public boolean isAttached() {
        return data.isAttached();
    }

    /**
     * This method checks, if given attached INDArray is still in scope of its parent Workspace
     * <p>
     * PLEASE NOTE: if this INDArray isn't attached to any Workspace, this method will return true
     *
     * @return
     */
    @Override
    public boolean isInScope() {
        if (!isAttached())
            return true;

        return data.isInScope();
    }

    /**
     * This metod detaches INDArray from Workspace, returning copy. Basically it's dup() into new memory chunk.
     * <p>
     * PLEASE NOTE: If this INDArray instance is NOT attached - it will be returned unmodified.
     *
     * @return
     */
    @Override
    public INDArray detach() {
        if (!isAttached())
            return this;

        Nd4j.getExecutioner().commit();

        /*
         two options here
         1) we're within some workspace
         2) we're out of any workspace
        */
        if (Nd4j.getMemoryManager().getCurrentWorkspace() == null) {
            DataBuffer buffer = Nd4j.createBuffer(this.lengthLong(), false);

            Nd4j.getMemoryManager().memcpy(buffer, this.data());

            return Nd4j.createArrayFromShapeBuffer(buffer, this.shapeInfoDataBuffer());
        } else {
            MemoryWorkspace workspace = Nd4j.getMemoryManager().getCurrentWorkspace();
            Nd4j.getMemoryManager().setCurrentWorkspace(null);


            DataBuffer buffer = Nd4j.createBuffer(this.lengthLong(), false);

            //Pointer.memcpy(buffer.pointer(), this.data.pointer(), this.lengthLong() * Nd4j.sizeOfDataType(this.data.dataType()));
            Nd4j.getMemoryManager().memcpy(buffer, this.data());

            INDArray copy = Nd4j.createArrayFromShapeBuffer(buffer, this.shapeInfoDataBuffer()); //this.dup(this.ordering());

            Nd4j.getMemoryManager().setCurrentWorkspace(workspace);

            return copy;
        }
    }

    /**
     * This method detaches INDArray from current Workspace, and attaches it to Workspace above, if any.
     * <p>
     * PLEASE NOTE: If this INDArray instance is NOT attached - it will be returned unmodified.
     * PLEASE NOTE: If current Workspace is the top-tier one, effect will be equal to detach() call - detached copy will be returned
     *
     * @return
     */
    @Override
    public INDArray leverage() {
        if (!isAttached())
            return this;

        MemoryWorkspace workspace = Nd4j.getMemoryManager().getCurrentWorkspace();
        if (workspace == null) {
            return this.detach();
        }

        MemoryWorkspace parentWorkspace = workspace.getParentWorkspace();

        if (this.data.getParentWorkspace() == parentWorkspace)
            return this;

        // if there's no parent ws - just detach
        if (parentWorkspace == null)
            return this.detach();
        else {
            Nd4j.getExecutioner().commit();

            // temporary set parent ws as current ws
            Nd4j.getMemoryManager().setCurrentWorkspace(parentWorkspace);

            INDArray copy = null;
            if (!this.isView()) {
                DataBuffer buffer = Nd4j.createBuffer(this.lengthLong(), false);
                Nd4j.getMemoryManager().memcpy(buffer, this.data());

                copy = Nd4j.createArrayFromShapeBuffer(buffer, this.shapeInfoDataBuffer());
            } else {
                copy = this.dup(this.ordering());
            }

            // restore current ws
            Nd4j.getMemoryManager().setCurrentWorkspace(workspace);
            return copy;
        }
    }

    /**
     * This method detaches INDArray from current Workspace, and attaches it to Workspace with a given Id
     *
     * PLEASE NOTE: If this INDArray instance is NOT attached - it will be returned unmodified.
     * PLEASE NOTE: If Workspace with target Id wasn't created before - this array will be returned unmodified.
     * PLEASE NOTE: If target workspace is the current one - this array will be returned unmodified.
     *
     * @param id
     * @return
     */
    @Override
    public INDArray leverageTo(String id) {
        if (!isAttached())
            return this;

        if (!Nd4j.getWorkspaceManager().checkIfWorkspaceExists(id))
            return this;

        MemoryWorkspace current = Nd4j.getMemoryManager().getCurrentWorkspace();

        MemoryWorkspace target = Nd4j.getWorkspaceManager().getWorkspaceForCurrentThread(id);

        if (current == target)
            return this;

        if (this.data.getParentWorkspace() == target)
            return this;

        Nd4j.getMemoryManager().setCurrentWorkspace(target);
        INDArray copy = null;
        if (!this.isView()) {
            DataBuffer buffer = Nd4j.createBuffer(this.lengthLong(), false);
            Nd4j.getMemoryManager().memcpy(buffer, this.data());

            copy = Nd4j.createArrayFromShapeBuffer(buffer, this.shapeInfoDataBuffer());
        } else {
            copy = this.dup(this.ordering());
        }

        Nd4j.getMemoryManager().setCurrentWorkspace(current);

        return copy;
    }

    /**
     * This method pulls this INDArray into current Workspace.
     *
     * PLEASE NOTE: If there's no current Workspace - INDArray returned as is
     *
     * @return
     */
    @Override
    public INDArray migrate() {
        MemoryWorkspace current = Nd4j.getMemoryManager().getCurrentWorkspace();

        if (current == null)
            return this;

        INDArray copy = null;

        if (!this.isView()) {
            DataBuffer buffer = Nd4j.createBuffer(this.lengthLong(), false);
            Nd4j.getMemoryManager().memcpy(buffer, this.data());

            copy = Nd4j.createArrayFromShapeBuffer(buffer, this.shapeInfoDataBuffer());
        } else {
            copy = this.dup(this.ordering());
        }

        return copy;
    }
}<|MERGE_RESOLUTION|>--- conflicted
+++ resolved
@@ -3617,9 +3617,6 @@
 
     @Override
     public INDArray reshape(char order, int... newShape) {
-<<<<<<< HEAD
-        int[] shape = Shape.resolveNegativeShapeIfNeccessary(newShape);
-=======
         if (newShape == null || newShape.length < 2)
             throw new ND4JIllegalStateException("Can't reshape(int...) without shape arguments. Got empty shape instead.");
 
@@ -3651,7 +3648,6 @@
             }
 
         }
->>>>>>> de93f19f
 
 
         INDArray reshapeAttempt = Shape.newShapeNoCopy(this, shape, order == 'f');
@@ -3794,13 +3790,6 @@
         return Nd4j.getExecutioner().exec(new Max(this), dimension);
     }
 
-    /**
-     *
-     *
-     * @param dimension the dimension to getScalar the mean along
-     * @return
-     */
-    @Override
     public INDArray amax(int... dimension) {
         return Nd4j.getExecutioner().exec(new AMax(this), dimension);
     }
@@ -3816,12 +3805,6 @@
         return Nd4j.getExecutioner().exec(new Min(this), dimension);
     }
 
-    /**
-     *
-     * @param dimension
-     * @return
-     */
-    @Override
     public INDArray amin(int... dimension) {
         return Nd4j.getExecutioner().exec(new AMin(this), dimension);
     }
