--- conflicted
+++ resolved
@@ -107,12 +107,9 @@
     public final static String SHAPEINFO_PROVIDER = "shapeinfoprovider";
     public final static String CONSTANT_PROVIDER = "constantsprovider";
     public final static String AFFINITY_MANAGER = "affinitymanager";
-<<<<<<< HEAD
     //disable toString() on compressed arrays for debugging. Should be off by default.
     public final static String COMPRESSION_DEBUG = "compressiondebug";
-=======
     public final static String MEMORY_MANAGER = "memorymanager";
->>>>>>> fd49dffb
     //execution mode for element wise operations
     public static OpExecutioner.ExecutionMode executionMode = OpExecutioner.ExecutionMode.JAVA;
 
@@ -276,6 +273,7 @@
                 for(int i = 0; i < toPad.rank(); i++) {
                     sizes.add(padWidth);
                 }
+
 
 
                 INDArray ret = toPad;
