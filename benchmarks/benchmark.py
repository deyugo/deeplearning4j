import jumpy
from jumpy import Nd4jArray
import numpy as np
from random import randint
import timeit
import gc

gc.disable()
jumpy.disable_gc()


class Benchmark(object):
    def __init__(self, n=100):
<<<<<<< HEAD
        self.np_arr = np.linspace(1, n * n, n * n).reshape((n, n))
        self.nd4j_arr = Nd4jArray(jumpy.nd4j.linspace(1, n * n, n * n).reshape(n, n))
        #self.nd4j_arr = jumpy.from_np(np.copy(self.np_arr))
=======
        print 'Running tests with [',n,'x',n,'] dimensionality'
        self.n = n
        self.m = 200;
        self.np_arr = []
        self.nd4j_arr = []
        for counter in range(0, self.m + 1):
            self.np_arr.append(np.linspace(1, n * n, n * n).reshape((n, n)))

        for counter in range(0, self.m + 1):
            self.nd4j_arr.append(Nd4jArray(jumpy.nd4j.linspace(1, n * n, n * n).reshape(n, n)))
        # self.nd4j_arr = jumpy.from_np(np.copy(self.np_arr))
>>>>>>> 705917df

    def run_nd4j_scalar(self):
        self.nd4j_arr[randint(0, self.m)] += 1.0172

    def run_numpy_scalar(self):
        self.np_arr[randint(0, self.m)] += 1.0172

    def run_nd4j_add(self):
        self.nd4j_arr[randint(0, self.m)] += self.nd4j_arr[randint(0, self.m)]

    def run_numpy_add(self):
        self.np_arr[randint(0, self.m)] += self.np_arr[randint(0, self.m)]

    def run_numpy_sub(self):
        self.np_arr[randint(0, self.m)] -= self.np_arr[randint(0, self.m)]

    def run_nd4j_sub(self):
        self.nd4j_arr[randint(0, self.m)] -= self.nd4j_arr[randint(0, self.m)]

    def run_nd4j_mmul(self):
        jumpy.dot(self.nd4j_arr[randint(0, self.m)], self.nd4j_arr[randint(0, self.m)])

    def run_numpy_mmul(self):
        np.dot(self.np_arr[randint(0, self.m)], self.np_arr[randint(0, self.m)])

    def run_benchmark(self, n_trials=1000):
        print 'nd4j scalar ', timeit.timeit(self.run_nd4j_scalar, number=n_trials)
        print 'numpy scalar ', timeit.timeit(self.run_numpy_scalar, number=n_trials)
        print 'nd4j add ', timeit.timeit(self.run_nd4j_add, number=n_trials)
        print 'numpy add ', timeit.timeit(self.run_numpy_add, number=n_trials)
        print 'nd4j sub ', timeit.timeit(self.run_nd4j_sub, number=n_trials)
        print 'numpy sub ', timeit.timeit(self.run_numpy_sub, number=n_trials)
        print 'nd4j mmul ', timeit.timeit(self.run_nd4j_mmul, number=n_trials)
        print 'numpy mmul ', timeit.timeit(self.run_numpy_mmul, number=n_trials)


benchmark = Benchmark()
benchmark.run_benchmark()<|MERGE_RESOLUTION|>--- conflicted
+++ resolved
@@ -11,11 +11,6 @@
 
 class Benchmark(object):
     def __init__(self, n=100):
-<<<<<<< HEAD
-        self.np_arr = np.linspace(1, n * n, n * n).reshape((n, n))
-        self.nd4j_arr = Nd4jArray(jumpy.nd4j.linspace(1, n * n, n * n).reshape(n, n))
-        #self.nd4j_arr = jumpy.from_np(np.copy(self.np_arr))
-=======
         print 'Running tests with [',n,'x',n,'] dimensionality'
         self.n = n
         self.m = 200;
@@ -25,9 +20,8 @@
             self.np_arr.append(np.linspace(1, n * n, n * n).reshape((n, n)))
 
         for counter in range(0, self.m + 1):
-            self.nd4j_arr.append(Nd4jArray(jumpy.nd4j.linspace(1, n * n, n * n).reshape(n, n)))
+            self.nd4j_arr.append(jumpy.from_np(self.np_arr[counter]))
         # self.nd4j_arr = jumpy.from_np(np.copy(self.np_arr))
->>>>>>> 705917df
 
     def run_nd4j_scalar(self):
         self.nd4j_arr[randint(0, self.m)] += 1.0172
