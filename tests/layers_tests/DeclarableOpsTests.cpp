--- conflicted
+++ resolved
@@ -1,4 +1,3 @@
-<<<<<<< HEAD
 //
 // @author raver119@gmail.com
 //
@@ -1179,1052 +1178,25 @@
 	Nd4jStatus status = repeat.execute(block);
 	ASSERT_EQ(ND4J_STATUS_OK, status);
 	NDArray<float>* result = block->getVariableSpace()->getVariable(block->getNodeId())->getNDArray();
-	
+
     ASSERT_TRUE(exp.equalsTo(result));
 }
-=======
-//
-// @author raver119@gmail.com
-//
-
-#include "testlayers.h"
-#include <Block.h>
-#include <Variable.h>
-#include <VariableSpace.h>
-#include <ops/declarable/declarable_ops.h>
-#include <ops/declarable/cpu/parity_ops.h>
-#include <helpers/helper_hash.h>
-#include <NativeOps.h>
-#include <ops/gemm.h>
-
-using namespace nd4j::graph;
-
-class DeclarableOpsTests : public testing::Test {
-public:
-    int *cShape = new int[8]{2, 2, 2, 2, 1, 0, 1, 99};
-    int *fShape = new int[8]{2, 2, 2, 1, 2, 0, 1, 102};
-		
-
-};
-
-//////////////////////////////////////////////////////////////////////
-TEST_F(DeclarableOpsTests, BasicInitialization1) {
-    auto concat = new nd4j::ops::concat<float>();
-    std::string expName("concat");
-    ASSERT_EQ(expName, *(concat->getOpName()));
-
-    NDArray<float> x0(1, 5, 'c');
-    NDArray<float> x1(1, 5, 'c');
-    NDArray<float> x2(1, 5, 'c');
-    NDArray<float> x3(1, 5, 'c');
-    NDArray<float> x4(1, 5, 'c');
-
-    x0.assign(1.0f);
-    x1.assign(1.0f);
-    x2.assign(1.0f);
-    x3.assign(1.0f);
-    x4.assign(1.0f);
-
-    auto variableSpace = new VariableSpace<float>();
-
-    variableSpace->putVariable(-1, &x0);
-    variableSpace->putVariable(-2, &x1);
-    variableSpace->putVariable(-3, &x2);
-    variableSpace->putVariable(-4, &x3);
-    variableSpace->putVariable(-5, &x4);
-
-    auto nodeVar = new Variable<float>();
-
-    variableSpace->putVariable(1, nodeVar);
-
-    Block<float> block(1, variableSpace);
-
-    block.fillInputs({-1, -2, -3, -4, -5});
-
-    ASSERT_TRUE(nodeVar->getNDArray() == nullptr);
-
-    Nd4jStatus result = concat->execute(&block);
-
-    ASSERT_TRUE(nodeVar->getNDArray() != nullptr);
-
-    ASSERT_EQ(25, nodeVar->getNDArray()->lengthOf());
-
-    ASSERT_NEAR(25.0, nodeVar->getNDArray()->reduceNumber<simdOps::Sum<float>>(), 1e-5);
-
-    ASSERT_EQ(ND4J_STATUS_OK, result);
-}
-
-//////////////////////////////////////////////////////////////////////
-TEST_F(DeclarableOpsTests, BasicInitialization2) {
-    auto op = nd4j::ops::OpRegistrator::getInstance()->getOperationFloat("concat");
-
-    ASSERT_TRUE(op != nullptr);
-    std::string expName("concat");
-    ASSERT_EQ(expName, *(op->getOpName()));
-
-    ASSERT_EQ(-1, op->getOpDescriptor()->getNumberOfInputs());
-    ASSERT_EQ(1, op->getOpDescriptor()->getNumberOfOutputs());
-}
-
-
-TEST_F(DeclarableOpsTests, BasicInitialization3) {
-    auto op1 = nd4j::ops::OpRegistrator::getInstance()->getOperationFloat("concat");
-    std::string expName("concat");
-    auto hash = nd4j::ops::HashHelper::getInstance()->getLongHash(expName);
-
-    auto op2 = nd4j::ops::OpRegistrator::getInstance()->getOperationFloat(hash);
-
-    ASSERT_TRUE(op1 == op2);
-}
-
-
-TEST_F(DeclarableOpsTests, SynonymInitialization2) {
-    auto op = nd4j::ops::OpRegistrator::getInstance()->getOperationFloat("Mul");
-    auto op2 = nd4j::ops::OpRegistrator::getInstance()->getOperationFloat("multiply");
-
-    ASSERT_TRUE(op != nullptr);
-    std::string expName("multiply");
-    ASSERT_EQ(expName, *(op->getOpName()));
-    ASSERT_TRUE(op == op2);
-}
-
-//////////////////////////////////////////////////////////////////////
-TEST_F(DeclarableOpsTests, DivergentCheck1) {
-    auto op = nd4j::ops::OpRegistrator::getInstance()->getOperationFloat("switch");
-
-    ASSERT_TRUE(op != nullptr);
-    std::string expName("Switch");
-    ASSERT_EQ(expName, *(op->getOpName()));
-    ASSERT_TRUE(op->getOpDescriptor()->isDivergent());
-    ASSERT_EQ(2, op->getOpDescriptor()->getNumberOfOutputs());
-}
-
-//////////////////////////////////////////////////////////////////////
-TEST_F(DeclarableOpsTests, AddMatrices1) {
-	
-	NDArray<float> x(5, 3, 'c');
-	NDArray<float> y(5, 3, 'c');
-	NDArray<float> exp(5, 3, 'c'); 
-	x.assign(2);
-	y.assign(1);
-	exp.assign(3);
-
-	VariableSpace<float>* variableSpace = new VariableSpace<float>();
-    variableSpace->putVariable(-1, &x);
-    variableSpace->putVariable(-2, &y);
-	Block<float>* block = new Block<float>(1, variableSpace, true);
-    block->fillInputs({-1, -2});
-
-	nd4j::ops::add<float> addOp;
- 
-	addOp.execute(block);
-
-    ASSERT_TRUE(x.equalsTo(&exp));	
-
-}
-
-//////////////////////////////////////////////////////////////////////
-TEST_F(DeclarableOpsTests, AddMatrixVector1) {
-	
-	NDArray<float> x(5, 3, 'c');
-	NDArray<float> y(1, 15, 'c');
-	NDArray<float> exp(5, 3, 'c'); 
-	x.assign(2);
-	y.assign(1);
-	exp.assign(3);
-
-	VariableSpace<float>* variableSpace = new VariableSpace<float>();
-    variableSpace->putVariable(-1, &x);
-    variableSpace->putVariable(-2, &y);
-	Block<float>* block = new Block<float>(1, variableSpace, true);
-    block->fillInputs({-1, -2});
-
-	nd4j::ops::add<float> addOp;
- 
-	addOp.execute(block);
-
-    ASSERT_TRUE(x.equalsTo(&exp));	
-}
-
-//////////////////////////////////////////////////////////////////////
-TEST_F(DeclarableOpsTests, AddVectorVector1) {
-	
-	NDArray<float> x(1, 15, 'c');
-	NDArray<float> y(1, 15, 'c');
-	NDArray<float> exp(1, 15, 'c'); 
-	x.assign(2);
-	y.assign(1);
-	exp.assign(3);
-
-	VariableSpace<float>* variableSpace = new VariableSpace<float>();
-    variableSpace->putVariable(-1, &x);
-    variableSpace->putVariable(-2, &y);
-	Block<float>* block = new Block<float>(1, variableSpace, true);
-    block->fillInputs({-1, -2});
-
-	nd4j::ops::add<float> addOp;
- 
-	addOp.execute(block);
-
-    ASSERT_TRUE(x.equalsTo(&exp));	
-}
-
-//////////////////////////////////////////////////////////////////////
-TEST_F(DeclarableOpsTests, AddMatrixScalar1) {
-	
-	NDArray<float> x(5, 3, 'c');
-	NDArray<float> y(1, 1, 'c');
-	NDArray<float> exp(5, 3, 'c'); 
-	x.assign(2);
-	y.assign(1);
-	exp.assign(3);
-
-	VariableSpace<float>* variableSpace = new VariableSpace<float>();
-    variableSpace->putVariable(-1, &x);
-    variableSpace->putVariable(-2, &y);
-	Block<float>* block = new Block<float>(1, variableSpace, true);
-    block->fillInputs({-1, -2});
-
-	nd4j::ops::add<float> addOp;
- 
-	addOp.execute(block);
-
-    ASSERT_TRUE(x.equalsTo(&exp));		
-}
-
-//////////////////////////////////////////////////////////////////////
-TEST_F(DeclarableOpsTests, AddScalarScalar1) {
-	
-	NDArray<float> x(1, 1, 'c');
-	NDArray<float> y(1, 1, 'c');
-	NDArray<float> exp(1, 1, 'c'); 
-	x.assign(2);
-	y.assign(1);
-	exp.assign(3);
-
-	VariableSpace<float>* variableSpace = new VariableSpace<float>();
-    variableSpace->putVariable(-1, &x);
-    variableSpace->putVariable(-2, &y);
-	Block<float>* block = new Block<float>(1, variableSpace, true);
-    block->fillInputs({-1, -2});
-
-	nd4j::ops::add<float> addOp;
- 
-	addOp.execute(block);
-
-    ASSERT_TRUE(x.equalsTo(&exp));	
-}
-
-//////////////////////////////////////////////////////////////////////
-TEST_F(DeclarableOpsTests, SubtractMatrices1) {
-	
-	NDArray<float> x(5, 3, 'c');
-	NDArray<float> y(5, 3, 'c');
-	NDArray<float> exp(5, 3, 'c'); 
-	x.assign(3);
-	y.assign(1);
-	exp.assign(2);
-
-	VariableSpace<float>* variableSpace = new VariableSpace<float>();
-    variableSpace->putVariable(-1, &x);
-    variableSpace->putVariable(-2, &y);
-	Block<float>* block = new Block<float>(1, variableSpace, true);
-    block->fillInputs({-1, -2});
-
-	nd4j::ops::subtract<float> subOp;
- 
-	subOp.execute(block);
-
-    ASSERT_TRUE(x.equalsTo(&exp));	
-
-}
-
-//////////////////////////////////////////////////////////////////////
-TEST_F(DeclarableOpsTests, SubtractMatrixVector1) {
-	
-	NDArray<float> x(5, 3, 'c');
-	NDArray<float> y(1, 15, 'c');
-	NDArray<float> exp(5, 3, 'c'); 
-	x.assign(3);
-	y.assign(1);
-	exp.assign(2);
-
-	VariableSpace<float>* variableSpace = new VariableSpace<float>();
-    variableSpace->putVariable(-1, &x);
-    variableSpace->putVariable(-2, &y);
-	Block<float>* block = new Block<float>(1, variableSpace, true);
-    block->fillInputs({-1, -2});
-
-	nd4j::ops::subtract<float> subOp;
- 
-	subOp.execute(block);
-
-    ASSERT_TRUE(x.equalsTo(&exp));	
-
-}
-
-//////////////////////////////////////////////////////////////////////
-TEST_F(DeclarableOpsTests, SubtractVectorVector1) {
-	
-	NDArray<float> x(1, 15, 'c');
-	NDArray<float> y(1, 15, 'c');
-	NDArray<float> exp(1, 15, 'c'); 
-	x.assign(3);
-	y.assign(1);
-	exp.assign(2);
-
-	VariableSpace<float>* variableSpace = new VariableSpace<float>();
-    variableSpace->putVariable(-1, &x);
-    variableSpace->putVariable(-2, &y);
-	Block<float>* block = new Block<float>(1, variableSpace, true);
-    block->fillInputs({-1, -2});
-
-	nd4j::ops::subtract<float> subOp;
- 
-	subOp.execute(block);
-
-    ASSERT_TRUE(x.equalsTo(&exp));	
-
-}
-
-
-//////////////////////////////////////////////////////////////////////
-TEST_F(DeclarableOpsTests, SubtractMatrixScalar1) {
-	
-	NDArray<float> x(5, 3, 'c');
-	NDArray<float> y(1, 1, 'c');
-	NDArray<float> exp(5, 3, 'c'); 
-	x.assign(3);
-	y.assign(1);
-	exp.assign(2);
-
-	VariableSpace<float>* variableSpace = new VariableSpace<float>();
-    variableSpace->putVariable(-1, &x);
-    variableSpace->putVariable(-2, &y);
-	Block<float>* block = new Block<float>(1, variableSpace, true);
-    block->fillInputs({-1, -2});
-
-	nd4j::ops::subtract<float> subOp;
- 
-	subOp.execute(block);
-
-    ASSERT_TRUE(x.equalsTo(&exp));	
-}
-
-
-//////////////////////////////////////////////////////////////////////
-TEST_F(DeclarableOpsTests, SubtractScalarScalar1) {
-	
-	NDArray<float> x(1, 1, 'c');
-	NDArray<float> y(1, 1, 'c');
-	NDArray<float> exp(1, 1, 'c'); 
-	x.assign(3);
-	y.assign(1);
-	exp.assign(2);
-
-	VariableSpace<float>* variableSpace = new VariableSpace<float>();
-    variableSpace->putVariable(-1, &x);
-    variableSpace->putVariable(-2, &y);
-	Block<float>* block = new Block<float>(1, variableSpace, true);
-    block->fillInputs({-1, -2});
-
-	nd4j::ops::subtract<float> subOp;
- 
-	subOp.execute(block);
-
-    ASSERT_TRUE(x.equalsTo(&exp));	
-}
-
-//////////////////////////////////////////////////////////////////////
-TEST_F(DeclarableOpsTests, ReverseSubtractMatrices1) {
-	
-	NDArray<float> x(5, 3, 'c');
-	NDArray<float> y(5, 3, 'c');
-	NDArray<float> exp(5, 3, 'c'); 
-	x.assign(3);
-	y.assign(1);
-	exp.assign(-2);
-
-	VariableSpace<float>* variableSpace = new VariableSpace<float>();
-    variableSpace->putVariable(-1, &x);
-    variableSpace->putVariable(-2, &y);
-	Block<float>* block = new Block<float>(1, variableSpace, true);
-    block->fillInputs({-1, -2});
-
-	nd4j::ops::reverseSubtract<float> subOp;
- 
-	subOp.execute(block);
-
-    ASSERT_TRUE(x.equalsTo(&exp));	
-}
-
-//////////////////////////////////////////////////////////////////////
-TEST_F(DeclarableOpsTests, ReverseSubtractMatrixVector1) {
-	
-	NDArray<float> x(5, 3, 'c');
-	NDArray<float> y(1, 15, 'c');
-	NDArray<float> exp(5, 3, 'c'); 
-	x.assign(3);
-	y.assign(1);
-	exp.assign(-2);
-
-	VariableSpace<float>* variableSpace = new VariableSpace<float>();
-    variableSpace->putVariable(-1, &x);
-    variableSpace->putVariable(-2, &y);
-	Block<float>* block = new Block<float>(1, variableSpace, true);
-    block->fillInputs({-1, -2});
-
-	nd4j::ops::reverseSubtract<float> subOp;
- 
-	subOp.execute(block);
-
-    ASSERT_TRUE(x.equalsTo(&exp));	
-}
-
-//////////////////////////////////////////////////////////////////////
-TEST_F(DeclarableOpsTests, ReverseSubtractVectorVector1) {
-	
-	NDArray<float> x(1, 15, 'c');
-	NDArray<float> y(1, 15, 'c');
-	NDArray<float> exp(1, 15, 'c'); 
-	x.assign(3);
-	y.assign(1);
-	exp.assign(-2);
-
-	VariableSpace<float>* variableSpace = new VariableSpace<float>();
-    variableSpace->putVariable(-1, &x);
-    variableSpace->putVariable(-2, &y);
-	Block<float>* block = new Block<float>(1, variableSpace, true);
-    block->fillInputs({-1, -2});
-
-	nd4j::ops::reverseSubtract<float> subOp;
- 
-	subOp.execute(block);
-
-    ASSERT_TRUE(x.equalsTo(&exp));	
-}
-
-
-//////////////////////////////////////////////////////////////////////
-TEST_F(DeclarableOpsTests, ReverseSubtractMatrixScalar1) {
-	
-	NDArray<float> x(5, 3, 'c');
-	NDArray<float> y(1, 1, 'c');
-	NDArray<float> exp(5, 3, 'c'); 
-	x.assign(3);
-	y.assign(1);
-	exp.assign(-2);
-
-	VariableSpace<float>* variableSpace = new VariableSpace<float>();
-    variableSpace->putVariable(-1, &x);
-    variableSpace->putVariable(-2, &y);
-	Block<float>* block = new Block<float>(1, variableSpace, true);
-    block->fillInputs({-1, -2});
-
-	nd4j::ops::reverseSubtract<float> subOp;
- 
-	subOp.execute(block);
-
-    ASSERT_TRUE(x.equalsTo(&exp));	
-
-}
-
-
-//////////////////////////////////////////////////////////////////////
-TEST_F(DeclarableOpsTests, ReverseSubtractScalarScalar1) {
-	
-	NDArray<float> x(1, 1, 'c');
-	NDArray<float> y(1, 1, 'c');
-	NDArray<float> exp(1, 1, 'c'); 
-	x.assign(3);
-	y.assign(1);
-	exp.assign(-2);
-
-	VariableSpace<float>* variableSpace = new VariableSpace<float>();
-    variableSpace->putVariable(-1, &x);
-    variableSpace->putVariable(-2, &y);
-	Block<float>* block = new Block<float>(1, variableSpace, true);
-    block->fillInputs({-1, -2});
-
-	nd4j::ops::reverseSubtract<float> subOp;
- 
-	subOp.execute(block);
-
-    ASSERT_TRUE(x.equalsTo(&exp));	
-
-}
-
-//////////////////////////////////////////////////////////////////////
-TEST_F(DeclarableOpsTests, MultiplyMatrices1) {
-	
-	NDArray<float> x(5, 3, 'c');
-	NDArray<float> y(5, 3, 'c');
-	NDArray<float> exp(5, 3, 'c'); 
-	x.assign(2);
-	y.assign(3);
-	exp.assign(6);
-
-	VariableSpace<float>* variableSpace = new VariableSpace<float>();
-    variableSpace->putVariable(-1, &x);
-    variableSpace->putVariable(-2, &y);
-	Block<float>* block = new Block<float>(1, variableSpace, true);
-    block->fillInputs({-1, -2});
-
-	nd4j::ops::multiply<float> mul;
- 
-	mul.execute(block);
-
-    ASSERT_TRUE(x.equalsTo(&exp));	
-}
-
-//////////////////////////////////////////////////////////////////////
-TEST_F(DeclarableOpsTests, MultiplyMatrixVector1) {
-	
-	NDArray<float> x(5, 3, 'c');
-	NDArray<float> y(1, 15, 'c');
-	NDArray<float> exp(5, 3, 'c'); 
-	x.assign(2);
-	y.assign(3);
-	exp.assign(6);
-
-	VariableSpace<float>* variableSpace = new VariableSpace<float>();
-    variableSpace->putVariable(-1, &x);
-    variableSpace->putVariable(-2, &y);
-	Block<float>* block = new Block<float>(1, variableSpace, true);
-    block->fillInputs({-1, -2});
-
-	nd4j::ops::multiply<float> mul;
- 
-	mul.execute(block);
-
-    ASSERT_TRUE(x.equalsTo(&exp));	
-}
-
-//////////////////////////////////////////////////////////////////////
-TEST_F(DeclarableOpsTests, MultiplyVectorVector1) {
-	
-	NDArray<float> x(1, 15, 'c');
-	NDArray<float> y(1, 15, 'c');
-	NDArray<float> exp(1, 15, 'c'); 
-	x.assign(2);
-	y.assign(3);
-	exp.assign(6);
-
-	VariableSpace<float>* variableSpace = new VariableSpace<float>();
-    variableSpace->putVariable(-1, &x);
-    variableSpace->putVariable(-2, &y);
-	Block<float>* block = new Block<float>(1, variableSpace, true);
-    block->fillInputs({-1, -2});
-
-	nd4j::ops::multiply<float> mul;
- 
-	mul.execute(block);
-
-    ASSERT_TRUE(x.equalsTo(&exp));	
-}
-
-//////////////////////////////////////////////////////////////////////
-TEST_F(DeclarableOpsTests, MultiplyMatrixScalar) {
-	
-	NDArray<float> x(5, 3, 'c');
-	NDArray<float> y(1, 1, 'c');
-	NDArray<float> exp(5, 3, 'c'); 
-	x.assign(2);
-	y.assign(3);
-	exp.assign(6);
-
-	VariableSpace<float>* variableSpace = new VariableSpace<float>();
-    variableSpace->putVariable(-1, &x);
-    variableSpace->putVariable(-2, &y);
-	Block<float>* block = new Block<float>(1, variableSpace, true);
-    block->fillInputs({-1, -2});
-
-	nd4j::ops::multiply<float> mul;
- 
-	mul.execute(block);
-
-    ASSERT_TRUE(x.equalsTo(&exp));	
-}
-
-//////////////////////////////////////////////////////////////////////
-TEST_F(DeclarableOpsTests, MultiplyScalarScalar1) {
-	
-	NDArray<float> x(1, 1, 'c');
-	NDArray<float> y(1, 1, 'c');
-	NDArray<float> exp(1, 1, 'c'); 
-	x.assign(2);
-	y.assign(3);
-	exp.assign(6);
-
-	VariableSpace<float>* variableSpace = new VariableSpace<float>();
-    variableSpace->putVariable(-1, &x);
-    variableSpace->putVariable(-2, &y);
-	Block<float>* block = new Block<float>(1, variableSpace, true);
-    block->fillInputs({-1, -2});
-
-	nd4j::ops::multiply<float> mul;
- 
-	mul.execute(block);
-
-    ASSERT_TRUE(x.equalsTo(&exp));	
-}
-
-//////////////////////////////////////////////////////////////////////
-TEST_F(DeclarableOpsTests, DivideMatrices1) {
-	
-	NDArray<float> x(5, 3, 'c');
-	NDArray<float> y(5, 3, 'c');
-	NDArray<float> exp(5, 3, 'c'); 
-	x.assign(6);
-	y.assign(2);
-	exp.assign(3);
-
-	VariableSpace<float>* variableSpace = new VariableSpace<float>();
-    variableSpace->putVariable(-1, &x);
-    variableSpace->putVariable(-2, &y);
-	Block<float>* block = new Block<float>(1, variableSpace, true);
-    block->fillInputs({-1, -2});
-
-	nd4j::ops::divide<float> div;
- 
-	div.execute(block);
-
-    ASSERT_TRUE(x.equalsTo(&exp));	
-}
-
-//////////////////////////////////////////////////////////////////////
-TEST_F(DeclarableOpsTests, DivideMatrixVector1) {
-	
-	NDArray<float> x(5, 3, 'c');
-	NDArray<float> y(1, 15, 'c');
-	NDArray<float> exp(5, 3, 'c'); 
-	x.assign(6);
-	y.assign(2);
-	exp.assign(3);
-
-	VariableSpace<float>* variableSpace = new VariableSpace<float>();
-    variableSpace->putVariable(-1, &x);
-    variableSpace->putVariable(-2, &y);
-	Block<float>* block = new Block<float>(1, variableSpace, true);
-    block->fillInputs({-1, -2});
-
-	nd4j::ops::divide<float> div;
- 
-	div.execute(block);
-
-    ASSERT_TRUE(x.equalsTo(&exp));	
-}
-
-//////////////////////////////////////////////////////////////////////
-TEST_F(DeclarableOpsTests, DivideVectorVector1) {
-	
-	NDArray<float> x(1, 15, 'c');
-	NDArray<float> y(1, 15, 'c');
-	NDArray<float> exp(1, 15, 'c'); 
-	x.assign(6);
-	y.assign(2);
-	exp.assign(3);
-
-	VariableSpace<float>* variableSpace = new VariableSpace<float>();
-    variableSpace->putVariable(-1, &x);
-    variableSpace->putVariable(-2, &y);
-	Block<float>* block = new Block<float>(1, variableSpace, true);
-    block->fillInputs({-1, -2});
-
-	nd4j::ops::divide<float> div;
- 
-	div.execute(block);
-
-    ASSERT_TRUE(x.equalsTo(&exp));	
-}
-
-//////////////////////////////////////////////////////////////////////
-TEST_F(DeclarableOpsTests, DivideMatrixScalar1) {
-	
-	NDArray<float> x(5, 3, 'c');
-	NDArray<float> y(1, 1, 'c');
-	NDArray<float> exp(5, 3, 'c'); 
-	x.assign(6);
-	y.assign(2);
-	exp.assign(3);
-
-	VariableSpace<float>* variableSpace = new VariableSpace<float>();
-    variableSpace->putVariable(-1, &x);
-    variableSpace->putVariable(-2, &y);
-	Block<float>* block = new Block<float>(1, variableSpace, true);
-    block->fillInputs({-1, -2});
-
-	nd4j::ops::divide<float> div;
- 
-	div.execute(block);
-
-    ASSERT_TRUE(x.equalsTo(&exp));	
-}
-
-//////////////////////////////////////////////////////////////////////
-TEST_F(DeclarableOpsTests, DivideScalarScalar1) {
-	
-	NDArray<float> x(1, 1, 'c');
-	NDArray<float> y(1, 1, 'c');
-	NDArray<float> exp(1, 1, 'c'); 
-	x.assign(6);
-	y.assign(2);
-	exp.assign(3);
-
-	VariableSpace<float>* variableSpace = new VariableSpace<float>();
-    variableSpace->putVariable(-1, &x);
-    variableSpace->putVariable(-2, &y);
-	Block<float>* block = new Block<float>(1, variableSpace, true);
-    block->fillInputs({-1, -2});
-
-	nd4j::ops::divide<float> div;
- 
-	div.execute(block);
-
-    ASSERT_TRUE(x.equalsTo(&exp));	
-}
-
-//////////////////////////////////////////////////////////////////////
-TEST_F(DeclarableOpsTests, ReverseDivideMatrices1) {
-	
-	NDArray<float> x(5, 3, 'c');
-	NDArray<float> y(5, 3, 'c');
-	NDArray<float> exp(5, 3, 'c'); 
-	x.assign(2);
-	y.assign(6);
-	exp.assign(3);
-
-	VariableSpace<float>* variableSpace = new VariableSpace<float>();
-    variableSpace->putVariable(-1, &x);
-    variableSpace->putVariable(-2, &y);
-	Block<float>* block = new Block<float>(1, variableSpace, true);
-    block->fillInputs({-1, -2});
-
-	nd4j::ops::reverseDivide<float> div;
- 
-	div.execute(block);
-
-    ASSERT_TRUE(x.equalsTo(&exp));	
-}
-
-//////////////////////////////////////////////////////////////////////
-TEST_F(DeclarableOpsTests, ReverseDivideMatrixVector1) {
-	
-	NDArray<float> x(5, 3, 'c');
-	NDArray<float> y(1, 15, 'c');
-	NDArray<float> exp(5, 3, 'c'); 
-	x.assign(2);
-	y.assign(6);
-	exp.assign(3);
-
-	VariableSpace<float>* variableSpace = new VariableSpace<float>();
-    variableSpace->putVariable(-1, &x);
-    variableSpace->putVariable(-2, &y);
-	Block<float>* block = new Block<float>(1, variableSpace, true);
-    block->fillInputs({-1, -2});
-
-	nd4j::ops::reverseDivide<float> div;
- 
-	div.execute(block);
-
-    ASSERT_TRUE(x.equalsTo(&exp));	
-}
-
-//////////////////////////////////////////////////////////////////////
-TEST_F(DeclarableOpsTests, ReverseDivideVectorVector1) {
-	
-	NDArray<float> x(1, 15, 'c');
-	NDArray<float> y(1, 15, 'c');
-	NDArray<float> exp(1, 15, 'c'); 
-	x.assign(2);
-	y.assign(6);
-	exp.assign(3);
-
-	VariableSpace<float>* variableSpace = new VariableSpace<float>();
-    variableSpace->putVariable(-1, &x);
-    variableSpace->putVariable(-2, &y);
-	Block<float>* block = new Block<float>(1, variableSpace, true);
-    block->fillInputs({-1, -2});
-
-	nd4j::ops::reverseDivide<float> div;
- 
-	div.execute(block);
-
-    ASSERT_TRUE(x.equalsTo(&exp));	
-}
-
-//////////////////////////////////////////////////////////////////////
-TEST_F(DeclarableOpsTests, ReverseDivideMatrixScalar1) {
-	
-	NDArray<float> x(5, 3, 'c');
-	NDArray<float> y(1, 1, 'c');
-	NDArray<float> exp(5, 3, 'c'); 
-	x.assign(2);
-	y.assign(6);
-	exp.assign(3);
-
-	VariableSpace<float>* variableSpace = new VariableSpace<float>();
-    variableSpace->putVariable(-1, &x);
-    variableSpace->putVariable(-2, &y);
-	Block<float>* block = new Block<float>(1, variableSpace, true);
-    block->fillInputs({-1, -2});
-
-	nd4j::ops::reverseDivide<float> div;
- 
-	div.execute(block);
-
-    ASSERT_TRUE(x.equalsTo(&exp));	
-}
-
-//////////////////////////////////////////////////////////////////////
-TEST_F(DeclarableOpsTests, ReverseDivideScalarScalar1) {
-	
-	NDArray<float> x(1, 1, 'c');
-	NDArray<float> y(1, 1, 'c');
-	NDArray<float> exp(1, 1, 'c'); 
-	x.assign(2);
-	y.assign(6);
-	exp.assign(3);
-
-	VariableSpace<float>* variableSpace = new VariableSpace<float>();
-    variableSpace->putVariable(-1, &x);
-    variableSpace->putVariable(-2, &y);
-	Block<float>* block = new Block<float>(1, variableSpace, true);
-    block->fillInputs({-1, -2});
-
-	nd4j::ops::reverseDivide<float> div;
- 
-	div.execute(block);
-
-    ASSERT_TRUE(x.equalsTo(&exp));	
-}
-
-//////////////////////////////////////////////////////////////////////
-TEST_F(DeclarableOpsTests, Reshapeas1) {
-	const std::vector<int> xShape = {5,4,3};
-	const std::vector<int> yShape = {3,5,4};
-	
-	NDArray<float> x('c', xShape);
-	NDArray<float> y('f', yShape);
-
-	VariableSpace<float>* variableSpace = new VariableSpace<float>();
-    variableSpace->putVariable(-1, &x);
-    variableSpace->putVariable(-2, &y);
-	Block<float>* block = new Block<float>(1, variableSpace, true);
-    block->fillInputs({-1, -2});
-
-	nd4j::ops::reshapeas<float> reshape;
- 
-	reshape.execute(block);
-
-    ASSERT_TRUE(x.isSameShape(&y));	
-}
-
-//////////////////////////////////////////////////////////////////////
-TEST_F(DeclarableOpsTests, TestRegistrator1) {
-    auto res = nd4j::ops::OpRegistrator::getInstance()->getAllCustomOperations();
-
-    nd4j_printf("Ops: %s\n", res)
-}
-
-//////////////////////////////////////////////////////////////////////
-TEST_F(DeclarableOpsTests, TestLegacyExecution1) {
-    NativeOps nativeOps;
-
-    auto x = new NDArray<float>(10, 10, 'c');
-    x->assign(1.0f);
-
-    auto y = new NDArray<float>(10, 10, 'c');
-    y->assign(2.0f);
-
-    auto z = new NDArray<float>(10, 10, 'c');
-
-    auto exp = new NDArray<float>(10, 10, 'c');
-    exp->assign(3.0);
-
-    std::string opName("add");
-
-    auto hash = nd4j::ops::HashHelper::getInstance()->getInstance()->getLongHash(opName);
-
-    auto inputBuffers = new Nd4jPointer[2];
-    auto inputShapes = new Nd4jPointer[2];
-
-    inputBuffers[0] = (Nd4jPointer) x->_buffer;
-    inputBuffers[1] = (Nd4jPointer) y->_buffer;
-
-    inputShapes[0] = (Nd4jPointer) x->_shapeInfo;
-    inputShapes[1] = (Nd4jPointer) y->_shapeInfo;
-
-    auto outputBuffers = new Nd4jPointer[1];
-    auto outputShapes = new Nd4jPointer[1];
-
-    outputBuffers[0] = (Nd4jPointer) z->_buffer;
-    outputShapes[0] = (Nd4jPointer) z->_shapeInfo;
-
-
-    nativeOps.execCustomOpFloat(nullptr, hash, inputBuffers, inputShapes, 2, outputBuffers, outputShapes, 1, nullptr, 0, nullptr, 0, false);
-
-	ASSERT_NEAR(2.0, y->meanNumber(), 1e-5);
-	ASSERT_NEAR(1.0, x->meanNumber(), 1e-5);
-	ASSERT_NEAR(3.0, z->meanNumber(), 1e-5);
-}
-
-//////////////////////////////////////////////////////////////////////
-TEST_F(DeclarableOpsTests, TestLegacyExecution2) {
-    NativeOps nativeOps;
-
-    auto x = new NDArray<float>(10, 10, 'c');
-    x->assign(1.0f);
-
-    auto y = new NDArray<float>(10, 10, 'c');
-    y->assign(2.0f);
-
-    auto z = new NDArray<float>(10, 10, 'c');
-
-    auto exp = new NDArray<float>(10, 10, 'c');
-    exp->assign(3.0);
-
-    std::string opName("add");
-
-    auto hash = nd4j::ops::HashHelper::getInstance()->getInstance()->getLongHash(opName);
-
-    auto inputBuffers = new Nd4jPointer[2];
-    auto inputShapes = new Nd4jPointer[2];
-
-    inputBuffers[0] = (Nd4jPointer) x->_buffer;
-    inputBuffers[1] = (Nd4jPointer) y->_buffer;
-
-    inputShapes[0] = (Nd4jPointer) x->_shapeInfo;
-    inputShapes[1] = (Nd4jPointer) y->_shapeInfo;
-
-    auto outputBuffers = new Nd4jPointer[1];
-    auto outputShapes = new Nd4jPointer[1];
-
-    nativeOps.execCustomOpFloat(nullptr, hash, inputBuffers, inputShapes, 2, outputBuffers, outputShapes, 1, nullptr, 0, nullptr, 0, true);
-
-    ASSERT_NEAR(2.0, y->meanNumber(), 1e-5);
-    ASSERT_NEAR(3.0, x->meanNumber(), 1e-5);
-}
-
-//////////////////////////////////////////////////////////////////////
-TEST_F(DeclarableOpsTests, TestGemv1) {
-	auto xBuffer = new float[15]{1.f, 2.f, 3.f, 4.f, 5.f, 6.f, 7.f, 8.f, 9.f, 10.f, 11.f, 12.f, 13.f, 14.f, 15.f};
-	auto xShape = new int[8] {2, 5, 3, 3, 1, 0, 1, 99};
-	auto x = new NDArray<float>(xBuffer, xShape);
-
-	auto yBuffer = new float[3]{2.f, 4.f, 6.f};
-	auto yShape = new int[8] {2, 3, 1, 1, 1, 0, 1, 99};
-	auto y = new NDArray<float>(yBuffer, yShape);
-
-	auto z = new NDArray<float>(5, 1, 'f');
-
-	auto expBuffer = new float[5]{28.00,  64.00,  100.00,  136.00,  172.00};
-	auto exp = new NDArray<float>(expBuffer, z->_shapeInfo);
-
-	nd4j::blas::GEMV<float>::op('f',  x->rows(), x->columns(), 1.0f, x->_buffer, y->rows(), y->_buffer, 1, 0.0, z->_buffer, 1);
-
-	z->printBuffer();
-
-	ASSERT_TRUE(z->equalsTo(exp));
-}
-
-//////////////////////////////////////////////////////////////////////
-TEST_F(DeclarableOpsTests, Reshape1) {
-	const std::vector<int> xShape = {5,4,3};
-	const std::vector<int> yShape = {3,5,4};	
-	
-	NDArray<float> x('c', xShape);	
-	NDArray<float> y('f', yShape);	
-
-	VariableSpace<float>* variableSpace = new VariableSpace<float>();
-    variableSpace->putVariable(-1, &x);
-    
-	Block<float>* block = new Block<float>(1, variableSpace, true);
-    block->fillInputs({-1});	
-	std::vector<int>* arguments = block->getIArguments();	
-	*arguments = yShape;
-	arguments->push_back(y.ordering());
-	
-	nd4j::ops::reshape<float> reshape;
-	
-	reshape.execute(block);
-
-    ASSERT_TRUE(x.isSameShape(&y));	
-}
-
-//////////////////////////////////////////////////////////////////////
-TEST_F(DeclarableOpsTests, Reshape2) {
-	const std::vector<int> xShape = {5,4,3};
-	const std::vector<int> yShape = {3,5,4};	
-	
-	NDArray<float> x('c', xShape);	
-	NDArray<float> y('f', yShape);	
-
-	VariableSpace<float>* variableSpace = new VariableSpace<float>();
-    variableSpace->putVariable(-1, &x);
-	variableSpace->putVariable(1, new Variable<float>());
-    
-	Block<float>* block = new Block<float>(1, variableSpace, false);
-    block->fillInputs({-1});	
-	std::vector<int>* arguments = block->getIArguments();	
-	*arguments = yShape;
-	arguments->push_back(y.ordering());
-	
-	nd4j::ops::reshape<float> reshape;
-	
-	Nd4jStatus status = reshape.execute(block);
-	ASSERT_EQ(ND4J_STATUS_OK, status);
-	NDArray<float>* result = block->getVariableSpace()->getVariable(block->getNodeId())->getNDArray();
-
-	result->printShapeInfo();
-	y.printShapeInfo();
-	ASSERT_TRUE(result->isSameShape(&y));	
-}
-
-//////////////////////////////////////////////////////////////////////
-TEST_F(DeclarableOpsTests, Repeat1) {
-	
-	float eBuffer[8] = {1.0,2.0,1.0,2.0,3.0,4.0,3.0,4.0};
-    int eShape[8] = {2, 4, 2, 2, 1, 0, 1, 99};
-    NDArray<float>  x(2, 2, 'c');
-    NDArray<float> exp(eBuffer, eShape);
-    for (int e = 0; e < x.lengthOf(); e++)
-        x.putScalar(e, e + 1);
-    
-	VariableSpace<float>* variableSpace = new VariableSpace<float>();
-    variableSpace->putVariable(-1, &x);
-	variableSpace->putVariable(1, new Variable<float>());
-
-	Block<float>* block = new Block<float>(1, variableSpace, false);
-    block->fillInputs({-1});	
-	std::vector<int>* arguments = block->getIArguments();	
-	*arguments = {2};			// set repeats
-	arguments->push_back(0);	// set dimension
-
-	nd4j::ops::repeat<float> repeat;
-
-	Nd4jStatus status = repeat.execute(block);
-	ASSERT_EQ(ND4J_STATUS_OK, status);
-	NDArray<float>* result = block->getVariableSpace()->getVariable(block->getNodeId())->getNDArray();
-	  
-    ASSERT_TRUE(exp.equalsTo(result)); 
-}
 
 //////////////////////////////////////////////////////////////////////
 TEST_F(DeclarableOpsTests, Transpose1) {
-		
-	NDArray<float> x('c', {3,5,2});	
-	NDArray<float> exp('f', {2,5,3});	
-
-	VariableSpace<float>* variableSpace = new VariableSpace<float>();
-    variableSpace->putVariable(-1, &x);
-    
+
+	NDArray<float> x('c', {3,5,2});
+	NDArray<float> exp('f', {2,5,3});
+
+	VariableSpace<float>* variableSpace = new VariableSpace<float>();
+    variableSpace->putVariable(-1, &x);
+
 	Block<float>* block = new Block<float>(1, variableSpace, true);  // in-place
-    block->fillInputs({-1});		
+    block->fillInputs({-1});
 	nd4j::ops::transpose<float> transpose;
-	
+
 	transpose.execute(block);
-	// ASSERT_TRUE(x.isSameShapeStrict(&exp));	
+	// ASSERT_TRUE(x.isSameShapeStrict(&exp));
 
 	for (int e = 0; e < x.rankOf() * 2 + 2; e++) {
         ASSERT_EQ(x._shapeInfo[e], exp._shapeInfo[e]);
@@ -2236,24 +1208,23 @@
 
 //////////////////////////////////////////////////////////////////////
 TEST_F(DeclarableOpsTests, Transpose2) {
-	NDArray<float> x('c', {3,5,2});	
-	NDArray<float> exp('f', {2,5,3});	
+	NDArray<float> x('c', {3,5,2});
+	NDArray<float> exp('f', {2,5,3});
 
 	VariableSpace<float>* variableSpace = new VariableSpace<float>();
     variableSpace->putVariable(-1, &x);
 	variableSpace->putVariable(1, new Variable<float>());
 
 	Block<float>* block = new Block<float>(1, variableSpace, false);  // not-in-place
-    block->fillInputs({-1});		
+    block->fillInputs({-1});
 	nd4j::ops::transpose<float> transpose;
 
 	transpose.execute(block);
-	NDArray<float>* result = block->getVariableSpace()->getVariable(block->getNodeId())->getNDArray();	
-	// ASSERT_TRUE(result->isSameShapeStrict(&exp));	
+	NDArray<float>* result = block->getVariableSpace()->getVariable(block->getNodeId())->getNDArray();
+	// ASSERT_TRUE(result->isSameShapeStrict(&exp));
 	for (int e = 0; e < result->rankOf() * 2 + 2; e++) {
         ASSERT_EQ(result->_shapeInfo[e], exp._shapeInfo[e]);
     }
 	ASSERT_EQ(result->_shapeInfo[x.rankOf() * 2 + 2],-exp._shapeInfo[x.rankOf() * 2 + 2]);
 	ASSERT_EQ(result->_shapeInfo[x.rankOf() * 2 + 3], exp._shapeInfo[x.rankOf() * 2 + 3]);
-}
->>>>>>> 80bf531f
+}