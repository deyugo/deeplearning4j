package org.nd4j.autodiff.samediff.impl;

import com.google.common.base.Preconditions;
import lombok.Builder;
import lombok.Data;
import org.nd4j.autodiff.ArrayField;
import org.nd4j.autodiff.functions.DifferentialFunction;
import org.nd4j.autodiff.functions.Variable;
import org.nd4j.autodiff.opstate.NDArrayInformation;
import org.nd4j.autodiff.opstate.OpState;
import org.nd4j.autodiff.samediff.SameDiff;
import org.nd4j.linalg.api.ndarray.INDArray;
import org.nd4j.linalg.factory.Nd4j;
import org.nd4j.linalg.util.ArrayUtil;

import java.io.Serializable;
import java.util.ArrayList;
import java.util.Arrays;
import java.util.List;
import java.util.Map;

/**
 *
 * A variable representing a component within a
 * {@@link SameDiff} graph.
 *
 * SDVariable is used for symbolic declaration
 * of equations.
 *
 * @author Adam Gibson
 *
 */
@Data
public class SDVariable  implements Serializable {
    private INDArray arr;
    private Variable arrayField;
    private String varName;
    private int id;
    private SameDiff sameDiff;
    private int[] shape;
    private SDVariable gradient;
    private int vertexId;
    protected DifferentialFunction differentialFunction;

    @Builder
    private SDVariable(DifferentialFunction differentialFunction,
                       String varName,
                       INDArray arr,
                       SameDiff sameDiff,
<<<<<<< HEAD
                       Variable<ArrayField> arrayField,
                       int[] shape, int id, int vertexId) {
=======
                       Variable arrayField,
                       int[] shape,
                       int vertexId) {
>>>>>>> 7ecca9d6
        this.shape = shape;
        this.differentialFunction = differentialFunction;
        this.varName = varName;
        this.arr = arr;
        this.vertexId = vertexId;
        this.arrayField = arrayField;
        this.sameDiff = sameDiff;
        this.id = id;
        if(differentialFunction != null)
            this.vertexId = differentialFunction.getVertexId();
        else if(arrayField != null)
            this.vertexId = arrayField.getVertexId();

    }


    /**
     * Nicer looking alias
     * for the gradient variable.
     * The gradient variable is meant to be an
     * a variable representation
     * of the gradient represented
     * in the underlying {@link DifferentialFunction}
     * @return
     */
    public SDVariable gradient() {
        return getGradient();
    }

    /**
     * A getter for the variable gradient.
     * Note here that a lazy initialization of the
     * gradient variable will happen if the gradient
     * isn't present at this variable's initialization
     * but is set later.
     * @return
     */
    public SDVariable getGradient() {
        if(gradient == null && differentialFunction != null && differentialFunction.getGradient() != null) {
            this.gradient = differentialFunction != null && differentialFunction.getGradient() != null ? SDVariable.builder()
                    .sameDiff(sameDiff)
                    .differentialFunction(differentialFunction.getGradient())
                    .varName(varName + "-grad")
                    .arr(sameDiff.getNDArray(differentialFunction.getGradient().getOpState().getResult()))
                    .shape(differentialFunction.getGradient() != null ? differentialFunction.getGradient().getResultShape() : null)
                    .build() : null;
        }

        else if(gradient == null && arrayField != null && arrayField.getGradient() != null) {
            this.gradient = arrayField != null && arrayField.getGradient() != null ? SDVariable.builder()
                    .sameDiff(sameDiff)
                    .differentialFunction(arrayField.getGradient())
                    .varName(varName + "-grad").arr(sameDiff.getNDArray(arrayField.getGradient().getOpState().getResult()))
                    .shape(arrayField.getGradient() != null ? arrayField.getGradient().getResultShape() : null)
                    .build() : null;
        }



        return gradient;
    }

    public void setGradient(SDVariable gradient) {
        this.gradient = gradient;
    }

    /**
     *
     * @return
     */
    public NDArrayInformation getInfo() {
        if(getArrayField() == null)
            return null;
        return getArrayField().getM_x().getInput();
    }

    /**
     *
     * @return
     */
    public String getFormula() {
        List<Variable> ret = new ArrayList<>();
        if(arrayField != null)
            return arrayField.getFormula(ret);
        else {
            return this.differentialFunction.getFormula(ret);
        }
    }


    /**
     * Returns the shape of this variable
     * @return
     */
    public int[] getShape() {
        if(shape != null)
            return shape;
        if(differentialFunction == null)
            throw new IllegalStateException("Unable to infer shape. Function is null.");
        OpState opState =  differentialFunction.getOpState();
        if(opState == null) {
            return differentialFunction.getValue(true).getInput().getShape();
        }

        return opState.getResult().getShape();

    }


    /**
     *
     * @return
     */
    public boolean isAllocated() {
        return arr != null;
    }

    /**
     *
     */
    public void allocate() {
        if(arr == null)
            arr = Nd4j.zeros(getShape());
    }


    /**
     *
     * @return
     */
    public SDVariable dup() {
        return SDVariable.builder()
                .differentialFunction(differentialFunction)
                .arrayField(arrayField)
                .varName(varName)
                .shape(shape)
                .sameDiff(sameDiff)
                .arr(arr != null ? arr.dup() : null)
                .build();
    }

    private int[] getTransformOutputShape(SDVariable other) {
        if(shape == null)
            return other.getShape();
        if(ArrayUtil.prod(shape) == 1) {
            return other.getShape();
        }

        return getShape();
    }





    //scalars

    /**
     *
     * @param sameDiffVariable
     * @return
     */
    public SDVariable rsub(double sameDiffVariable) {
        return rsub(sameDiff.generateVariableName("rsub",false,this),sameDiffVariable);
    }

    /**
     *
     * @param sameDiffVariable
     * @return
     */
    public SDVariable rdiv(double sameDiffVariable) {
        return rdiv(sameDiff.generateVariableName("rdiv",false,this),sameDiffVariable);

    }

    /**
     *
     * @param sameDiffVariable
     * @return
     */
    public SDVariable add(double sameDiffVariable) {
        return add(sameDiff.generateVariableName("add",false,this),sameDiffVariable);

    }

    /**
     *
     * @param sameDiffVariable
     * @return
     */
    public SDVariable sub(double sameDiffVariable) {
        return sub(sameDiff.generateVariableName("sub",false,this),sameDiffVariable);

    }

    /**
     *
     * @param sameDiffVariable
     * @return
     */
    public SDVariable div(double sameDiffVariable) {
        return div(sameDiff.generateVariableName("div",false,this),sameDiffVariable);

    }

    /**
     *
     * @param sameDiffVariable
     * @return
     */
    public SDVariable mul(double sameDiffVariable) {
        return mul(sameDiff.generateVariableName("mul",false,this),sameDiffVariable);

    }


    /**
     *
     * @param sameDiffVariable
     * @return
     */
    public SDVariable rsubi(double sameDiffVariable) {
        return rsubi(sameDiff.generateVariableName("rsubi",false,this),sameDiffVariable);

    }

    /**
     *
     * @param sameDiffVariable
     * @return
     */
    public SDVariable rdivi(double sameDiffVariable) {
        return rdivi(sameDiff.generateVariableName("rdivi",false,this),sameDiffVariable);

    }

    /**
     *
     * @param sameDiffVariable
     * @return
     */
    public SDVariable addi(double sameDiffVariable) {
        return addi(sameDiff.generateVariableName("addi",false,this),sameDiffVariable);

    }

    /**
     *
     * @param sameDiffVariable
     * @return
     */
    public SDVariable subi(double sameDiffVariable) {
        return subi(sameDiff.generateVariableName("subi",false,this),sameDiffVariable);

    }

    /**
     *
     * @param sameDiffVariable
     * @return
     */
    public SDVariable divi(double sameDiffVariable) {
        return divi(sameDiff.generateVariableName("divi",false,this),sameDiffVariable);

    }

    /**
     *
     * @param sameDiffVariable
     * @return
     */
    public SDVariable muli(double sameDiffVariable) {
        return muli(sameDiff.generateVariableName("muli",false,this),sameDiffVariable);

    }



    //end scalars


    /**
     *
     * @param sameDiffVariable
     * @return
     */
    public SDVariable rsub(SDVariable sameDiffVariable) {
        return rsub(sameDiff.generateVariableName("rsub",false,this,sameDiffVariable),sameDiffVariable);

    }

    /**
     *
     * @param sameDiffVariable
     * @return
     */
    public SDVariable rdiv(SDVariable sameDiffVariable) {
        return rdiv(sameDiff.generateVariableName("rdiv",false,this,sameDiffVariable),sameDiffVariable);

    }

    /**
     *
     * @param sameDiffVariable
     * @return
     */
    public SDVariable add(SDVariable sameDiffVariable) {
        return add(sameDiff.generateVariableName("add",false,this,sameDiffVariable),sameDiffVariable);

    }

    /**
     *
     * @param sameDiffVariable
     * @return
     */
    public SDVariable sub(SDVariable sameDiffVariable) {
        return sub(sameDiff.generateVariableName("sub",false,this,sameDiffVariable),sameDiffVariable);

    }

    /**
     *
     * @param sameDiffVariable
     * @return
     */
    public SDVariable div(SDVariable sameDiffVariable) {
        return div(sameDiff.generateVariableName("div",false,this,sameDiffVariable),sameDiffVariable);

    }

    /**
     *
     * @param sameDiffVariable
     * @return
     */
    public SDVariable mul(SDVariable sameDiffVariable) {
        return mul(sameDiff.generateVariableName("mul",false,this,sameDiffVariable),sameDiffVariable);

    }


    /**
     *
     * @param sameDiffVariable
     * @return
     */
    public SDVariable rsubi(SDVariable sameDiffVariable) {
        return rsubi(sameDiff.generateVariableName("rsubi",false,this,sameDiffVariable),sameDiffVariable);

    }

    /**
     *
     * @param sameDiffVariable
     * @return
     */
    public SDVariable rdivi(SDVariable sameDiffVariable) {
        return rdivi(sameDiff.generateVariableName("rdivi",false,this,sameDiffVariable),sameDiffVariable);

    }

    /**
     *
     * @param sameDiffVariable
     * @return
     */
    public SDVariable addi(SDVariable sameDiffVariable) {
        return addi(sameDiff.generateVariableName("addi",false,this,sameDiffVariable),sameDiffVariable);

    }

    /**
     *
     * @param sameDiffVariable
     * @return
     */
    public SDVariable subi(SDVariable sameDiffVariable) {
        return subi(sameDiff.generateVariableName("subi",false,this,sameDiffVariable),sameDiffVariable);

    }

    /**
     *
     * @param sameDiffVariable
     * @return
     */
    public SDVariable divi(SDVariable sameDiffVariable) {
        return divi(sameDiff.generateVariableName("divi",false,this,sameDiffVariable),sameDiffVariable);

    }

    /**
     *
     * @param sameDiffVariable
     * @return
     */
    public SDVariable muli(SDVariable sameDiffVariable) {
        return muli(sameDiff.generateVariableName("muli",false,this,sameDiffVariable),sameDiffVariable);

    }

    /**
     *
     * @param sameDiffVariable
     * @return
     */
    public SDVariable rsub(String varName, double sameDiffVariable) {
        DifferentialFunction function = sameDiff.f().rsub(getFunction(this),sameDiffVariable);

        SDVariable ret = SDVariable.builder()
                .varName(varName )
                .arr(null).sameDiff(getSameDiff())
                .shape(getTransformOutputShape(this))
                .differentialFunction(function)
                .build();
        sameDiff.addVariable(ret);
        return ret;
    }

    /**
     *
     * @param sameDiffVariable
     * @return
     */
    public SDVariable rdiv(String varName, double sameDiffVariable) {
        DifferentialFunction function = sameDiff.f().rdiv(getFunction(this),sameDiffVariable);

        SDVariable ret =  SDVariable.builder()
                .varName(varName )
                .arr(null).sameDiff(getSameDiff())
                .shape(getTransformOutputShape(this))
                .differentialFunction(function)
                .build();
        sameDiff.addVariable(ret);
        return ret;
    }

    /**
     *
     * @param sameDiffVariable
     * @return
     */
    public SDVariable add(String varName, double sameDiffVariable) {
        DifferentialFunction function = sameDiff.f().add(getFunction(this),sameDiffVariable);
        SDVariable ret = SDVariable.builder()
                .varName(varName )
                .arr(null).sameDiff(getSameDiff())
                .shape(getTransformOutputShape(this))
                .differentialFunction(function)
                .build();
        sameDiff.addVariable(ret);
        return ret;
    }

    /**
     *
     * @param sameDiffVariable
     * @return
     */
    public SDVariable sub(String varName, double sameDiffVariable) {
        DifferentialFunction right = getFunction(this);
        DifferentialFunction result = sameDiff.f().sub(right,sameDiffVariable);
        SDVariable ret =  SDVariable.builder()
                .varName(varName + " - " + "scalar")
                .arr(null).sameDiff(getSameDiff())
                .shape(getTransformOutputShape(this))
                .differentialFunction(result)
                .build();
        sameDiff.addVariable(ret);
        return ret;
    }

    /**
     *
     * @param sameDiffVariable
     * @return
     */
    public SDVariable div(String varName, double sameDiffVariable) {
        DifferentialFunction function = sameDiff.f().div(getFunction(this),sameDiffVariable);

        SDVariable ret =  SDVariable.builder()
                .varName(varName + " / " + "scalar")
                .arr(null).sameDiff(getSameDiff())
                .shape(getTransformOutputShape(this))
                .differentialFunction(function)
                .build();
        sameDiff.addVariable(ret);
        return ret;
    }

    /**
     *
     * @param sameDiffVariable
     * @return
     */
    public SDVariable mul(String varName, double sameDiffVariable) {
        DifferentialFunction function = sameDiff.f().mul(getFunction(this)
                ,sameDiffVariable);
        SDVariable ret = SDVariable.builder()
                .varName(varName + " * " + "scalar")
                .arr(null).sameDiff(getSameDiff())
                .shape(getTransformOutputShape(this))
                .differentialFunction(function)
                .build();
        sameDiff.addVariable(ret);
        return ret;
    }


    /**
     *
     * @param sameDiffVariable
     * @return
     */
    public SDVariable rsubi(String varName, double sameDiffVariable) {
        DifferentialFunction function = sameDiff.f().rsubi(getFunction(this),sameDiffVariable);

        SDVariable ret =  SDVariable.builder()
                .varName(varName + " - " + "scalar")
                .arr(null).sameDiff(getSameDiff())
                .shape(getTransformOutputShape(this))
                .differentialFunction(function)
                .build();
        sameDiff.addVariable(ret);
        return ret;
    }

    /**
     *
     * @param sameDiffVariable
     * @return
     */
    public SDVariable rdivi(String varName, double sameDiffVariable) {
        DifferentialFunction function = sameDiff.f().rdivi(getFunction(this)
                ,sameDiffVariable);

        SDVariable ret =  SDVariable.builder()
                .varName(varName + " / " + "scalar")
                .arr(null).sameDiff(getSameDiff())
                .shape(getTransformOutputShape(this))
                .differentialFunction(function)
                .build();
        sameDiff.addVariable(ret);
        return ret;
    }

    /**
     *
     * @param sameDiffVariable
     * @return
     */
    public SDVariable addi(String varName, double sameDiffVariable) {
        DifferentialFunction function = sameDiff.f().addi(getFunction(this),sameDiffVariable);

        SDVariable ret = SDVariable.builder()
                .varName(varName )
                .arr(null).sameDiff(getSameDiff())
                .shape(getTransformOutputShape(this))
                .differentialFunction(function)
                .build();
        sameDiff.addVariable(ret);
        return ret;
    }

    /**
     *
     * @param sameDiffVariable
     * @return
     */
    public SDVariable subi(String varName, double sameDiffVariable) {
        DifferentialFunction function = sameDiff.f().subi(getFunction(this),sameDiffVariable);

        SDVariable ret =  SDVariable.builder()
                .varName(varName + " - " + "scalar")
                .arr(null).sameDiff(getSameDiff())
                .shape(getTransformOutputShape(this))
                .differentialFunction(function)
                .build();
        sameDiff.addVariable(ret);
        return ret;
    }

    /**
     *
     * @param sameDiffVariable
     * @return
     */
    public SDVariable divi(String varName, double sameDiffVariable) {
        DifferentialFunction function = sameDiff.f().divi(getFunction(this),sameDiffVariable);

        SDVariable ret =  SDVariable.builder()
                .varName(varName)
                .arr(null)
                .sameDiff(getSameDiff())
                .shape(getTransformOutputShape(this))
                .differentialFunction(function)
                .build();
        sameDiff.addVariable(ret);
        return ret;
    }

    /**
     *
     * @param sameDiffVariable
     * @return
     */
    public SDVariable muli(String varName, double sameDiffVariable) {
        DifferentialFunction function = sameDiff.f().muli(getFunction(this),sameDiffVariable);

        SDVariable ret =  SDVariable.builder().sameDiff(getSameDiff())
                .varName(varName)
                .arr(null).sameDiff(getSameDiff())
                .shape(getTransformOutputShape(this))
                .differentialFunction(function)
                .build();
        sameDiff.addVariable(ret);
        return ret;
    }



    //end scalars


    /**
     *
     * @param sameDiffVariable
     * @return
     */
    public SDVariable rsub(String varName, SDVariable sameDiffVariable) {
        assertShapeEquals(sameDiffVariable);

        SDVariable ret =  SDVariable.builder().sameDiff(getSameDiff())
                .varName(varName)
                .arr(null).sameDiff(sameDiffVariable.getSameDiff())
                .shape(getTransformOutputShape(sameDiffVariable))
                .differentialFunction(sameDiff.f().rsub(getFunction(this),getFunction(sameDiffVariable)))
                .build();
        sameDiff.addVariable(ret);
        return ret;
    }

    /**
     *
     * @param sameDiffVariable
     * @return
     */
    public SDVariable rdiv(String varName, SDVariable sameDiffVariable) {
        assertShapeEquals(sameDiffVariable);

        SDVariable ret = SDVariable.builder().sameDiff(getSameDiff())
                .varName(varName)
                .arr(null).sameDiff(sameDiffVariable.getSameDiff()).shape(getTransformOutputShape(sameDiffVariable))
                .differentialFunction(sameDiff.f().rdiv(getFunction(this),getFunction(sameDiffVariable)))
                .build();
        sameDiff.addVariable(ret);
        return ret;
    }

    /**
     *
     * @param sameDiffVariable
     * @return
     */
    public SDVariable add(String varName, SDVariable sameDiffVariable) {
        assertShapeEquals(sameDiffVariable);
        SDVariable ret =  SDVariable.builder()
                .sameDiff(getSameDiff())
                .varName(varName)
                .arr(null).sameDiff(sameDiffVariable.getSameDiff())
                .shape(getTransformOutputShape(sameDiffVariable))
                .differentialFunction(sameDiff.f().add(getFunction(this),getFunction(sameDiffVariable)))
                .build();

        sameDiff.addVariable(ret);
        return ret;
    }

    /**
     *
     * @param sameDiffVariable
     * @return
     */
    public SDVariable sub(String varName, SDVariable sameDiffVariable) {
        assertShapeEquals(sameDiffVariable);

        DifferentialFunction left = getFunction(this);
        DifferentialFunction right = getFunction(sameDiffVariable);
        DifferentialFunction result = sameDiff.f().sub(left,right);
        SDVariable ret =  SDVariable.builder()
                .varName(varName)
                .arr(null)
                .sameDiff(sameDiffVariable.getSameDiff())
                .shape(getTransformOutputShape(sameDiffVariable))
                .differentialFunction(result)
                .build();
        sameDiff.addVariable(ret);
        return ret;
    }

    /**
     *
     * @param sameDiffVariable
     * @return
     */
    public SDVariable div(String varName, SDVariable sameDiffVariable) {
        assertShapeEquals(sameDiffVariable);

        SDVariable ret = SDVariable.builder()
                .varName(varName)
                .arr(null).sameDiff(sameDiffVariable.getSameDiff())
                .shape(getTransformOutputShape(sameDiffVariable))
                .differentialFunction(sameDiff.f().div(getFunction(this),getFunction(sameDiffVariable)))
                .build();
        sameDiff.addVariable(ret);
        return ret;
    }

    /**
     *
     * @param sameDiffVariable
     * @return
     */
    public SDVariable mul(String varName, SDVariable sameDiffVariable) {
        assertShapeEquals(sameDiffVariable);

        DifferentialFunction left = getFunction(this);
        DifferentialFunction right = getFunction(sameDiffVariable);
        Preconditions.checkState(left != null,"Left input is null!");
        Preconditions.checkState(right != null,"Right input is null!");

        DifferentialFunction result = sameDiff.f().mul(left,right);

        SDVariable ret = SDVariable.builder()
                .varName(varName)
                .arr(null).sameDiff(sameDiffVariable.getSameDiff())
                .shape(getTransformOutputShape(sameDiffVariable))
                .differentialFunction(result)
                .build();
        sameDiff.addVariable(ret);
        return ret;
    }


    /**
     *
     * @param sameDiffVariable
     * @return
     */
    public SDVariable rsubi(String varName, SDVariable sameDiffVariable) {
        assertShapeEquals(sameDiffVariable);

        SDVariable ret =  SDVariable.builder()
                .varName(varName)
                .arr(null).sameDiff(sameDiffVariable.getSameDiff())
                .shape(getTransformOutputShape(sameDiffVariable))
                .differentialFunction(sameDiff.f().rsubi(getFunction(this),getFunction(sameDiffVariable)))
                .build();
        sameDiff.addVariable(ret);
        return ret;
    }

    /**
     *
     * @param sameDiffVariable
     * @return
     */
    public SDVariable rdivi(String varName, SDVariable sameDiffVariable) {
        assertShapeEquals(sameDiffVariable);

        SDVariable ret = SDVariable.builder()
                .varName(varName)
                .arr(null).sameDiff(sameDiffVariable.getSameDiff()).shape(getTransformOutputShape(sameDiffVariable))
                .differentialFunction(sameDiff.f().rdivi(getFunction(this),getFunction(sameDiffVariable)))
                .build();
        sameDiff.addVariable(ret);
        return ret;
    }

    /**
     *
     * @param sameDiffVariable
     * @return
     */
    public SDVariable addi(String varName, SDVariable sameDiffVariable) {
        assertShapeEquals(sameDiffVariable);

        SDVariable ret = SDVariable.builder()
                .varName(varName)
                .arr(null).sameDiff(sameDiffVariable.getSameDiff()).shape(getTransformOutputShape(sameDiffVariable))
                .differentialFunction(sameDiff.f().addi(getFunction(this),getFunction(sameDiffVariable)))
                .build();
        sameDiff.addVariable(ret);
        return ret;
    }

    /**
     *
     * @param sameDiffVariable
     * @return
     */
    public SDVariable subi(String varName, SDVariable sameDiffVariable) {
        assertShapeEquals(sameDiffVariable);

        DifferentialFunction left = getFunction(this);
        DifferentialFunction right = getFunction(sameDiffVariable);
        DifferentialFunction result = sameDiff.f().subi(left,right);
        SDVariable ret = SDVariable.builder()
                .varName(varName)
                .arr(null)
                .sameDiff(sameDiffVariable.getSameDiff())
                .shape(getTransformOutputShape(sameDiffVariable))
                .differentialFunction(result)
                .build();
        sameDiff.addVariable(ret);
        return ret;
    }

    /**
     *
     * @param sameDiffVariable
     * @return
     */
    public SDVariable divi(String varName, SDVariable sameDiffVariable) {
        assertShapeEquals(sameDiffVariable);

        SDVariable ret = SDVariable.builder()
                .varName(varName)
                .arr(null).sameDiff(sameDiffVariable.getSameDiff()).shape(getTransformOutputShape(sameDiffVariable))
                .differentialFunction(sameDiff.f().divi(getFunction(this),getFunction(sameDiffVariable)))
                .build();
        sameDiff.addVariable(ret);
        return ret;
    }

    /**
     *
     * @param sameDiffVariable
     * @return
     */
    public SDVariable muli(String varName, SDVariable sameDiffVariable) {
        assertShapeEquals(sameDiffVariable);

        DifferentialFunction left = getFunction(this);
        DifferentialFunction right = getFunction(sameDiffVariable);
        DifferentialFunction result = sameDiff.getFunctionFactory().muli(left,right);
        SDVariable ret = SDVariable.builder()
                .varName(varName)
                .arr(null).sameDiff(sameDiffVariable.getSameDiff())
                .shape(getTransformOutputShape(sameDiffVariable))
                .differentialFunction(result)
                .build();
        sameDiff.addVariable(ret);
        return ret;
    }



    /**
     * Evaluate the result of this variable
     * @return
     */
    public INDArray eval() {
        SameDiff exec = sameDiff.dup();
        exec.defineFunction("output", new SameDiff.SameDiffFunctionDefinition() {
            @Override
            public SDVariable define(SameDiff sameDiff, Map<String, INDArray> inputs) {
                return SDVariable.this;
            }
        });

        SDVariable output = exec.invokeFunctionOn("output",exec);
        return output.getSameDiff().execAndEndResult();
    }





    private void assertShapeEquals(SDVariable variable) {
        if(!Arrays.equals(shape,variable.getShape()) && ArrayUtil.prod(variable.getShape()) != 1) {
            throw new IllegalArgumentException("Input shape must be the same as this shape " + Arrays.toString(shape) + " and shape was " + Arrays.toString(variable.getShape()));
        }
    }


    /**
     * Return the underlying differential
     * function
     * or array field.
     * @param variable
     * @return
     */
    public static DifferentialFunction getFunction(SDVariable variable) {
        if(variable == null)
            throw new IllegalArgumentException("Unable to get function for null variable");
        return variable.getDifferentialFunction() != null ? variable.getDifferentialFunction() : variable.getArrayField();
    }

    @Override
    public String toString() {
<<<<<<< HEAD
        return "SDVariable{id:"+ id + ", " +
                "varName='" + varName + '\'' +
                '}';
=======
        return varName;
>>>>>>> 7ecca9d6
    }

    @Override
    public boolean equals(Object o) {
        if (this == o) return true;
        if (o == null || getClass() != o.getClass()) return false;

        SDVariable variable = (SDVariable) o;

        if (arr != null ? !arr.equals(variable.arr) : variable.arr != null) return false;
        if (arrayField != null ? !arrayField.equals(variable.arrayField) : variable.arrayField != null) return false;
        if (varName != null ? !varName.equals(variable.varName) : variable.varName != null) return false;
        if (!Arrays.equals(shape, variable.shape)) return false;
        //if (id != variable.id) return false;
        return differentialFunction != null ? differentialFunction.equals(variable.differentialFunction) : variable.differentialFunction == null;
    }

    @Override
    public int hashCode() {
        int result = super.hashCode();
     //   result = 31 * result + id;
        result = 31 * result + (arr != null ? arr.hashCode() : 0);
        result = 31 * result + (arrayField != null ? arrayField.hashCode() : 0);
        result = 31 * result + (varName != null ? varName.hashCode() : 0);
        result = 31 * result + Arrays.hashCode(shape);
        result = 31 * result + (differentialFunction != null ? differentialFunction.hashCode() : 0);
        return result;
    }
}<|MERGE_RESOLUTION|>--- conflicted
+++ resolved
@@ -35,7 +35,6 @@
     private INDArray arr;
     private Variable arrayField;
     private String varName;
-    private int id;
     private SameDiff sameDiff;
     private int[] shape;
     private SDVariable gradient;
@@ -47,14 +46,9 @@
                        String varName,
                        INDArray arr,
                        SameDiff sameDiff,
-<<<<<<< HEAD
-                       Variable<ArrayField> arrayField,
-                       int[] shape, int id, int vertexId) {
-=======
                        Variable arrayField,
                        int[] shape,
                        int vertexId) {
->>>>>>> 7ecca9d6
         this.shape = shape;
         this.differentialFunction = differentialFunction;
         this.varName = varName;
@@ -62,7 +56,6 @@
         this.vertexId = vertexId;
         this.arrayField = arrayField;
         this.sameDiff = sameDiff;
-        this.id = id;
         if(differentialFunction != null)
             this.vertexId = differentialFunction.getVertexId();
         else if(arrayField != null)
@@ -958,13 +951,7 @@
 
     @Override
     public String toString() {
-<<<<<<< HEAD
-        return "SDVariable{id:"+ id + ", " +
-                "varName='" + varName + '\'' +
-                '}';
-=======
         return varName;
->>>>>>> 7ecca9d6
     }
 
     @Override
@@ -978,14 +965,12 @@
         if (arrayField != null ? !arrayField.equals(variable.arrayField) : variable.arrayField != null) return false;
         if (varName != null ? !varName.equals(variable.varName) : variable.varName != null) return false;
         if (!Arrays.equals(shape, variable.shape)) return false;
-        //if (id != variable.id) return false;
         return differentialFunction != null ? differentialFunction.equals(variable.differentialFunction) : variable.differentialFunction == null;
     }
 
     @Override
     public int hashCode() {
         int result = super.hashCode();
-     //   result = 31 * result + id;
         result = 31 * result + (arr != null ? arr.hashCode() : 0);
         result = 31 * result + (arrayField != null ? arrayField.hashCode() : 0);
         result = 31 * result + (varName != null ? varName.hashCode() : 0);
