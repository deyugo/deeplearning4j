/*-
 *
 *  * Copyright 2015 Skymind,Inc.
 *  *
 *  *    Licensed under the Apache License, Version 2.0 (the "License");
 *  *    you may not use this file except in compliance with the License.
 *  *    You may obtain a copy of the License at
 *  *
 *  *        http://www.apache.org/licenses/LICENSE-2.0
 *  *
 *  *    Unless required by applicable law or agreed to in writing, software
 *  *    distributed under the License is distributed on an "AS IS" BASIS,
 *  *    WITHOUT WARRANTIES OR CONDITIONS OF ANY KIND, either express or implied.
 *  *    See the License for the specific language governing permissions and
 *  *    limitations under the License.
 *
 */

package org.deeplearning4j.models.embeddings.loader;

import org.deeplearning4j.exception.DL4JInvalidInputException;
import org.deeplearning4j.models.embeddings.learning.impl.elements.CBOW;
import org.deeplearning4j.models.embeddings.learning.impl.elements.SkipGram;
import org.deeplearning4j.models.word2vec.StaticWord2Vec;
import org.deeplearning4j.text.tokenization.tokenizer.TokenPreProcess;
import org.deeplearning4j.text.tokenization.tokenizerfactory.TokenizerFactory;
import org.deeplearning4j.util.OneTimeLogger;
import org.nd4j.compression.impl.NoOp;
import org.nd4j.linalg.exception.ND4JIllegalStateException;
import org.nd4j.shade.jackson.databind.DeserializationFeature;
import org.nd4j.shade.jackson.databind.MapperFeature;
import org.nd4j.shade.jackson.databind.ObjectMapper;
import org.nd4j.shade.jackson.databind.SerializationFeature;
import lombok.AllArgsConstructor;
import lombok.Data;
import lombok.NoArgsConstructor;
import lombok.NonNull;
import org.apache.commons.codec.binary.Base64;
import org.apache.commons.compress.compressors.gzip.GzipUtils;
import org.apache.commons.io.IOUtils;
import org.apache.commons.io.LineIterator;
import org.apache.commons.io.output.*;
import org.deeplearning4j.berkeley.Pair;
import org.deeplearning4j.models.embeddings.WeightLookupTable;
import org.deeplearning4j.models.embeddings.inmemory.InMemoryLookupTable;
import org.deeplearning4j.models.embeddings.reader.impl.BasicModelUtils;
import org.deeplearning4j.models.embeddings.wordvectors.WordVectors;
import org.deeplearning4j.models.embeddings.wordvectors.WordVectorsImpl;
import org.deeplearning4j.models.glove.Glove;
import org.deeplearning4j.models.paragraphvectors.ParagraphVectors;
import org.deeplearning4j.models.sequencevectors.SequenceVectors;
import org.deeplearning4j.models.sequencevectors.interfaces.SequenceElementFactory;
import org.deeplearning4j.models.sequencevectors.sequence.SequenceElement;
import org.deeplearning4j.models.sequencevectors.serialization.VocabWordFactory;
import org.deeplearning4j.models.word2vec.VocabWord;
import org.deeplearning4j.models.word2vec.Word2Vec;
import org.deeplearning4j.models.word2vec.wordstore.VocabCache;
import org.deeplearning4j.models.word2vec.wordstore.VocabularyHolder;
import org.deeplearning4j.models.word2vec.wordstore.VocabularyWord;
import org.deeplearning4j.models.word2vec.wordstore.inmemory.AbstractCache;
import org.deeplearning4j.models.word2vec.wordstore.inmemory.InMemoryLookupCache;
import org.deeplearning4j.text.documentiterator.LabelsSource;
import org.deeplearning4j.text.sentenceiterator.BasicLineIterator;
import org.nd4j.linalg.api.ndarray.INDArray;
import org.nd4j.linalg.factory.Nd4j;
import org.nd4j.linalg.ops.transforms.Transforms;
import org.nd4j.storage.CompressedRamStorage;
import org.slf4j.Logger;
import org.slf4j.LoggerFactory;

import java.io.*;
import java.nio.file.Files;
import java.nio.file.Paths;
import java.nio.file.StandardCopyOption;
import java.util.ArrayList;
import java.util.List;
import java.util.concurrent.atomic.AtomicInteger;
import java.util.zip.GZIPInputStream;
import java.util.zip.ZipEntry;
import java.util.zip.ZipFile;
import java.util.zip.ZipOutputStream;

// FIXME: remove that

/**
 * This is utility class, providing various methods for WordVectors serialization
 *
 * @author Adam Gibson
 * @author raver119
 */
public class WordVectorSerializer {
    private static final boolean DEFAULT_LINEBREAKS = false;
    private static final boolean HAS_HEADER = true;
    private static final int MAX_SIZE = 50;
    private static final String whitespaceReplacement = "_Az92_";
    private static final Logger log = LoggerFactory.getLogger(WordVectorSerializer.class);

    private WordVectorSerializer() {}

    /**
     * Loads the google model
     *
     * Deprecation note: Please, consider using readWord2VecModel() or loadStaticModel() method instead
     *
     * @param modelFile
     *            the path to the google model
     * @param binary
     *            read from binary file format (if set to true) or from text file format.
     * @return the loaded model
     * @throws IOException
     */
    @Deprecated
    public static Word2Vec loadGoogleModel(File modelFile, boolean binary) throws IOException {
        return loadGoogleModel(modelFile, binary, DEFAULT_LINEBREAKS);
    }

    /**
     * Loads the Google model.
     *
     * Deprecation note: Please, consider using readWord2VecModel() or loadStaticModel() method instead
     *
     * @param modelFile
     *            the input file
     * @param binary
     *            read from binary or text file format
     * @param lineBreaks
     *            if true, the input file is expected to terminate each line with a line break. This
     *            is typically the case for files created with recent versions of Word2Vec, but not
     *            for the downloadable model files.
     * @return a {@link Word2Vec} object
     * @throws IOException
     * @author Carsten Schnober
     */
    @Deprecated
    public static Word2Vec loadGoogleModel(File modelFile, boolean binary, boolean lineBreaks) throws IOException {
        return binary ? readBinaryModel(modelFile, lineBreaks, true)
                        : WordVectorSerializer.fromPair(loadTxt(modelFile));
    }

    /**
     *
     * Loads the Google model without normalization being applied.
     *
     * PLEASE NOTE: Use this method only if you understand why you need not-normalized model. In all other cases please use loadGoogleModel() instead.
     *
     * Deprecation note: Please, consider using readWord2VecModel() or loadStaticModel() method instead
     *
     * @param modelFile
     * @param binary
     * @param lineBreaks
     * @return
     * @throws IOException
     */
    @Deprecated
    public static WordVectors loadGoogleModelNonNormalized(File modelFile, boolean binary, boolean lineBreaks)
                    throws IOException {
        return binary ? readBinaryModel(modelFile, lineBreaks, false)
                        : WordVectorSerializer.fromPair(loadTxt(modelFile));
    }

    /**
     * @param modelFile
     * @return
     * @throws FileNotFoundException
     * @throws IOException
     * @throws NumberFormatException
     */
    private static Word2Vec readTextModel(File modelFile) throws IOException, NumberFormatException {
        InMemoryLookupTable lookupTable;
        VocabCache cache;
        INDArray syn0;
        Word2Vec ret = new Word2Vec();
        try (BufferedReader reader =
                        new BufferedReader(new InputStreamReader(GzipUtils.isCompressedFilename(modelFile.getName())
                                        ? new GZIPInputStream(new FileInputStream(modelFile))
                                        : new FileInputStream(modelFile), "UTF-8"))) {
            String line = reader.readLine();
            String[] initial = line.split(" ");
            int words = Integer.parseInt(initial[0]);
            int layerSize = Integer.parseInt(initial[1]);
            syn0 = Nd4j.create(words, layerSize);

            cache = new InMemoryLookupCache(false);

            int currLine = 0;
            while ((line = reader.readLine()) != null) {
                String[] split = line.split(" ");
                assert split.length == layerSize + 1;
                String word = split[0].replaceAll(whitespaceReplacement, " ");

                float[] vector = new float[split.length - 1];
                for (int i = 1; i < split.length; i++) {
                    vector[i - 1] = Float.parseFloat(split[i]);
                }

                syn0.putRow(currLine, Nd4j.create(vector));

                cache.addWordToIndex(cache.numWords(), word);
                cache.addToken(new VocabWord(1, word));
                cache.putVocabWord(word);

                currLine++;
            }

            lookupTable = (InMemoryLookupTable) new InMemoryLookupTable.Builder().cache(cache).vectorLength(layerSize)
                            .build();
            lookupTable.setSyn0(syn0);

            ret.setVocab(cache);
            ret.setLookupTable(lookupTable);
        }
        return ret;
    }

    /**
     * Read a binary word2vec file.
     *
     * @param modelFile
     *            the File to read
     * @param linebreaks
     *            if true, the reader expects each word/vector to be in a separate line, terminated
     *            by a line break
     * @return a {@link Word2Vec model}
     * @throws NumberFormatException
     * @throws IOException
     * @throws FileNotFoundException
     */
    private static Word2Vec readBinaryModel(File modelFile, boolean linebreaks, boolean normalize)
                    throws NumberFormatException, IOException {
        InMemoryLookupTable<VocabWord> lookupTable;
        VocabCache<VocabWord> cache;
        INDArray syn0;
        int words, size;

        int originalFreq = Nd4j.getMemoryManager().getOccasionalGcFrequency();
        boolean originalPeriodic = Nd4j.getMemoryManager().isPeriodicGcActive();

        if (originalPeriodic)
            Nd4j.getMemoryManager().togglePeriodicGc(false);

        Nd4j.getMemoryManager().setOccasionalGcFrequency(50000);

        try (BufferedInputStream bis = new BufferedInputStream(GzipUtils.isCompressedFilename(modelFile.getName())
                        ? new GZIPInputStream(new FileInputStream(modelFile)) : new FileInputStream(modelFile));
                        DataInputStream dis = new DataInputStream(bis)) {
            words = Integer.parseInt(readString(dis));
            size = Integer.parseInt(readString(dis));
            syn0 = Nd4j.create(words, size);
            cache = new AbstractCache<>();

            printOutProjectedMemoryUse(words, size, 1);

            lookupTable = (InMemoryLookupTable<VocabWord>) new InMemoryLookupTable.Builder<VocabWord>().cache(cache)
                            .useHierarchicSoftmax(false).vectorLength(size).build();

            String word;
            float[] vector = new float[size];
            for (int i = 0; i < words; i++) {

                word = readString(dis);
                log.trace("Loading " + word + " with word " + i);

                for (int j = 0; j < size; j++) {
                    vector[j] = readFloat(dis);
                }

                syn0.putRow(i, normalize ? Transforms.unitVec(Nd4j.create(vector)) : Nd4j.create(vector));

                VocabWord vw = new VocabWord(1.0, word);
                vw.setIndex(cache.numWords());

                cache.addToken(vw);
                cache.addWordToIndex(vw.getIndex(), vw.getLabel());

                cache.putVocabWord(word);

                if (linebreaks) {
                    dis.readByte(); // line break
                }

                Nd4j.getMemoryManager().invokeGcOccasionally();
            }
        } finally {
            if (originalPeriodic)
                Nd4j.getMemoryManager().togglePeriodicGc(true);

            Nd4j.getMemoryManager().setOccasionalGcFrequency(originalFreq);
        }



        lookupTable.setSyn0(syn0);


        Word2Vec ret = new Word2Vec.Builder().useHierarchicSoftmax(false).resetModel(false).layerSize(syn0.columns())
                        .allowParallelTokenization(true).elementsLearningAlgorithm(new SkipGram<VocabWord>())
                        .learningRate(0.025).windowSize(5).workers(1).build();

        ret.setVocab(cache);
        ret.setLookupTable(lookupTable);

        return ret;

    }

    /**
     * Read a float from a data input stream Credit to:
     * https://github.com/NLPchina/Word2VEC_java/blob/master/src/com/ansj/vec/Word2VEC.java
     *
     * @param is
     * @return
     * @throws IOException
     */
    public static float readFloat(InputStream is) throws IOException {
        byte[] bytes = new byte[4];
        is.read(bytes);
        return getFloat(bytes);
    }

    /**
     * Read a string from a data input stream Credit to:
     * https://github.com/NLPchina/Word2VEC_java/blob/master/src/com/ansj/vec/Word2VEC.java
     *
     * @param b
     * @return
     * @throws IOException
     */
    public static float getFloat(byte[] b) {
        int accum = 0;
        accum = accum | (b[0] & 0xff) << 0;
        accum = accum | (b[1] & 0xff) << 8;
        accum = accum | (b[2] & 0xff) << 16;
        accum = accum | (b[3] & 0xff) << 24;
        return Float.intBitsToFloat(accum);
    }

    /**
     * Read a string from a data input stream Credit to:
     * https://github.com/NLPchina/Word2VEC_java/blob/master/src/com/ansj/vec/Word2VEC.java
     *
     * @param dis
     * @return
     * @throws IOException
     */
    public static String readString(DataInputStream dis) throws IOException {
        byte[] bytes = new byte[MAX_SIZE];
        byte b = dis.readByte();
        int i = -1;
        StringBuilder sb = new StringBuilder();
        while (b != 32 && b != 10) {
            i++;
            bytes[i] = b;
            b = dis.readByte();
            if (i == 49) {
                sb.append(new String(bytes, "UTF-8"));
                i = -1;
                bytes = new byte[MAX_SIZE];
            }
        }
        sb.append(new String(bytes, 0, i + 1, "UTF-8"));
        return sb.toString();
    }

    /**
     * This mehod writes word vectors to the given path.
     * Please note: this method doesn't load whole vocab/lookupTable into memory, so it's able to process large vocabularies served over network.
     *
     * @param lookupTable
     * @param path
     * @param <T>
     */
    public static <T extends SequenceElement> void writeWordVectors(WeightLookupTable<T> lookupTable, String path)
                    throws IOException {
        try (BufferedOutputStream bos = new BufferedOutputStream(new FileOutputStream(path))) {
            writeWordVectors(lookupTable, bos);
        } catch (Exception e) {
            throw new RuntimeException(e);
        }
    }

    /**
     * This mehod writes word vectors to the given file.
     * Please note: this method doesn't load whole vocab/lookupTable into memory, so it's able to process large vocabularies served over network.
     *
     * @param lookupTable
     * @param file
     * @param <T>
     */
    public static <T extends SequenceElement> void writeWordVectors(WeightLookupTable<T> lookupTable, File file)
                    throws IOException {
        try (BufferedOutputStream bos = new BufferedOutputStream(new FileOutputStream(file))) {
            writeWordVectors(lookupTable, bos);
        } catch (Exception e) {
            throw new RuntimeException(e);
        }
    }

    /**
     * This mehod writes word vectors to the given OutputStream.
     * Please note: this method doesn't load whole vocab/lookupTable into memory, so it's able to process large vocabularies served over network.
     *
     * @param lookupTable
     * @param stream
     * @param <T>
     * @throws IOException
     */
    public static <T extends SequenceElement> void writeWordVectors(WeightLookupTable<T> lookupTable,
                    OutputStream stream) throws IOException {
        VocabCache<T> vocabCache = lookupTable.getVocabCache();

        PrintWriter writer = new PrintWriter(new OutputStreamWriter(stream, "UTF-8"));
        // saving header as "NUM_WORDS VECTOR_SIZE NUM_DOCS"
        String str = vocabCache.numWords() + " " + lookupTable.layerSize() + " " + vocabCache.totalNumberOfDocs();
        log.debug("Saving header: {}", str);
        writer.println(str);

        // saving vocab content
        for (int x = 0; x < vocabCache.numWords(); x++) {
            T element = vocabCache.elementAtIndex(x);

            StringBuilder builder = new StringBuilder();

            builder.append(encodeB64(element.getLabel())).append(" ");
            INDArray vec = lookupTable.vector(element.getLabel());
            for (int i = 0; i < vec.length(); i++) {
                builder.append(vec.getDouble(i));
                if (i < vec.length() - 1)
                    builder.append(" ");
            }
            writer.println(builder.toString());
        }
        writer.flush();
        writer.close();
    }


    /**
     * This method saves paragraph vectors to the given file.
     *
     * @param vectors
     * @param path
     */
    @Deprecated
    public static void writeWordVectors(@NonNull ParagraphVectors vectors, @NonNull File path) {
        try (BufferedOutputStream fos = new BufferedOutputStream(new FileOutputStream(path))) {
            writeWordVectors(vectors, fos);
        } catch (Exception e) {
            throw new RuntimeException(e);
        }
    }


    /**
     * This method saves paragraph vectors to the given path.
     *
     * @param vectors
     * @param path
     */
    @Deprecated
    public static void writeWordVectors(@NonNull ParagraphVectors vectors, @NonNull String path) {
        try (BufferedOutputStream fos = new BufferedOutputStream(new FileOutputStream(path))) {
            writeWordVectors(vectors, fos);
        } catch (Exception e) {
            throw new RuntimeException(e);
        }
    }

    /**
     * This method saves ParagraphVectors model into compressed zip file
     *
     * @param file
     */
    public static void writeParagraphVectors(ParagraphVectors vectors, File file) {
        try (BufferedOutputStream stream = new BufferedOutputStream(new FileOutputStream(file))) {
            writeParagraphVectors(vectors, stream);
            stream.flush();
            stream.close();
        } catch (Exception e) {
            throw new RuntimeException(e);
        }
    }

    /**
     * This method saves ParagraphVectors model into compressed zip file located at path
     *
     * @param path
     */
    public static void writeParagraphVectors(ParagraphVectors vectors, String path) {
        writeParagraphVectors(vectors, new File(path));
    }

    /**
     * This method saves Word2Vec model into compressed zip file and sends it to output stream
     * PLEASE NOTE: This method saves FULL model, including syn0 AND syn1
     *
     */
    public static void writeWord2VecModel(Word2Vec vectors, File file) {
        try (BufferedOutputStream stream = new BufferedOutputStream(new FileOutputStream(file))) {
            writeWord2VecModel(vectors, stream);
            stream.flush();
            stream.close();
        } catch (Exception e) {
            throw new RuntimeException(e);
        }
    }

    /**
     * This method saves Word2Vec model into compressed zip file and sends it to output stream
     * PLEASE NOTE: This method saves FULL model, including syn0 AND syn1
     *
     */
    public static void writeWord2VecModel(Word2Vec vectors, String path) {
        writeWord2VecModel(vectors, new File(path));
    }

    /**
     * This method saves Word2Vec model into compressed zip file and sends it to output stream
     * PLEASE NOTE: This method saves FULL model, including syn0 AND syn1
     *
     */
    public static void writeWord2VecModel(Word2Vec vectors, OutputStream stream) throws IOException {
        ZipOutputStream zipfile = new ZipOutputStream(new BufferedOutputStream(new CloseShieldOutputStream(stream)));

        ZipEntry syn0 = new ZipEntry("syn0.txt");
        zipfile.putNextEntry(syn0);

        // writing out syn0
        File tempFileSyn0 = File.createTempFile("word2vec", "0");
        tempFileSyn0.deleteOnExit();

        writeWordVectors(vectors.lookupTable(), tempFileSyn0);

        BufferedInputStream fis = new BufferedInputStream(new FileInputStream(tempFileSyn0));
        writeEntry(fis, zipfile);
        fis.close();

        // writing out syn1
        File tempFileSyn1 = File.createTempFile("word2vec", "1");
        tempFileSyn1.deleteOnExit();

        INDArray syn1 = ((InMemoryLookupTable<VocabWord>) vectors.getLookupTable()).getSyn1();

        if (syn1 != null)
            try (PrintWriter writer = new PrintWriter(new FileWriter(tempFileSyn1))) {
                for (int x = 0; x < syn1.rows(); x++) {
                    INDArray row = syn1.getRow(x);
                    StringBuilder builder = new StringBuilder();
                    for (int i = 0; i < row.length(); i++) {
                        builder.append(row.getDouble(i)).append(" ");
                    }
                    writer.println(builder.toString().trim());
                }
            }

        ZipEntry zSyn1 = new ZipEntry("syn1.txt");
        zipfile.putNextEntry(zSyn1);

        fis = new BufferedInputStream(new FileInputStream(tempFileSyn1));
        writeEntry(fis, zipfile);
        fis.close();

        // writing out syn1
        File tempFileSyn1Neg = File.createTempFile("word2vec", "n");
        tempFileSyn1Neg.deleteOnExit();

        INDArray syn1Neg = ((InMemoryLookupTable<VocabWord>) vectors.getLookupTable()).getSyn1Neg();

        if (syn1Neg != null)
            try (PrintWriter writer = new PrintWriter(new FileWriter(tempFileSyn1Neg))) {
                for (int x = 0; x < syn1Neg.rows(); x++) {
                    INDArray row = syn1Neg.getRow(x);
                    StringBuilder builder = new StringBuilder();
                    for (int i = 0; i < row.length(); i++) {
                        builder.append(row.getDouble(i)).append(" ");
                    }
                    writer.println(builder.toString().trim());
                }
            }

        ZipEntry zSyn1Neg = new ZipEntry("syn1Neg.txt");
        zipfile.putNextEntry(zSyn1Neg);

        fis = new BufferedInputStream(new FileInputStream(tempFileSyn1Neg));
        writeEntry(fis, zipfile);
        fis.close();


        File tempFileCodes = File.createTempFile("word2vec", "h");
        tempFileCodes.deleteOnExit();

        ZipEntry hC = new ZipEntry("codes.txt");
        zipfile.putNextEntry(hC);

        // writing out huffman tree
        try (PrintWriter writer = new PrintWriter(new FileWriter(tempFileCodes))) {
            for (int i = 0; i < vectors.getVocab().numWords(); i++) {
                VocabWord word = vectors.getVocab().elementAtIndex(i);
                StringBuilder builder = new StringBuilder(encodeB64(word.getLabel())).append(" ");
                for (int code : word.getCodes()) {
                    builder.append(code).append(" ");
                }

                writer.println(builder.toString().trim());
            }
        }

        fis = new BufferedInputStream(new FileInputStream(tempFileCodes));
        writeEntry(fis, zipfile);
        fis.close();


        File tempFileHuffman = File.createTempFile("word2vec", "h");
        tempFileHuffman.deleteOnExit();

        ZipEntry hP = new ZipEntry("huffman.txt");
        zipfile.putNextEntry(hP);

        // writing out huffman tree
        try (PrintWriter writer = new PrintWriter(new FileWriter(tempFileHuffman))) {
            for (int i = 0; i < vectors.getVocab().numWords(); i++) {
                VocabWord word = vectors.getVocab().elementAtIndex(i);
                StringBuilder builder = new StringBuilder(encodeB64(word.getLabel())).append(" ");
                for (int point : word.getPoints()) {
                    builder.append(point).append(" ");
                }

                writer.println(builder.toString().trim());
            }
        }

        fis = new BufferedInputStream(new FileInputStream(tempFileHuffman));
        writeEntry(fis, zipfile);
        fis.close();

        File tempFileFreqs = File.createTempFile("word2vec", "f");
        tempFileFreqs.deleteOnExit();

        ZipEntry hF = new ZipEntry("frequencies.txt");
        zipfile.putNextEntry(hF);

        // writing out word frequencies
        try (PrintWriter writer = new PrintWriter(new FileWriter(tempFileFreqs))) {
            for (int i = 0; i < vectors.getVocab().numWords(); i++) {
                VocabWord word = vectors.getVocab().elementAtIndex(i);
                StringBuilder builder = new StringBuilder(encodeB64(word.getLabel())).append(" ")
                                .append(word.getElementFrequency()).append(" ")
                                .append(vectors.getVocab().docAppearedIn(word.getLabel()));

                writer.println(builder.toString().trim());
            }
        }

        fis = new BufferedInputStream(new FileInputStream(tempFileFreqs));
        writeEntry(fis, zipfile);
        fis.close();

        ZipEntry config = new ZipEntry("config.json");
        zipfile.putNextEntry(config);
        //log.info("Current config: {}", vectors.getConfiguration().toJson());
        writeEntry(new ByteArrayInputStream(vectors.getConfiguration().toJson().getBytes()), zipfile);

        zipfile.flush();
        zipfile.close();

        try {
            tempFileCodes.delete();
            tempFileFreqs.delete();
            tempFileHuffman.delete();
            tempFileSyn0.delete();
            tempFileSyn1.delete();
            tempFileSyn1Neg.delete();
        } catch (Exception e) {
            //
        }
    }

    /**
     * This method saves ParagraphVectors model into compressed zip file and sends it to output stream
     */
    public static void writeParagraphVectors(ParagraphVectors vectors, OutputStream stream) throws IOException {
        ZipOutputStream zipfile = new ZipOutputStream(new BufferedOutputStream(new CloseShieldOutputStream(stream)));

        ZipEntry syn0 = new ZipEntry("syn0.txt");
        zipfile.putNextEntry(syn0);

        // writing out syn0
        File tempFileSyn0 = File.createTempFile("paravec", "0");
        tempFileSyn0.deleteOnExit();

        writeWordVectors(vectors.lookupTable(), tempFileSyn0);

        BufferedInputStream fis = new BufferedInputStream(new FileInputStream(tempFileSyn0));
        writeEntry(fis, zipfile);
        fis.close();

        // writing out syn1
        File tempFileSyn1 = File.createTempFile("paravec", "1");
        tempFileSyn1.deleteOnExit();

        INDArray syn1 = ((InMemoryLookupTable<VocabWord>) vectors.getLookupTable()).getSyn1();

        if (syn1 != null)
            try (PrintWriter writer = new PrintWriter(new FileWriter(tempFileSyn1))) {
                for (int x = 0; x < syn1.rows(); x++) {
                    INDArray row = syn1.getRow(x);
                    StringBuilder builder = new StringBuilder();
                    for (int i = 0; i < row.length(); i++) {
                        builder.append(row.getDouble(i)).append(" ");
                    }
                    writer.println(builder.toString().trim());
                }
            }

        ZipEntry zSyn1 = new ZipEntry("syn1.txt");
        zipfile.putNextEntry(zSyn1);

        fis = new BufferedInputStream(new FileInputStream(tempFileSyn1));
        writeEntry(fis, zipfile);
        fis.close();

        File tempFileCodes = File.createTempFile("paravec", "h");
        tempFileCodes.deleteOnExit();

        ZipEntry hC = new ZipEntry("codes.txt");
        zipfile.putNextEntry(hC);

        // writing out huffman tree
        try (PrintWriter writer = new PrintWriter(new FileWriter(tempFileCodes))) {
            for (int i = 0; i < vectors.getVocab().numWords(); i++) {
                VocabWord word = vectors.getVocab().elementAtIndex(i);
                StringBuilder builder = new StringBuilder(encodeB64(word.getLabel())).append(" ");
                for (int code : word.getCodes()) {
                    builder.append(code).append(" ");
                }

                writer.println(builder.toString().trim());
            }
        }

        fis = new BufferedInputStream(new FileInputStream(tempFileCodes));
        writeEntry(fis, zipfile);
        fis.close();


        File tempFileHuffman = File.createTempFile("paravec", "h");
        tempFileHuffman.deleteOnExit();

        ZipEntry hP = new ZipEntry("huffman.txt");
        zipfile.putNextEntry(hP);

        // writing out huffman tree
        try (PrintWriter writer = new PrintWriter(new FileWriter(tempFileHuffman))) {
            for (int i = 0; i < vectors.getVocab().numWords(); i++) {
                VocabWord word = vectors.getVocab().elementAtIndex(i);
                StringBuilder builder = new StringBuilder(encodeB64(word.getLabel())).append(" ");
                for (int point : word.getPoints()) {
                    builder.append(point).append(" ");
                }

                writer.println(builder.toString().trim());
            }
        }

        fis = new BufferedInputStream(new FileInputStream(tempFileHuffman));
        writeEntry(fis, zipfile);
        fis.close();

        ZipEntry config = new ZipEntry("config.json");
        zipfile.putNextEntry(config);
        writeEntry(new ByteArrayInputStream(vectors.getConfiguration().toJson().getBytes()), zipfile);


        ZipEntry labels = new ZipEntry("labels.txt");
        zipfile.putNextEntry(labels);
        StringBuilder builder = new StringBuilder();
        for (VocabWord word : vectors.getVocab().tokens()) {
            if (word.isLabel())
                builder.append(encodeB64(word.getLabel())).append("\n");
        }
        writeEntry(new ByteArrayInputStream(builder.toString().trim().getBytes()), zipfile);

        ZipEntry hF = new ZipEntry("frequencies.txt");
        zipfile.putNextEntry(hF);


        File tempFileFreqs = File.createTempFile("paravec", "h");
        tempFileFreqs.deleteOnExit();

        // writing out word frequencies
        try (PrintWriter writer = new PrintWriter(new FileWriter(tempFileFreqs))) {
            for (int i = 0; i < vectors.getVocab().numWords(); i++) {
                VocabWord word = vectors.getVocab().elementAtIndex(i);
                builder = new StringBuilder(encodeB64(word.getLabel())).append(" ").append(word.getElementFrequency())
                                .append(" ").append(vectors.getVocab().docAppearedIn(word.getLabel()));

                writer.println(builder.toString().trim());
            }
        }

        fis = new BufferedInputStream(new FileInputStream(tempFileFreqs));
        writeEntry(fis, zipfile);
        fis.close();

        zipfile.flush();
        zipfile.close();
    }


    /**
     * This method restores ParagraphVectors model previously saved with writeParagraphVectors()
     *
     * @return
     */
    public static ParagraphVectors readParagraphVectors(String path) throws IOException {
        return readParagraphVectors(new File(path));
    }


    /**
     * This method restores ParagraphVectors model previously saved with writeParagraphVectors()
     *
     * @return
     */
    public static ParagraphVectors readParagraphVectors(File file) throws IOException {
        File tmpFileL = File.createTempFile("paravec", "l");
        tmpFileL.deleteOnExit();

        Word2Vec w2v = readWord2Vec(file);

        // and "convert" it to ParaVec model + optionally trying to restore labels information
        ParagraphVectors vectors = new ParagraphVectors.Builder(w2v.getConfiguration()).vocabCache(w2v.getVocab())
                        .lookupTable(w2v.getLookupTable()).resetModel(false).build();

        ZipFile zipFile = new ZipFile(file);

        // now we try to restore labels information
        ZipEntry labels = zipFile.getEntry("labels.txt");
        if (labels != null) {
            InputStream stream = zipFile.getInputStream(labels);

            Files.copy(stream, Paths.get(tmpFileL.getAbsolutePath()), StandardCopyOption.REPLACE_EXISTING);
            try (BufferedReader reader = new BufferedReader(new FileReader(tmpFileL))) {
                String line;
                while ((line = reader.readLine()) != null) {
                    VocabWord word = vectors.getVocab().tokenFor(decodeB64(line.trim()));
                    if (word != null) {
                        word.markAsLabel(true);
                    }
                }
            }
        }

        vectors.extractLabels();

        return vectors;
    }

    /**
     * This method restores Word2Vec model previously saved with writeWord2VecModel
     *
     * PLEASE NOTE: This method loads FULL model, so don't use it if you're only going to use weights.
     *
     * @param file
     * @return
     * @throws IOException
     */
    @Deprecated
    public static Word2Vec readWord2Vec(File file) throws IOException {
        File tmpFileSyn0 = File.createTempFile("word2vec", "0");
        File tmpFileSyn1 = File.createTempFile("word2vec", "1");
        File tmpFileC = File.createTempFile("word2vec", "c");
        File tmpFileH = File.createTempFile("word2vec", "h");
        File tmpFileF = File.createTempFile("word2vec", "f");

        tmpFileSyn0.deleteOnExit();
        tmpFileSyn1.deleteOnExit();
        tmpFileH.deleteOnExit();
        tmpFileC.deleteOnExit();
        tmpFileF.deleteOnExit();

        int originalFreq = Nd4j.getMemoryManager().getOccasionalGcFrequency();
        boolean originalPeriodic = Nd4j.getMemoryManager().isPeriodicGcActive();

        if (originalPeriodic)
            Nd4j.getMemoryManager().togglePeriodicGc(false);

        Nd4j.getMemoryManager().setOccasionalGcFrequency(50000);

        try {


            ZipFile zipFile = new ZipFile(file);
            ZipEntry syn0 = zipFile.getEntry("syn0.txt");
            InputStream stream = zipFile.getInputStream(syn0);

            Files.copy(stream, Paths.get(tmpFileSyn0.getAbsolutePath()), StandardCopyOption.REPLACE_EXISTING);

            ZipEntry syn1 = zipFile.getEntry("syn1.txt");
            stream = zipFile.getInputStream(syn1);

            Files.copy(stream, Paths.get(tmpFileSyn1.getAbsolutePath()), StandardCopyOption.REPLACE_EXISTING);

            ZipEntry codes = zipFile.getEntry("codes.txt");
            stream = zipFile.getInputStream(codes);

            Files.copy(stream, Paths.get(tmpFileC.getAbsolutePath()), StandardCopyOption.REPLACE_EXISTING);

            ZipEntry huffman = zipFile.getEntry("huffman.txt");
            stream = zipFile.getInputStream(huffman);

            Files.copy(stream, Paths.get(tmpFileH.getAbsolutePath()), StandardCopyOption.REPLACE_EXISTING);

            ZipEntry config = zipFile.getEntry("config.json");
            stream = zipFile.getInputStream(config);
            StringBuilder builder = new StringBuilder();
            try (BufferedReader reader = new BufferedReader(new InputStreamReader(stream))) {
                String line;
                while ((line = reader.readLine()) != null) {
                    builder.append(line);
                }
            }

            VectorsConfiguration configuration = VectorsConfiguration.fromJson(builder.toString().trim());

            // we read first 4 files as w2v model
            Word2Vec w2v = readWord2VecFromText(tmpFileSyn0, tmpFileSyn1, tmpFileC, tmpFileH, configuration);

            // we read frequencies from frequencies.txt, however it's possible that we might not have this file
            ZipEntry frequencies = zipFile.getEntry("frequencies.txt");
            if (frequencies != null) {
                stream = zipFile.getInputStream(frequencies);
                try (BufferedReader reader = new BufferedReader(new InputStreamReader(stream))) {
                    String line;
                    while ((line = reader.readLine()) != null) {
                        String[] split = line.split(" ");
                        VocabWord word = w2v.getVocab().tokenFor(decodeB64(split[0]));
                        word.setElementFrequency((long) Double.parseDouble(split[1]));
                        word.setSequencesCount((long) Double.parseDouble(split[2]));
                    }
                }
            }


            ZipEntry zsyn1Neg = zipFile.getEntry("syn1Neg.txt");
            if (zsyn1Neg != null) {
                stream = zipFile.getInputStream(zsyn1Neg);

                try (InputStreamReader isr = new InputStreamReader(stream);
                                BufferedReader reader = new BufferedReader(isr)) {
                    String line = null;
                    List<INDArray> rows = new ArrayList<>();
                    while ((line = reader.readLine()) != null) {
                        String[] split = line.split(" ");
                        double array[] = new double[split.length];
                        for (int i = 0; i < split.length; i++) {
                            array[i] = Double.parseDouble(split[i]);
                        }
                        rows.add(Nd4j.create(array));
                    }

                    // it's possible to have full model without syn1Neg
                    if (rows.size() > 0) {
                        INDArray syn1Neg = Nd4j.vstack(rows);
                        ((InMemoryLookupTable) w2v.getLookupTable()).setSyn1Neg(syn1Neg);
                    }
                }
            }

            return w2v;
        } finally {
            if (originalPeriodic)
                Nd4j.getMemoryManager().togglePeriodicGc(true);

            Nd4j.getMemoryManager().setOccasionalGcFrequency(originalFreq);
        }
    }

    /**
     * This method restores ParagraphVectors model previously saved with writeParagraphVectors()
     *
     * @return
     */
    public static ParagraphVectors readParagraphVectors(InputStream stream) throws IOException {
        File tmpFile = File.createTempFile("restore", "paravec");
        Files.copy(stream, Paths.get(tmpFile.getAbsolutePath()), StandardCopyOption.REPLACE_EXISTING);
        return readParagraphVectors(tmpFile);
    }

    private static void writeEntry(InputStream inputStream, ZipOutputStream zipStream) throws IOException {
        byte[] bytes = new byte[1024];
        int bytesRead;
        while ((bytesRead = inputStream.read(bytes)) != -1) {
            zipStream.write(bytes, 0, bytesRead);
        }
    }

    /**
     * This method allows you to read ParagraphVectors from externaly originated vectors and syn1.
     * So, technically this method is compatible with any other w2v implementation
     *
     * @param vectors   text file with words and their wieghts, aka Syn0
     * @param hs    text file HS layers, aka Syn1
     * @param h_codes   text file with Huffman tree codes
     * @param h_points  text file with Huffman tree points
     * @return
     */
    public static Word2Vec readWord2VecFromText(@NonNull File vectors, @NonNull File hs, @NonNull File h_codes,
                    @NonNull File h_points, @NonNull VectorsConfiguration configuration) throws IOException {
        // first we load syn0
        Pair<InMemoryLookupTable, VocabCache> pair = loadTxt(vectors);
        InMemoryLookupTable lookupTable = pair.getFirst();
        lookupTable.setNegative(configuration.getNegative());
        if (configuration.getNegative() > 0)
            lookupTable.initNegative();
        VocabCache<VocabWord> vocab = (VocabCache<VocabWord>) pair.getSecond();

        // now we load syn1
        BufferedReader reader = new BufferedReader(new FileReader(hs));
        String line = null;
        List<INDArray> rows = new ArrayList<>();
        while ((line = reader.readLine()) != null) {
            String[] split = line.split(" ");
            double array[] = new double[split.length];
            for (int i = 0; i < split.length; i++) {
                array[i] = Double.parseDouble(split[i]);
            }
            rows.add(Nd4j.create(array));
        }
        reader.close();

        // it's possible to have full model without syn1
        if (rows.size() > 0) {
            INDArray syn1 = Nd4j.vstack(rows);
            lookupTable.setSyn1(syn1);
        }

        // now we transform mappings into huffman tree points
        reader = new BufferedReader(new FileReader(h_points));
        while ((line = reader.readLine()) != null) {
            String[] split = line.split(" ");
            VocabWord word = vocab.wordFor(decodeB64(split[0]));
            List<Integer> points = new ArrayList<>();
            for (int i = 1; i < split.length; i++) {
                points.add(Integer.parseInt(split[i]));
            }
            word.setPoints(points);
        }
        reader.close();


        // now we transform mappings into huffman tree codes
        reader = new BufferedReader(new FileReader(h_codes));
        while ((line = reader.readLine()) != null) {
            String[] split = line.split(" ");
            VocabWord word = vocab.wordFor(decodeB64(split[0]));
            List<Byte> codes = new ArrayList<>();
            for (int i = 1; i < split.length; i++) {
                codes.add(Byte.parseByte(split[i]));
            }
            word.setCodes(codes);
            word.setCodeLength((short) codes.size());
        }
        reader.close();

        Word2Vec.Builder builder = new Word2Vec.Builder(configuration).vocabCache(vocab).lookupTable(lookupTable)
                        .resetModel(false);

        TokenizerFactory factory = getTokenizerFactory(configuration);

        if (factory != null)
            builder.tokenizerFactory(factory);

        Word2Vec w2v = builder.build();

        return w2v;
    }


    /**
     * Restores previously serialized ParagraphVectors model
     *
     * Deprecation note: Please, consider using readParagraphVectors() method instead
     *
     * @param path Path to file that contains previously serialized model
     * @return
     */
    @Deprecated
    public static ParagraphVectors readParagraphVectorsFromText(@NonNull String path) {
        return readParagraphVectorsFromText(new File(path));
    }

    /**
     * Restores previously serialized ParagraphVectors model
     *
     * Deprecation note: Please, consider using readParagraphVectors() method instead
     *
     * @param file File that contains previously serialized model
     * @return
     */
    @Deprecated
    public static ParagraphVectors readParagraphVectorsFromText(@NonNull File file) {
        try (BufferedInputStream bis = new BufferedInputStream(new FileInputStream(file))) {
            return readParagraphVectorsFromText(bis);
        } catch (Exception e) {
            throw new RuntimeException(e);
        }
    }


    /**
     * Restores previously serialized ParagraphVectors model
     *
     * Deprecation note: Please, consider using readParagraphVectors() method instead
     *
     * @param stream InputStream that contains previously serialized model
     * @return
     */
    @Deprecated
    public static ParagraphVectors readParagraphVectorsFromText(@NonNull InputStream stream) {
        try {
            BufferedReader reader = new BufferedReader(new InputStreamReader(stream, "UTF-8"));
            ArrayList<String> labels = new ArrayList<>();
            ArrayList<INDArray> arrays = new ArrayList<>();
            VocabCache<VocabWord> vocabCache = new AbstractCache.Builder<VocabWord>().build();
            String line = "";
            while ((line = reader.readLine()) != null) {
                String[] split = line.split(" ");
                split[1] = split[1].replaceAll(whitespaceReplacement, " ");
                VocabWord word = new VocabWord(1.0, split[1]);
                if (split[0].equals("L")) {
                    // we have label element here
                    word.setSpecial(true);
                    word.markAsLabel(true);
                    labels.add(word.getLabel());
                } else if (split[0].equals("E")) {
                    // we have usual element, aka word here
                    word.setSpecial(false);
                    word.markAsLabel(false);
                } else
                    throw new IllegalStateException(
                                    "Source stream doesn't looks like ParagraphVectors serialized model");

                // this particular line is just for backward compatibility with InMemoryLookupCache
                word.setIndex(vocabCache.numWords());

                vocabCache.addToken(word);
                vocabCache.addWordToIndex(word.getIndex(), word.getLabel());

                // backward compatibility code
                vocabCache.putVocabWord(word.getLabel());

                float[] vector = new float[split.length - 2];

                for (int i = 2; i < split.length; i++) {
                    vector[i - 2] = Float.parseFloat(split[i]);
                }

                INDArray row = Nd4j.create(vector);

                arrays.add(row);
            }

            // now we create syn0 matrix, using previously fetched rows
            /*INDArray syn = Nd4j.create(new int[]{arrays.size(), arrays.get(0).columns()});
            for (int i = 0; i < syn.rows(); i++) {
                syn.putRow(i, arrays.get(i));
            }*/
            INDArray syn = Nd4j.vstack(arrays);



            InMemoryLookupTable<VocabWord> lookupTable =
                            (InMemoryLookupTable<VocabWord>) new InMemoryLookupTable.Builder<VocabWord>()
                                            .vectorLength(arrays.get(0).columns()).useAdaGrad(false).cache(vocabCache)
                                            .build();
            Nd4j.clearNans(syn);
            lookupTable.setSyn0(syn);

            LabelsSource source = new LabelsSource(labels);
            ParagraphVectors vectors = new ParagraphVectors.Builder().labelsSource(source).vocabCache(vocabCache)
                            .lookupTable(lookupTable).modelUtils(new BasicModelUtils<VocabWord>()).build();

            try {
                reader.close();
            } catch (Exception e) {
            }

            vectors.extractLabels();

            return vectors;
        } catch (Exception e) {
            throw new RuntimeException(e);
        }
    }

    /**
     * This method saves GloVe model to the given output stream.
     *
     * @param vectors GloVe model to be saved
     * @param file path where model should be saved to
     */
    public static void writeWordVectors(@NonNull Glove vectors, @NonNull File file) {
        try (BufferedOutputStream fos = new BufferedOutputStream(new FileOutputStream(file))) {
            writeWordVectors(vectors, fos);
        } catch (Exception e) {
            throw new RuntimeException(e);
        }
    }

    /**
     * This method saves GloVe model to the given output stream.
     *
     * @param vectors GloVe model to be saved
     * @param path path where model should be saved to
     */
    public static void writeWordVectors(@NonNull Glove vectors, @NonNull String path) {
        try (BufferedOutputStream fos = new BufferedOutputStream(new FileOutputStream(path))) {
            writeWordVectors(vectors, fos);
        } catch (Exception e) {
            throw new RuntimeException(e);
        }
    }

    /**
     * This method saves GloVe model to the given OutputStream
     *
     * @param vectors GloVe model to be saved
     * @param stream OutputStream where model should be saved to
     */
    public static void writeWordVectors(@NonNull Glove vectors, @NonNull OutputStream stream) {
        try {
            writeWordVectors(vectors.lookupTable(), stream);
        } catch (Exception e) {
            throw new RuntimeException(e);
        }
    }

    /**
     * This method saves paragraph vectors to the given output stream.
     *
     * @param vectors
     * @param stream
     */
    @Deprecated
    public static void writeWordVectors(ParagraphVectors vectors, OutputStream stream) {

        try (BufferedWriter writer = new BufferedWriter(new OutputStreamWriter(stream, "UTF-8"))) {
            /*
            This method acts similary to w2v csv serialization, except of additional tag for labels
             */

            VocabCache<VocabWord> vocabCache = vectors.getVocab();
            for (VocabWord word : vocabCache.vocabWords()) {
                StringBuilder builder = new StringBuilder();

                builder.append(word.isLabel() ? "L" : "E").append(" ");
                builder.append(word.getLabel().replaceAll(" ", whitespaceReplacement)).append(" ");

                INDArray vector = vectors.getWordVectorMatrix(word.getLabel());
                for (int j = 0; j < vector.length(); j++) {
                    builder.append(vector.getDouble(j));
                    if (j < vector.length() - 1) {
                        builder.append(" ");
                    }
                }

                writer.write(builder.append("\n").toString());
            }

            writer.flush();
            writer.close();
        } catch (Exception e) {
            throw new RuntimeException(e);
        }
    }

    /**
     * Writes the word vectors to the given path. Note that this assumes an in memory cache
     *
     * @param lookupTable
     * @param cache
     *
     * @param path
     *            the path to write
     * @throws IOException
     */
    @Deprecated
    public static void writeWordVectors(InMemoryLookupTable lookupTable, InMemoryLookupCache cache, String path)
                    throws IOException {
        BufferedWriter write = new BufferedWriter(
                        new OutputStreamWriter(new FileOutputStream(new File(path), false), "UTF-8"));
        for (int i = 0; i < lookupTable.getSyn0().rows(); i++) {
            String word = cache.wordAtIndex(i);
            if (word == null) {
                continue;
            }
            StringBuilder sb = new StringBuilder();
            sb.append(word.replaceAll(" ", whitespaceReplacement));
            sb.append(" ");
            INDArray wordVector = lookupTable.vector(word);
            for (int j = 0; j < wordVector.length(); j++) {
                sb.append(wordVector.getDouble(j));
                if (j < wordVector.length() - 1) {
                    sb.append(" ");
                }
            }
            sb.append("\n");
            write.write(sb.toString());

        }

        write.flush();
        write.close();
    }

    private static ObjectMapper getModelMapper() {
        ObjectMapper ret = new ObjectMapper();
        ret.configure(DeserializationFeature.FAIL_ON_UNKNOWN_PROPERTIES, false);
        ret.configure(SerializationFeature.FAIL_ON_EMPTY_BEANS, false);
        ret.configure(MapperFeature.SORT_PROPERTIES_ALPHABETICALLY, true);
        ret.enable(SerializationFeature.INDENT_OUTPUT);
        return ret;
    }

    /**
     * Saves full Word2Vec model in the way, that allows model updates without being rebuilt from scratches
     *
     * Deprecation note: Please, consider using writeWord2VecModel() method instead
     *
     * @param vec - The Word2Vec instance to be saved
     * @param path - the path for json to be saved
     */
    @Deprecated
    public static void writeFullModel(@NonNull Word2Vec vec, @NonNull String path) {
        /*
            Basically we need to save:
                    1. WeightLookupTable, especially syn0 and syn1 matrices
                    2. VocabCache, including only WordCounts
                    3. Settings from Word2Vect model: workers, layers, etc.
         */

        PrintWriter printWriter = null;
        try {
            printWriter = new PrintWriter(new OutputStreamWriter(new FileOutputStream(path), "UTF-8"));
        } catch (Exception e) {
            throw new RuntimeException(e);
        }

        WeightLookupTable<VocabWord> lookupTable = vec.getLookupTable();
        VocabCache<VocabWord> vocabCache = vec.getVocab(); // ((InMemoryLookupTable) lookupTable).getVocab(); //vec.getVocab();


        if (!(lookupTable instanceof InMemoryLookupTable))
            throw new IllegalStateException("At this moment only InMemoryLookupTable is supported.");

        VectorsConfiguration conf = vec.getConfiguration();
        conf.setVocabSize(vocabCache.numWords());


        printWriter.println(conf.toJson());
        //log.info("Word2Vec conf. JSON: " + conf.toJson());
        /*
            We have the following map:
            Line 0 - VectorsConfiguration JSON string
            Line 1 - expTable
            Line 2 - table
        
            All following lines are vocab/weight lookup table saved line by line as VocabularyWord JSON representation
         */

        // actually we don't need expTable, since it produces exact results on subsequent runs untill you dont modify expTable size :)
        // saving ExpTable just for "special case in future"
        StringBuilder builder = new StringBuilder();
        for (int x = 0; x < ((InMemoryLookupTable) lookupTable).getExpTable().length; x++) {
            builder.append(((InMemoryLookupTable) lookupTable).getExpTable()[x]).append(" ");
        }
        printWriter.println(builder.toString().trim());

        // saving table, available only if negative sampling is used
        if (conf.getNegative() > 0 && ((InMemoryLookupTable) lookupTable).getTable() != null) {
            builder = new StringBuilder();
            for (int x = 0; x < ((InMemoryLookupTable) lookupTable).getTable().columns(); x++) {
                builder.append(((InMemoryLookupTable) lookupTable).getTable().getDouble(x)).append(" ");
            }
            printWriter.println(builder.toString().trim());
        } else
            printWriter.println("");



        List<VocabWord> words = new ArrayList<>(vocabCache.vocabWords());
        for (SequenceElement word : words) {
            VocabularyWord vw = new VocabularyWord(word.getLabel());
            vw.setCount(vocabCache.wordFrequency(word.getLabel()));

            vw.setHuffmanNode(VocabularyHolder.buildNode(word.getCodes(), word.getPoints(), word.getCodeLength(),
                            word.getIndex()));


            // writing down syn0
            INDArray syn0 = ((InMemoryLookupTable) lookupTable).getSyn0().getRow(vocabCache.indexOf(word.getLabel()));
            double[] dsyn0 = new double[syn0.columns()];
            for (int x = 0; x < conf.getLayersSize(); x++) {
                dsyn0[x] = syn0.getDouble(x);
            }
            vw.setSyn0(dsyn0);

            // writing down syn1
            INDArray syn1 = ((InMemoryLookupTable) lookupTable).getSyn1().getRow(vocabCache.indexOf(word.getLabel()));
            double[] dsyn1 = new double[syn1.columns()];
            for (int x = 0; x < syn1.columns(); x++) {
                dsyn1[x] = syn1.getDouble(x);
            }
            vw.setSyn1(dsyn1);

            // writing down syn1Neg, if negative sampling is used
            if (conf.getNegative() > 0 && ((InMemoryLookupTable) lookupTable).getSyn1Neg() != null) {
                INDArray syn1Neg = ((InMemoryLookupTable) lookupTable).getSyn1Neg()
                                .getRow(vocabCache.indexOf(word.getLabel()));
                double[] dsyn1Neg = new double[syn1Neg.columns()];
                for (int x = 0; x < syn1Neg.columns(); x++) {
                    dsyn1Neg[x] = syn1Neg.getDouble(x);
                }
                vw.setSyn1Neg(dsyn1Neg);
            }


            // in case of UseAdaGrad == true - we should save gradients for each word in vocab
            if (conf.isUseAdaGrad() && ((InMemoryLookupTable) lookupTable).isUseAdaGrad()) {
                INDArray gradient = word.getHistoricalGradient();
                if (gradient == null)
                    gradient = Nd4j.zeros(word.getCodes().size());
                double ada[] = new double[gradient.columns()];
                for (int x = 0; x < gradient.columns(); x++) {
                    ada[x] = gradient.getDouble(x);
                }
                vw.setHistoricalGradient(ada);
            }

            printWriter.println(vw.toJson());
        }

        // at this moment we have whole vocab serialized
        printWriter.flush();
        printWriter.close();
    }

    /**
     * This method loads full w2v model, previously saved with writeFullMethod call
     *
     * Deprecation note: Please, consider using readWord2VecModel() or loadStaticModel() method instead
     *
     * @param path - path to previously stored w2v json model
     * @return - Word2Vec instance
     */
    @Deprecated
    public static Word2Vec loadFullModel(@NonNull String path) throws FileNotFoundException {
        /*
            // TODO: implementation is in process
            We need to restore:
                     1. WeightLookupTable, including syn0 and syn1 matrices
                     2. VocabCache + mark it as SPECIAL, to avoid accidental word removals
         */
        BasicLineIterator iterator = new BasicLineIterator(new File(path));

        // first 3 lines should be processed separately
        String confJson = iterator.nextSentence();
        log.info("Word2Vec conf. JSON: " + confJson);
        VectorsConfiguration configuration = VectorsConfiguration.fromJson(confJson);


        // actually we dont need expTable, since it produces exact results on subsequent runs untill you dont modify expTable size :)
        String eTable = iterator.nextSentence();
        double[] expTable;


        String nTable = iterator.nextSentence();
        if (configuration.getNegative() > 0) {
            // TODO: we probably should parse negTable, but it's not required until vocab changes are introduced. Since on the predefined vocab it will produce exact nTable, the same goes for expTable btw.
        }

        /*
                Since we're restoring vocab from previously serialized model, we can expect minWordFrequency appliance in its vocabulary, so it should NOT be truncated.
                That's why i'm setting minWordFrequency to configuration value, but applying SPECIAL to each word, to avoid truncation
         */
        VocabularyHolder holder = new VocabularyHolder.Builder().minWordFrequency(configuration.getMinWordFrequency())
                        .hugeModelExpected(configuration.isHugeModelExpected())
                        .scavengerActivationThreshold(configuration.getScavengerActivationThreshold())
                        .scavengerRetentionDelay(configuration.getScavengerRetentionDelay()).build();

        AtomicInteger counter = new AtomicInteger(0);
        AbstractCache<VocabWord> vocabCache = new AbstractCache.Builder<VocabWord>().build();
        while (iterator.hasNext()) {
            //    log.info("got line: " + iterator.nextSentence());
            String wordJson = iterator.nextSentence();
            VocabularyWord word = VocabularyWord.fromJson(wordJson);
            word.setSpecial(true);

            VocabWord vw = new VocabWord(word.getCount(), word.getWord());
            vw.setIndex(counter.getAndIncrement());

            vw.setIndex(word.getHuffmanNode().getIdx());
            vw.setCodeLength(word.getHuffmanNode().getLength());
            vw.setPoints(arrayToList(word.getHuffmanNode().getPoint(), word.getHuffmanNode().getLength()));
            vw.setCodes(arrayToList(word.getHuffmanNode().getCode(), word.getHuffmanNode().getLength()));

            vocabCache.addToken(vw);
            vocabCache.addWordToIndex(vw.getIndex(), vw.getLabel());
            vocabCache.putVocabWord(vw.getWord());
        }

        // at this moment vocab is restored, and it's time to rebuild Huffman tree
        // since word counters are equal, huffman tree will be equal too
        //holder.updateHuffmanCodes();

        // we definitely don't need UNK word in this scenarion


        //        holder.transferBackToVocabCache(vocabCache, false);

        // now, it's time to transfer syn0/syn1/syn1 neg values
        InMemoryLookupTable lookupTable =
                        (InMemoryLookupTable) new InMemoryLookupTable.Builder().negative(configuration.getNegative())
                                        .useAdaGrad(configuration.isUseAdaGrad()).lr(configuration.getLearningRate())
                                        .cache(vocabCache).vectorLength(configuration.getLayersSize()).build();

        // we create all arrays
        lookupTable.resetWeights(true);

        iterator.reset();

        // we should skip 3 lines from file
        iterator.nextSentence();
        iterator.nextSentence();
        iterator.nextSentence();

        // now, for each word from vocabHolder we'll just transfer actual values
        while (iterator.hasNext()) {
            String wordJson = iterator.nextSentence();
            VocabularyWord word = VocabularyWord.fromJson(wordJson);

            // syn0 transfer
            INDArray syn0 = lookupTable.getSyn0().getRow(vocabCache.indexOf(word.getWord()));
            syn0.assign(Nd4j.create(word.getSyn0()));

            // syn1 transfer
            // syn1 values are being accessed via tree points, but since our goal is just deserialization - we can just push it row by row
            INDArray syn1 = lookupTable.getSyn1().getRow(vocabCache.indexOf(word.getWord()));
            syn1.assign(Nd4j.create(word.getSyn1()));

            // syn1Neg transfer
            if (configuration.getNegative() > 0) {
                INDArray syn1Neg = lookupTable.getSyn1Neg().getRow(vocabCache.indexOf(word.getWord()));
                syn1Neg.assign(Nd4j.create(word.getSyn1Neg()));
            }
        }

        Word2Vec vec = new Word2Vec.Builder(configuration).vocabCache(vocabCache).lookupTable(lookupTable)
                        .resetModel(false).build();

        vec.setModelUtils(new BasicModelUtils());

        return vec;
    }

    /**
     * Writes the word vectors to the given path. Note that this assumes an in memory cache
     *
     * @param vec
     *            the word2vec to write
     * @param path
     *            the path to write
     * @throws IOException
     */
    @Deprecated
    public static void writeWordVectors(@NonNull Word2Vec vec, @NonNull String path) throws IOException {
        BufferedWriter write = new BufferedWriter(
                        new OutputStreamWriter(new FileOutputStream(new File(path), false), "UTF-8"));

        writeWordVectors(vec, write);

        write.flush();
        write.close();
    }

    /**
     * Writes the word vectors to the given path. Note that this assumes an in memory cache
     *
     * @param vec
     *            the word2vec to write
     * @param file
     *            the file to write
     * @throws IOException
     */
    @Deprecated
    public static void writeWordVectors(@NonNull Word2Vec vec, @NonNull File file) throws IOException {
        BufferedWriter write = new BufferedWriter(new OutputStreamWriter(new FileOutputStream(file), "UTF-8"));

        writeWordVectors(vec, write);

        write.flush();
        write.close();
    }

    /**
     * Writes the word vectors to the given OutputStream. Note that this assumes an in memory cache.
     *
     * @param vec
     *            the word2vec to write
     * @param outputStream - OutputStream, where all data should be sent to
     *            the path to write
     * @throws IOException
     */
    @Deprecated
    public static void writeWordVectors(@NonNull Word2Vec vec, @NonNull OutputStream outputStream) throws IOException {
        BufferedWriter writer = new BufferedWriter(new OutputStreamWriter(outputStream, "UTF-8"));

        writeWordVectors(vec, writer);

        writer.flush();
        writer.close();
    }

    /**
     * Writes the word vectors to the given BufferedWriter. Note that this assumes an in memory cache.
     * BufferedWriter can be writer to local file, or hdfs file, or any compatible to java target.
     *
     * @param vec
     *            the word2vec to write
     * @param writer - BufferedWriter, where all data should be written to
     *            the path to write
     * @throws IOException
     */
    @Deprecated
    public static void writeWordVectors(@NonNull Word2Vec vec, @NonNull BufferedWriter writer) throws IOException {
        int words = 0;

        String str = vec.getVocab().numWords() + " " + vec.getLayerSize() + " " + vec.getVocab().totalNumberOfDocs();
        log.debug("Saving header: {}", str);
        writer.write(str + "\n");

        for (String word : vec.vocab().words()) {
            if (word == null) {
                continue;
            }
            StringBuilder sb = new StringBuilder();
            sb.append(word.replaceAll(" ", whitespaceReplacement));
            sb.append(" ");
            INDArray wordVector = vec.getWordVectorMatrix(word);
            for (int j = 0; j < wordVector.length(); j++) {
                sb.append(wordVector.getDouble(j));
                if (j < wordVector.length() - 1) {
                    sb.append(" ");
                }
            }
            sb.append("\n");
            writer.write(sb.toString());
            words++;
        }

        try {
            writer.flush();
        } catch (Exception e) {
        }
        log.info("Wrote " + words + " with size of " + vec.lookupTable().layerSize());
    }

    /**
     * Load word vectors for the given vocab and table
     *
     * @param table
     *            the weights to use
     * @param vocab
     *            the vocab to use
     * @return wordvectors based on the given parameters
     */
    public static WordVectors fromTableAndVocab(WeightLookupTable table, VocabCache vocab) {
        WordVectorsImpl vectors = new WordVectorsImpl();
        vectors.setLookupTable(table);
        vectors.setVocab(vocab);
        vectors.setModelUtils(new BasicModelUtils());
        return vectors;
    }

    /**
     * Load word vectors from the given pair
     *
     * @param pair
     *            the given pair
     * @return a read only word vectors impl based on the given lookup table and vocab
     */
    public static Word2Vec fromPair(Pair<InMemoryLookupTable, VocabCache> pair) {
        Word2Vec vectors = new Word2Vec();
        vectors.setLookupTable(pair.getFirst());
        vectors.setVocab(pair.getSecond());
        vectors.setModelUtils(new BasicModelUtils());
        return vectors;
    }

    /**
     * Loads an in memory cache from the given path (sets syn0 and the vocab)
     *
     * Deprecation note: Please, consider using readWord2VecModel() or loadStaticModel() method instead
     *
     * @param vectorsFile
     *            the path of the file to load\
     * @return
     * @throws FileNotFoundException
     *             if the file does not exist
     */
    @Deprecated
    public static WordVectors loadTxtVectors(File vectorsFile)
                    throws FileNotFoundException, UnsupportedEncodingException {
        Pair<InMemoryLookupTable, VocabCache> pair = loadTxt(vectorsFile);
        return fromPair(pair);
    }

    /**
     * Loads an in memory cache from the given path (sets syn0 and the vocab)
     *
     * @param vectorsFile the path of the file to load
     * @return a Pair holding the lookup table and the vocab cache.
     * @throws FileNotFoundException if the input file does not exist
     */
    public static Pair<InMemoryLookupTable, VocabCache> loadTxt(File vectorsFile)
                    throws FileNotFoundException, UnsupportedEncodingException {
        BufferedReader reader = new BufferedReader(new InputStreamReader(new FileInputStream(vectorsFile), "UTF-8"));
        AbstractCache cache = new AbstractCache<>();

        LineIterator iter = IOUtils.lineIterator(reader);
        String line = null;
        boolean hasHeader = false;
        if (iter.hasNext()) {
            line = iter.nextLine(); // skip header line
            //look for spaces
            if (!line.contains(" ")) {
                log.debug("Skipping first line");
                hasHeader = true;
            } else {
                // we should check for something that looks like proper word vectors here. i.e: 1 word at the 0 position, and bunch of floats further
                String[] split = line.split(" ");
                try {
                    long[] header = new long[split.length];
                    for (int x = 0; x < split.length; x++) {
                        header[x] = Long.parseLong(split[x]);
                    }
                    if (split.length < 4)
                        hasHeader = true;
                    // now we know, if that's all ints - it's just a header
                    // [0] - number of words
                    // [1] - vectorSize
                    // [2] - number of documents <-- DL4j-only value
                    if (split.length == 3)
                        cache.incrementTotalDocCount(header[2]);

                    printOutProjectedMemoryUse(header[0], (int) header[1], 1);

                    hasHeader = true;

                    try {
                        reader.close();
                    } catch (Exception ex) {
                    }
                } catch (Exception e) {
                    // if any conversion exception hits - that'll be considered header
                    hasHeader = false;

                }
            }

        }

        //reposition buffer to be one line ahead
        if (hasHeader) {
            line = "";
            iter.close();
            reader = new BufferedReader(new FileReader(vectorsFile));
            iter = IOUtils.lineIterator(reader);
            iter.nextLine();
        }

        List<INDArray> arrays = new ArrayList<>();
        while (iter.hasNext()) {
            if (line.isEmpty())
                line = iter.nextLine();
            String[] split = line.split(" ");
            String word = decodeB64(split[0]); //split[0].replaceAll(whitespaceReplacement, " ");
            VocabWord word1 = new VocabWord(1.0, word);

            word1.setIndex(cache.numWords());

            cache.addToken(word1);

            cache.addWordToIndex(word1.getIndex(), word);

            cache.putVocabWord(word);

            float[] vector = new float[split.length - 1];

            for (int i = 1; i < split.length; i++) {
                vector[i - 1] = Float.parseFloat(split[i]);
            }

            INDArray row = Nd4j.create(vector);

            arrays.add(row);

            // workaround for skipped first row
            line = "";
        }

        INDArray syn = Nd4j.vstack(arrays);

        InMemoryLookupTable lookupTable =
                        (InMemoryLookupTable) new InMemoryLookupTable.Builder().vectorLength(arrays.get(0).columns())
                                        .useAdaGrad(false).cache(cache).useHierarchicSoftmax(false).build();
        if (Nd4j.ENFORCE_NUMERICAL_STABILITY)
            Nd4j.clearNans(syn);

        lookupTable.setSyn0(syn);

        iter.close();

        try {
            reader.close();
        } catch (Exception e) {
        }

        return new Pair<>(lookupTable, (VocabCache) cache);
    }

    /**
     * This method can be used to load previously saved model from InputStream (like a HDFS-stream)
     *
     * Deprecation note: Please, consider using readWord2VecModel() or loadStaticModel() method instead
     *
     * @param stream InputStream that contains previously serialized model
     * @param skipFirstLine Set this TRUE if first line contains csv header, FALSE otherwise
     * @return
     * @throws IOException
     */
    @Deprecated
    public static WordVectors loadTxtVectors(@NonNull InputStream stream, boolean skipFirstLine) throws IOException {
        AbstractCache<VocabWord> cache = new AbstractCache.Builder<VocabWord>().build();

        BufferedReader reader = new BufferedReader(new InputStreamReader(stream));
        String line = "";
        List<INDArray> arrays = new ArrayList<>();

        if (skipFirstLine)
            reader.readLine();

        while ((line = reader.readLine()) != null) {
            String[] split = line.split(" ");
            String word = split[0].replaceAll(whitespaceReplacement, " ");
            VocabWord word1 = new VocabWord(1.0, word);

            word1.setIndex(cache.numWords());

            cache.addToken(word1);

            cache.addWordToIndex(word1.getIndex(), word);

            cache.putVocabWord(word);

            float[] vector = new float[split.length - 1];

            for (int i = 1; i < split.length; i++) {
                vector[i - 1] = Float.parseFloat(split[i]);
            }

            INDArray row = Nd4j.create(vector);

            arrays.add(row);
        }

        InMemoryLookupTable<VocabWord> lookupTable =
                        (InMemoryLookupTable<VocabWord>) new InMemoryLookupTable.Builder<VocabWord>()
                                        .vectorLength(arrays.get(0).columns()).cache(cache).build();

        INDArray syn = Nd4j.vstack(arrays);

        Nd4j.clearNans(syn);
        lookupTable.setSyn0(syn);

        return fromPair(Pair.makePair((InMemoryLookupTable) lookupTable, (VocabCache) cache));
    }

    /**
     * Write the tsne format
     *
     * @param vec
     *            the word vectors to use for labeling
     * @param tsne
     *            the tsne array to write
     * @param csv
     *            the file to use
     * @throws Exception
     */
    public static void writeTsneFormat(Glove vec, INDArray tsne, File csv) throws Exception {
        BufferedWriter write = new BufferedWriter(new OutputStreamWriter(new FileOutputStream(csv), "UTF-8"));
        int words = 0;
        InMemoryLookupCache l = (InMemoryLookupCache) vec.vocab();
        for (String word : vec.vocab().words()) {
            if (word == null) {
                continue;
            }
            StringBuilder sb = new StringBuilder();
            INDArray wordVector = tsne.getRow(l.wordFor(word).getIndex());
            for (int j = 0; j < wordVector.length(); j++) {
                sb.append(wordVector.getDouble(j));
                if (j < wordVector.length() - 1) {
                    sb.append(",");
                }
            }
            sb.append(",");
            sb.append(word.replaceAll(" ", whitespaceReplacement));
            sb.append(" ");

            sb.append("\n");
            write.write(sb.toString());

        }

        log.info("Wrote " + words + " with size of " + vec.lookupTable().layerSize());
        write.flush();
        write.close();

    }

    /**
     * Write the tsne format
     *
     * @param vec
     *            the word vectors to use for labeling
     * @param tsne
     *            the tsne array to write
     * @param csv
     *            the file to use
     * @throws Exception
     */
    public static void writeTsneFormat(Word2Vec vec, INDArray tsne, File csv) throws Exception {
        BufferedWriter write = new BufferedWriter(new OutputStreamWriter(new FileOutputStream(csv), "UTF-8"));
        int words = 0;
        InMemoryLookupCache l = (InMemoryLookupCache) vec.vocab();
        for (String word : vec.vocab().words()) {
            if (word == null) {
                continue;
            }
            StringBuilder sb = new StringBuilder();
            INDArray wordVector = tsne.getRow(l.wordFor(word).getIndex());
            for (int j = 0; j < wordVector.length(); j++) {
                sb.append(wordVector.getDouble(j));
                if (j < wordVector.length() - 1) {
                    sb.append(",");
                }
            }
            sb.append(",");
            sb.append(word.replaceAll(" ", whitespaceReplacement));
            sb.append(" ");

            sb.append("\n");
            write.write(sb.toString());

        }

        log.info("Wrote " + words + " with size of " + vec.lookupTable().layerSize());
        write.flush();
        write.close();

    }


    /**
     *  This method is used only for VocabCache compatibility purposes
     * @param array
     * @param codeLen
     * @return
     */
    private static List<Byte> arrayToList(byte[] array, int codeLen) {
        List<Byte> result = new ArrayList<>();
        for (int x = 0; x < codeLen; x++) {
            result.add(array[x]);
        }
        return result;
    }

    private static byte[] listToArray(List<Byte> code) {
        byte[] array = new byte[40];
        for (int x = 0; x < code.size(); x++) {
            array[x] = code.get(x).byteValue();
        }
        return array;
    }

    private static int[] listToArray(List<Integer> points, int codeLen) {
        int[] array = new int[points.size()];
        for (int x = 0; x < points.size(); x++) {
            array[x] = points.get(x).intValue();
        }
        return array;
    }

    /**
     *  This method is used only for VocabCache compatibility purposes
     * @param array
     * @param codeLen
     * @return
     */
    private static List<Integer> arrayToList(int[] array, int codeLen) {
        List<Integer> result = new ArrayList<>();
        for (int x = 0; x < codeLen; x++) {
            result.add(array[x]);
        }
        return result;
    }

    /**
     * This method saves specified SequenceVectors model to target  file path
     *
     * @param vectors SequenceVectors model
     * @param factory SequenceElementFactory implementation for your objects
     * @param path Target output file path
     * @param <T>
     */
    public static <T extends SequenceElement> void writeSequenceVectors(@NonNull SequenceVectors<T> vectors,
                    @NonNull SequenceElementFactory<T> factory, @NonNull String path) throws IOException {
        try (BufferedOutputStream fos = new BufferedOutputStream(new FileOutputStream(path))) {
            writeSequenceVectors(vectors, factory, fos);
        }
    }

    /**
     * This method saves specified SequenceVectors model to target  file
     *
     * @param vectors SequenceVectors model
     * @param factory SequenceElementFactory implementation for your objects
     * @param file Target output file
     * @param <T>
     */
    public static <T extends SequenceElement> void writeSequenceVectors(@NonNull SequenceVectors<T> vectors,
                    @NonNull SequenceElementFactory<T> factory, @NonNull File file) throws IOException {
        writeSequenceVectors(vectors, factory, new FileOutputStream(file));
    }

    /**
     * This method saves specified SequenceVectors model to target  OutputStream
     *
     * @param vectors SequenceVectors model
     * @param factory SequenceElementFactory implementation for your objects
     * @param stream Target output stream
     * @param <T>
     */
    public static <T extends SequenceElement> void writeSequenceVectors(@NonNull SequenceVectors<T> vectors,
                    @NonNull SequenceElementFactory<T> factory, @NonNull OutputStream stream) throws IOException {
        WeightLookupTable<T> lookupTable = vectors.getLookupTable();
        VocabCache<T> vocabCache = vectors.getVocab();

        PrintWriter writer = new PrintWriter(new BufferedWriter(new OutputStreamWriter(stream, "UTF-8")));

        // at first line we save VectorsConfiguration
        writer.write(vectors.getConfiguration().toEncodedJson());

        // now we have elements one by one
        for (int x = 0; x < vocabCache.numWords(); x++) {
            T element = vocabCache.elementAtIndex(x);
            String json = factory.serialize(element);
<<<<<<< HEAD
            INDArray ndvec = lookupTable.vector(element.getLabel());
            double[] vector = ndvec.data().getDoublesAt(0, ndvec.length()); // get array according to ndarray's length
=======
            double[] vector = lookupTable.vector(element.getLabel()).dup().data().asDouble();

>>>>>>> 0ca388c9
            ElementPair pair = new ElementPair(json, vector);
            writer.println(pair.toEncodedJson());
            writer.flush();
        }
        writer.flush();
        writer.close();
    }

    /**
     * This method loads previously saved SequenceVectors model from File
     *
     * @param factory
     * @param file
     * @param <T>
     * @return
     */
    public static <T extends SequenceElement> SequenceVectors<T> readSequenceVectors(
                    @NonNull SequenceElementFactory<T> factory, @NonNull File file) throws IOException {
        return readSequenceVectors(factory, new FileInputStream(file));
    }

    /**
     * This method loads previously saved SequenceVectors model from InputStream
     *
     * @param factory
     * @param stream
     * @param <T>
     * @return
     */
    public static <T extends SequenceElement> SequenceVectors<T> readSequenceVectors(
                    @NonNull SequenceElementFactory<T> factory, @NonNull InputStream stream) throws IOException {
        BufferedReader reader = new BufferedReader(new InputStreamReader(stream, "UTF-8"));

        // at first we load vectors configuration
        String line = reader.readLine();
        VectorsConfiguration configuration =
                        VectorsConfiguration.fromJson(new String(Base64.decodeBase64(line), "UTF-8"));

        AbstractCache<T> vocabCache = new AbstractCache.Builder<T>().build();


        List<INDArray> rows = new ArrayList<>();

        while ((line = reader.readLine()) != null) {
            if (line.isEmpty()) // skip empty line
                continue;
            ElementPair pair = ElementPair.fromEncodedJson(line);
            T element = factory.deserialize(pair.getObject());
            rows.add(Nd4j.create(pair.getVector()));
            vocabCache.addToken(element);
            vocabCache.addWordToIndex(element.getIndex(), element.getLabel());
        }

        reader.close();

        InMemoryLookupTable<T> lookupTable = (InMemoryLookupTable<T>) new InMemoryLookupTable.Builder<T>()
                        .vectorLength(rows.get(0).columns()).cache(vocabCache).build(); // fix: add vocab cache

        /*
         * INDArray syn0 = Nd4j.create(rows.size(), rows.get(0).columns()); for (int x = 0; x < rows.size(); x++) {
         * syn0.putRow(x, rows.get(x)); }
         */
        INDArray syn0 = Nd4j.vstack(rows);

        lookupTable.setSyn0(syn0);

        SequenceVectors<T> vectors = new SequenceVectors.Builder<T>(configuration).vocabCache(vocabCache)
                        .lookupTable(lookupTable).resetModel(false).build();

        return vectors;
    }

    /**
     * This method saves vocab cache to provided File.
     * Please note: it saves only vocab content, so it's suitable mostly for BagOfWords/TF-IDF vectorizers
     *
     * @param vocabCache
     * @param file
     * @throws UnsupportedEncodingException
     */
    public static void writeVocabCache(@NonNull VocabCache<VocabWord> vocabCache, @NonNull File file)
                    throws IOException {
        writeVocabCache(vocabCache, new FileOutputStream(file));
    }

    /**
     * This method saves vocab cache to provided OutputStream.
     * Please note: it saves only vocab content, so it's suitable mostly for BagOfWords/TF-IDF vectorizers
     *
     * @param vocabCache
     * @param stream
     * @throws UnsupportedEncodingException
     */
    public static void writeVocabCache(@NonNull VocabCache<VocabWord> vocabCache, @NonNull OutputStream stream)
                    throws IOException {
        PrintWriter writer = new PrintWriter(new BufferedWriter(new OutputStreamWriter(stream, "UTF-8")));

        for (int x = 0; x < vocabCache.numWords(); x++) {
            VocabWord word = vocabCache.elementAtIndex(x);
            writer.println(word.toJSON());
        }

        writer.flush();
        writer.close();
    }

    /**
     * This method reads vocab cache from provided file.
     * Please note: it reads only vocab content, so it's suitable mostly for BagOfWords/TF-IDF vectorizers
     *
     * @param file
     * @return
     * @throws IOException
     */
    public static VocabCache<VocabWord> readVocabCache(@NonNull File file) throws IOException {
        return readVocabCache(new FileInputStream(file));
    }

    /**
     * This method reads vocab cache from provided InputStream.
     * Please note: it reads only vocab content, so it's suitable mostly for BagOfWords/TF-IDF vectorizers
     *
     * @param stream
     * @return
     * @throws IOException
     */
    public static VocabCache<VocabWord> readVocabCache(@NonNull InputStream stream) throws IOException {
        BufferedReader reader = new BufferedReader(new InputStreamReader(stream, "UTF-8"));
        AbstractCache<VocabWord> vocabCache = new AbstractCache.Builder<VocabWord>().build();

        VocabWordFactory factory = new VocabWordFactory();

        String line = "";
        while ((line = reader.readLine()) != null) {
            VocabWord word = factory.deserialize(line);

            vocabCache.addToken(word);
            vocabCache.addWordToIndex(word.getIndex(), word.getLabel());
        }

        return vocabCache;
    }

    /**
     * This is utility holder class
     */
    @Data
    @NoArgsConstructor
    @AllArgsConstructor
    private static class ElementPair {
        private String object;
        private double[] vector;

        /**
         * This utility method serializes ElementPair into JSON + packs it into Base64-encoded string
         *
         * @return
         */
        protected String toEncodedJson() {
            ObjectMapper mapper = SequenceElement.mapper();
            Base64 base64 = new Base64(Integer.MAX_VALUE);
            try {
                String json = mapper.writeValueAsString(this);
                String output = base64.encodeAsString(json.getBytes("UTF-8"));
                return output;
            } catch (Exception e) {
                throw new RuntimeException(e);
            }
        }

        /**
         * This utility method returns ElementPair from Base64-encoded string
         *
         * @param encoded
         * @return
         */
        protected static ElementPair fromEncodedJson(String encoded) {
            ObjectMapper mapper = SequenceElement.mapper();
            try {
                String decoded = new String(Base64.decodeBase64(encoded), "UTF-8");
                return mapper.readValue(decoded, ElementPair.class);
            } catch (IOException e) {
                throw new RuntimeException(e);
            }
        }
    }

    /**
     * This method
     * 1) Binary model, either compressed or not. Like well-known Google Model
     * 2) Popular CSV word2vec text format
     * 3) DL4j compressed format
     *
     * Please note: Only weights will be loaded by this method.
     *
     * @param file
     * @return
     */
    public static Word2Vec readWord2VecModel(@NonNull File file) {
        return readWord2VecModel(file, false);
    }


    /**
     * This method
     * 1) Binary model, either compressed or not. Like well-known Google Model
     * 2) Popular CSV word2vec text format
     * 3) DL4j compressed format
     *
     * Please note: Only weights will be loaded by this method.
     *
     * @param path
     * @return
     */
    public static Word2Vec readWord2VecModel(String path) {
        return readWord2VecModel(new File(path));
    }

    /**
     * This method
     * 1) Binary model, either compressed or not. Like well-known Google Model
     * 2) Popular CSV word2vec text format
     * 3) DL4j compressed format
     *
     * Please note: if extended data isn't available, only weights will be loaded instead.
     *
     * @param path
     * @param extendedModel if TRUE, we'll try to load HS states & Huffman tree info, if FALSE, only weights will be loaded
     * @return
     */
    public static Word2Vec readWord2VecModel(String path, boolean extendedModel) {
        return readWord2VecModel(new File(path), extendedModel);
    }

    /**
     * This method
     * 1) Binary model, either compressed or not. Like well-known Google Model
     * 2) Popular CSV word2vec text format
     * 3) DL4j compressed format
     *
     * Please note: if extended data isn't available, only weights will be loaded instead.
     *
     * @param file
     * @param extendedModel if TRUE, we'll try to load HS states & Huffman tree info, if FALSE, only weights will be loaded
     * @return
     */
    public static Word2Vec readWord2VecModel(@NonNull File file, boolean extendedModel) {
        InMemoryLookupTable<VocabWord> lookupTable = new InMemoryLookupTable<>();
        AbstractCache<VocabWord> vocabCache = new AbstractCache<>();
        Word2Vec vec;
        INDArray syn0 = null;
        VectorsConfiguration configuration = new VectorsConfiguration();

        if (!file.exists() || !file.isFile())
            throw new ND4JIllegalStateException("File [" + file.getAbsolutePath() + "] doesn't exist");

        int originalFreq = Nd4j.getMemoryManager().getOccasionalGcFrequency();
        boolean originalPeriodic = Nd4j.getMemoryManager().isPeriodicGcActive();

        if (originalPeriodic)
            Nd4j.getMemoryManager().togglePeriodicGc(false);

        Nd4j.getMemoryManager().setOccasionalGcFrequency(50000);

        // try to load zip format
        try {
            if (extendedModel) {
                log.debug("Trying full model restoration...");
                // this method just loads full compressed model

                if (originalPeriodic)
                    Nd4j.getMemoryManager().togglePeriodicGc(true);

                Nd4j.getMemoryManager().setOccasionalGcFrequency(originalFreq);

                return readWord2Vec(file);
            } else {
                log.debug("Trying simplified model restoration...");

                File tmpFileSyn0 = File.createTempFile("word2vec", "syn");
                tmpFileSyn0.deleteOnExit();
                File tmpFileConfig = File.createTempFile("word2vec", "config");
                tmpFileConfig.deleteOnExit();
                // we don't need full model, so we go directly to syn0 file

                ZipFile zipFile = new ZipFile(file);
                ZipEntry syn = zipFile.getEntry("syn0.txt");
                InputStream stream = zipFile.getInputStream(syn);

                Files.copy(stream, Paths.get(tmpFileSyn0.getAbsolutePath()), StandardCopyOption.REPLACE_EXISTING);


                // now we're restoring configuration saved earlier
                ZipEntry config = zipFile.getEntry("config.json");
                if (config != null) {
                    stream = zipFile.getInputStream(config);

                    StringBuilder builder = new StringBuilder();
                    try (BufferedReader reader = new BufferedReader(new InputStreamReader(stream))) {
                        String line;
                        while ((line = reader.readLine()) != null) {
                            builder.append(line);
                        }
                    }

                    configuration = VectorsConfiguration.fromJson(builder.toString().trim());
                }

                ZipEntry ve = zipFile.getEntry("frequencies.txt");
                if (ve != null) {
                    stream = zipFile.getInputStream(ve);
                    AtomicInteger cnt = new AtomicInteger(0);
                    try (BufferedReader reader = new BufferedReader(new InputStreamReader(stream))) {
                        String line;
                        while ((line = reader.readLine()) != null) {
                            String[] split = line.split(" ");
                            VocabWord word = new VocabWord(Double.valueOf(split[1]), decodeB64(split[0]));
                            word.setIndex(cnt.getAndIncrement());
                            word.incrementSequencesCount(Long.valueOf(split[2]));

                            vocabCache.addToken(word);
                            vocabCache.addWordToIndex(word.getIndex(), word.getLabel());

                            Nd4j.getMemoryManager().invokeGcOccasionally();
                        }
                    }
                }

                List<INDArray> rows = new ArrayList<>();
                // basically read up everything, call vstacl and then return model
                try (Reader reader = new CSVReader(tmpFileSyn0)) {
                    AtomicInteger cnt = new AtomicInteger(0);
                    while (reader.hasNext()) {
                        Pair<VocabWord, float[]> pair = reader.next();
                        VocabWord word = pair.getFirst();
                        INDArray vector = Nd4j.create(pair.getSecond());

                        if (ve != null) {
                            if (syn0 == null)
                                syn0 = Nd4j.create(vocabCache.numWords(), vector.length());

                            syn0.getRow(cnt.getAndIncrement()).assign(vector);
                        } else {
                            rows.add(vector);

                            vocabCache.addToken(word);
                            vocabCache.addWordToIndex(word.getIndex(), word.getLabel());
                        }

                        Nd4j.getMemoryManager().invokeGcOccasionally();
                    }
                } catch (Exception e) {
                    throw new RuntimeException(e);
                } finally {
                    if (originalPeriodic)
                        Nd4j.getMemoryManager().togglePeriodicGc(true);

                    Nd4j.getMemoryManager().setOccasionalGcFrequency(originalFreq);
                }

                if (syn0 == null && vocabCache.numWords() > 0)
                    syn0 = Nd4j.vstack(rows);

                if (syn0 == null) {
                    log.error("Can't build syn0 table");
                    throw new DL4JInvalidInputException("Can't build syn0 table");
                }



                lookupTable = new InMemoryLookupTable.Builder<VocabWord>().cache(vocabCache)
                                .vectorLength(syn0.columns()).useHierarchicSoftmax(false).useAdaGrad(false).build();

                lookupTable.setSyn0(syn0);

                try {
                    tmpFileSyn0.delete();
                    tmpFileConfig.delete();
                } catch (Exception e) {
                    //
                }
            }
        } catch (Exception e) {
            // let's try to load this file as csv file
            try {
                log.debug("Trying CSV model restoration...");

                Pair<InMemoryLookupTable, VocabCache> pair = loadTxt(file);
                lookupTable = pair.getFirst();
                vocabCache = (AbstractCache<VocabWord>) pair.getSecond();
            } catch (Exception ex) {
                // we fallback to trying binary model instead
                try {
                    log.debug("Trying binary model restoration...");

                    if (originalPeriodic)
                        Nd4j.getMemoryManager().togglePeriodicGc(true);

                    Nd4j.getMemoryManager().setOccasionalGcFrequency(originalFreq);

                    vec = loadGoogleModel(file, true, true);
                    return vec;
                } catch (Exception ey) {
                    // try to load without linebreaks
                    try {
                        if (originalPeriodic)
                            Nd4j.getMemoryManager().togglePeriodicGc(true);

                        Nd4j.getMemoryManager().setOccasionalGcFrequency(originalFreq);

                        vec = loadGoogleModel(file, true, false);
                        return vec;
                    } catch (Exception ez) {
                        throw new RuntimeException(
                                        "Unable to guess input file format. Please use corresponding loader directly");
                    }
                }
            }
        }

        Word2Vec.Builder builder = new Word2Vec.Builder(configuration).lookupTable(lookupTable).useAdaGrad(false)
                        .vocabCache(vocabCache).layerSize(lookupTable.layerSize())

                        // we don't use hs here, because model is incomplete
                        .useHierarchicSoftmax(false).resetModel(false);

        /*
            Trying to restore TokenizerFactory & TokenPreProcessor
         */

        TokenizerFactory factory = getTokenizerFactory(configuration);
        if (factory != null)
            builder.tokenizerFactory(factory);

        vec = builder.build();

        return vec;
    }

    protected static TokenizerFactory getTokenizerFactory(VectorsConfiguration configuration) {
        if (configuration == null)
            return null;

        if (configuration != null && configuration.getTokenizerFactory() != null
                        && !configuration.getTokenizerFactory().isEmpty()) {
            try {
                TokenizerFactory factory =
                                (TokenizerFactory) Class.forName(configuration.getTokenizerFactory()).newInstance();

                if (configuration.getTokenPreProcessor() != null && !configuration.getTokenPreProcessor().isEmpty()) {
                    TokenPreProcess preProcessor =
                                    (TokenPreProcess) Class.forName(configuration.getTokenPreProcessor()).newInstance();
                    factory.setTokenPreProcessor(preProcessor);
                }

                return factory;

            } catch (InstantiationException e) {
                throw new RuntimeException(e);
            } catch (IllegalAccessException e) {
                throw new RuntimeException(e);
            } catch (ClassNotFoundException e) {
                throw new RuntimeException(e);
            }
        }
        return null;
    }

    /**
     * This method restores previously saved w2v model. File can be in one of the following formats:
     * 1) Binary model, either compressed or not. Like well-known Google Model
     * 2) Popular CSV word2vec text format
     * 3) DL4j compressed format
     *
     * In return you get StaticWord2Vec model, which might be used as lookup table only in multi-gpu environment.
     *
     * @param file File should point to previously saved w2v model
     * @return
     */
    // TODO: this method needs better name :)
    public static WordVectors loadStaticModel(File file) {
        if (!file.exists() || file.isDirectory())
            throw new RuntimeException(
                            new FileNotFoundException("File [" + file.getAbsolutePath() + "] was not found"));

        int originalFreq = Nd4j.getMemoryManager().getOccasionalGcFrequency();
        boolean originalPeriodic = Nd4j.getMemoryManager().isPeriodicGcActive();

        if (originalPeriodic)
            Nd4j.getMemoryManager().togglePeriodicGc(false);

        Nd4j.getMemoryManager().setOccasionalGcFrequency(50000);

        CompressedRamStorage<Integer> storage = new CompressedRamStorage.Builder<Integer>().useInplaceCompression(false)
                        .setCompressor(new NoOp()).emulateIsAbsent(false).build();

        VocabCache<VocabWord> vocabCache = new AbstractCache.Builder<VocabWord>().build();


        // now we need to define which file format we have here
        // if zip - that's dl4j format
        try {
            log.debug("Trying DL4j format...");
            File tmpFileSyn0 = File.createTempFile("word2vec", "syn");
            tmpFileSyn0.deleteOnExit();

            ZipFile zipFile = new ZipFile(file);
            ZipEntry syn0 = zipFile.getEntry("syn0.txt");
            InputStream stream = zipFile.getInputStream(syn0);

            Files.copy(stream, Paths.get(tmpFileSyn0.getAbsolutePath()), StandardCopyOption.REPLACE_EXISTING);
            storage.clear();

            try (Reader reader = new CSVReader(tmpFileSyn0)) {
                while (reader.hasNext()) {
                    Pair<VocabWord, float[]> pair = reader.next();
                    VocabWord word = pair.getFirst();
                    storage.store(word.getIndex(), pair.getSecond());

                    vocabCache.addToken(word);
                    vocabCache.addWordToIndex(word.getIndex(), word.getLabel());

                    Nd4j.getMemoryManager().invokeGcOccasionally();
                }
            } catch (Exception e) {
                throw new RuntimeException(e);
            } finally {
                if (originalPeriodic)
                    Nd4j.getMemoryManager().togglePeriodicGc(true);

                Nd4j.getMemoryManager().setOccasionalGcFrequency(originalFreq);

                try {
                    tmpFileSyn0.delete();
                } catch (Exception e) {
                    //
                }
            }
        } catch (Exception e) {
            //
            try {
                // try to load file as text csv
                vocabCache = new AbstractCache.Builder<VocabWord>().build();
                storage.clear();
                log.debug("Trying CSVReader...");
                try (Reader reader = new CSVReader(file)) {
                    while (reader.hasNext()) {
                        Pair<VocabWord, float[]> pair = reader.next();
                        VocabWord word = pair.getFirst();
                        storage.store(word.getIndex(), pair.getSecond());

                        vocabCache.addToken(word);
                        vocabCache.addWordToIndex(word.getIndex(), word.getLabel());

                        Nd4j.getMemoryManager().invokeGcOccasionally();
                    }
                } catch (Exception ef) {
                    // we throw away this exception, and trying to load data as binary model
                    throw new RuntimeException(ef);
                } finally {
                    if (originalPeriodic)
                        Nd4j.getMemoryManager().togglePeriodicGc(true);

                    Nd4j.getMemoryManager().setOccasionalGcFrequency(originalFreq);
                }
            } catch (Exception ex) {
                // otherwise it's probably google model. which might be compressed or not
                log.debug("Trying BinaryReader...");
                vocabCache = new AbstractCache.Builder<VocabWord>().build();
                storage.clear();
                try (Reader reader = new BinaryReader(file)) {
                    while (reader.hasNext()) {
                        Pair<VocabWord, float[]> pair = reader.next();
                        VocabWord word = pair.getFirst();

                        storage.store(word.getIndex(), pair.getSecond());

                        vocabCache.addToken(word);
                        vocabCache.addWordToIndex(word.getIndex(), word.getLabel());

                        Nd4j.getMemoryManager().invokeGcOccasionally();
                    }
                } catch (Exception ez) {
                    throw new RuntimeException("Unable to guess input file format");
                } finally {
                    if (originalPeriodic)
                        Nd4j.getMemoryManager().togglePeriodicGc(true);

                    Nd4j.getMemoryManager().setOccasionalGcFrequency(originalFreq);
                }
            } finally {
                if (originalPeriodic)
                    Nd4j.getMemoryManager().togglePeriodicGc(true);

                Nd4j.getMemoryManager().setOccasionalGcFrequency(originalFreq);
            }
        }



        StaticWord2Vec word2Vec = new StaticWord2Vec.Builder(storage, vocabCache).build();

        return word2Vec;
    }


    protected interface Reader extends AutoCloseable {
        boolean hasNext();

        Pair<VocabWord, float[]> next();
    }


    protected static class BinaryReader implements Reader {

        protected DataInputStream stream;
        protected String nextWord;
        protected int numWords;
        protected int vectorLength;
        protected AtomicInteger idxCounter = new AtomicInteger(0);

        protected BinaryReader(@NonNull File file) {
            try {
                stream = new DataInputStream(new BufferedInputStream(GzipUtils.isCompressedFilename(file.getName())
                                ? new GZIPInputStream(new FileInputStream(file)) : new FileInputStream(file)));

                numWords = Integer.parseInt(readString(stream));
                vectorLength = Integer.parseInt(readString(stream));
            } catch (Exception e) {
                throw new RuntimeException(e);
            }
        }

        @Override
        public boolean hasNext() {
            return idxCounter.get() < numWords;
        }

        @Override
        public Pair<VocabWord, float[]> next() {
            try {
                String word = readString(stream);
                VocabWord element = new VocabWord(1.0, word);
                element.setIndex(idxCounter.getAndIncrement());


                float[] vector = new float[vectorLength];
                for (int i = 0; i < vectorLength; i++) {
                    vector[i] = readFloat(stream);
                }

                return Pair.makePair(element, vector);
            } catch (Exception e) {
                throw new RuntimeException(e);
            }
        }

        @Override
        public void close() throws Exception {
            if (stream != null)
                stream.close();
        }
    }

    protected static class CSVReader implements Reader {
        private BufferedReader reader;
        private AtomicInteger idxCounter = new AtomicInteger(0);
        private String nextLine;

        protected CSVReader(@NonNull File file) {
            try {
                reader = new BufferedReader(new FileReader(file));
                nextLine = reader.readLine();

                // checking if there's header inside
                String[] split = nextLine.split(" ");
                try {
                    if (Integer.parseInt(split[0]) > 0 && split.length <= 5) {
                        // this is header. skip it.
                        nextLine = reader.readLine();
                    }
                } catch (Exception e) {
                    // this is proper string, do nothing
                }
            } catch (Exception e) {
                throw new RuntimeException(e);
            }
        }

        public boolean hasNext() {
            return nextLine != null;
        }

        public Pair<VocabWord, float[]> next() {

            String[] split = nextLine.split(" ");

            VocabWord word = new VocabWord(1.0, decodeB64(split[0]));
            word.setIndex(idxCounter.getAndIncrement());

            float[] vector = new float[split.length - 1];
            for (int i = 1; i < split.length; i++) {
                vector[i - 1] = Float.parseFloat(split[i]);
            }

            try {
                nextLine = reader.readLine();
            } catch (Exception e) {
                nextLine = null;
            }

            return Pair.makePair(word, vector);
        }

        @Override
        public void close() throws Exception {
            if (reader != null)
                reader.close();
        }
    }

    public static String encodeB64(String word) {
        try {
            return "B64:" + Base64.encodeBase64String(word.getBytes("UTF-8")).replaceAll("(\r|\n)", "");
        } catch (Exception e) {
            throw new RuntimeException(e);
        }
    }

    public static String decodeB64(String word) {
        if (word.startsWith("B64:")) {
            String arp = word.replaceFirst("B64:", "");
            try {
                return new String(Base64.decodeBase64(arp), "UTF-8");
            } catch (Exception e) {
                throw new RuntimeException(e);
            }
        } else
            return word;
    }

    public static void printOutProjectedMemoryUse(long numWords, int vectorLength, int numTables) {
        double memSize = numWords * vectorLength * Nd4j.sizeOfDataType() * numTables;

        String sfx;
        double value;
        if (memSize < 1024 * 1024L) {
            sfx = "KB";
            value = memSize / 1024;
        }
        if (memSize < 1024 * 1024L * 1024L) {
            sfx = "MB";
            value = memSize / 1024 / 1024;
        } else {
            sfx = "GB";
            value = memSize / 1024 / 1024 / 1024;
        }

        OneTimeLogger.info(log,"Projected memory use for model: [{} {}]", String.format("%.2f", value), sfx);

    }
}<|MERGE_RESOLUTION|>--- conflicted
+++ resolved
@@ -2065,13 +2065,7 @@
         for (int x = 0; x < vocabCache.numWords(); x++) {
             T element = vocabCache.elementAtIndex(x);
             String json = factory.serialize(element);
-<<<<<<< HEAD
-            INDArray ndvec = lookupTable.vector(element.getLabel());
-            double[] vector = ndvec.data().getDoublesAt(0, ndvec.length()); // get array according to ndarray's length
-=======
             double[] vector = lookupTable.vector(element.getLabel()).dup().data().asDouble();
-
->>>>>>> 0ca388c9
             ElementPair pair = new ElementPair(json, vector);
             writer.println(pair.toEncodedJson());
             writer.flush();
