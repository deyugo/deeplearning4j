package org.deeplearning4j.models.word2vec.wordstore.inmemory;

import lombok.NonNull;
import org.deeplearning4j.models.sequencevectors.sequence.SequenceElement;
import org.deeplearning4j.models.word2vec.wordstore.VocabCache;
import org.slf4j.Logger;
import org.slf4j.LoggerFactory;

import java.util.*;
import java.util.concurrent.ConcurrentHashMap;
import java.util.concurrent.atomic.AtomicLong;

/**
 *
 * This is generic VocabCache implementation designed as abstract SequenceElements vocabulary
 *
 * @author raver119@gmail.com
 */
public class AbstractCache<T extends SequenceElement> implements VocabCache<T> {

    // map for label->object dictionary
    private volatile Map<Long, T> vocabulary = new ConcurrentHashMap<>();

    private volatile Map<String, T> extendedVocabulary = new ConcurrentHashMap<>();

    private volatile Map<Integer, T> idxMap = new ConcurrentHashMap<>();

    private AtomicLong documentsCounter = new AtomicLong(0);

    private int minWordFrequency = 0;
    private boolean hugeModelExpected = false;


    // we're using <String>for compatibility & failproof reasons: it's easier to store unique labels then abstract objects of unknown size
    // TODO: wtf this one is doing here?
    private List<String> stopWords = new ArrayList<>();

    // this variable defines how often scavenger will be activated
    private int scavengerThreshold  = 3000000;
    private int retentionDelay = 3;

    // for scavenger mechanics we need to know the actual number of words being added
    private transient AtomicLong hiddenWordsCounter = new AtomicLong(0);

    private AtomicLong totalWordCount = new AtomicLong(0);

    private Logger logger = LoggerFactory.getLogger(AbstractCache.class);

    private static final int MAX_CODE_LENGTH = 40;

    /**
     * Deserialize vocabulary from specified path
     */
    @Override
    public void loadVocab() {
        // TODO: this method should be static and accept path
    }

    /**
     * Returns true, if number of elements in vocabulary > 0, false otherwise
     *
     * @return
     */
    @Override
    public boolean vocabExists() {
        return !vocabulary.isEmpty();
    }

    /**
     * Serialize vocabulary to specified path
     *
     */
    @Override
    public void saveVocab() {
        // TODO: this method should be static and accept path
    }

    /**
     * Returns collection of labels available in this vocabulary
     *
     * @return
     */
    @Override
    public Collection<String> words() {
        return Collections.unmodifiableCollection(extendedVocabulary.keySet());
    }

    /**
     * Increment frequency for specified label by 1
     *
     * @param word the word to increment the count for
     */
    @Override
    public void incrementWordCount(String word) {
        incrementWordCount(word, 1);
    }


    /**
     * Increment frequency for specified label by specified value
     *
     * @param word the word to increment the count for
     * @param increment the amount to increment by
     */
    @Override
    public void incrementWordCount(String word, int increment) {
        T element = extendedVocabulary.get(word);
        if (element != null) {
            element.increaseElementFrequency(increment);
            totalWordCount.addAndGet(increment);
        }
    }

    /**
     * Returns the SequenceElement's frequency over training corpus
     *
     * @param word the word to retrieve the occurrence frequency for
     * @return
     */
    @Override
    public int wordFrequency(@NonNull String word) {
        // TODO: proper wordFrequency impl should return long, instead of int
        T element = extendedVocabulary.get(word);
        if (element != null)
            return (int) element.getElementFrequency();
        return 0;
    }

    /**
     * Checks, if specified label exists in vocabulary
     *
     * @param word the word to check for
     * @return
     */
    @Override
    public boolean containsWord(String word) {
        return extendedVocabulary.containsKey(word);
    }

    /**
     * Checks, if specified element exists in vocabulary
     *
     * @param element
     * @return
     */
    public boolean containsElement(T element) {
        // FIXME: lolwtf
        return vocabulary.values().contains(element);
    }

    /**
     * Returns the label of the element at specified Huffman index
     *
     * @param index the index of the word to get
     * @return
     */
    @Override
    public String wordAtIndex(int index) {
        if (idxMap.containsKey(index))
            return idxMap.get(index).getLabel();
        return null;
    }

    /**
     * Returns SequenceElement at specified index
     *
     * @param index
     * @return
     */
    @Override
    public T elementAtIndex(int index) {
        return idxMap.get(index);
    }

    /**
     * Returns Huffman index for specified label
     *
     * @param label the label to get index for
     * @return >=0 if label exists, -1 if Huffman tree wasn't built yet, -2 if specified label wasn't found
     */
    @Override
    public int indexOf(String label) {
        if (containsWord(label)) {
            return tokenFor(label).getIndex();
        } else return -2;
    }

    /**
     * Returns collection of SequenceElements stored in this vocabulary
     *
     * @return
     */
    @Override
    public Collection<T> vocabWords() {
        return vocabulary.values();
    }

    /**
     * Returns total number of elements observed
     *
     * @return
     */
    @Override
    public long totalWordOccurrences() {
        return totalWordCount.get();
    }

    /**
     * Returns SequenceElement for specified label
     *
     * @param label to fetch element for
     * @return
     */
    @Override
    public T wordFor(@NonNull String label) {
        return extendedVocabulary.get(label);
    }

    @Override
    public T wordFor(long id) {
        return vocabulary.get(id);
    }

    /**
     * This method allows to insert specified label to specified Huffman tree position.
     * CAUTION: Never use this, unless you 100% sure what are you doing.
     *
     * @param index
     * @param label
     */
    @Override
    public void addWordToIndex(int index, String label) {
        if (index >= 0 && hasToken(label)) {
            idxMap.put(index, tokenFor(label));
            tokenFor(label).setIndex(index);
        }
    }

    @Override
    public void addWordToIndex(int index, long elementId) {
        if (index >= 0)
            idxMap.put(index, tokenFor(elementId));
    }

    @Override
    @Deprecated
    public void putVocabWord(String word) {
        if (!containsWord(word))
            throw new IllegalStateException("Specified label is not present in vocabulary");
    }

    /**
     * Returns number of elements in this vocabulary
     *
     * @return
     */
    @Override
    public int numWords() {
        return vocabulary.size();
    }

    /**
     * Returns number of documents (if applicable) the label was observed in.
     *
     * @param word the number of documents the word appeared in
     * @return
     */
    @Override
    public int docAppearedIn(String word) {
        if (extendedVocabulary.containsKey(word)) {
            return (int) extendedVocabulary.get(word).getSequencesCount();
        } else return -1;
    }

    /**
     * Increment number of documents the label was observed in
     *
     * Please note: this method is NOT thread-safe
     *
     * @param word the word to increment by
     * @param howMuch
     */
    @Override
    public void incrementDocCount(String word, long howMuch) {
        if (extendedVocabulary.containsKey(word)) {
            extendedVocabulary.get(word).setSequencesCount(extendedVocabulary.get(word).getSequencesCount() + 1);
        }
    }

    /**
     * Set exact number of observed documents that contain specified word
     *
     * Please note: this method is NOT thread-safe
     *
     * @param word the word to set the count for
     * @param count the count of the word
     */
    @Override
    public void setCountForDoc(String word, long count) {
        if (extendedVocabulary.containsKey(word)) {
            extendedVocabulary.get(word).setSequencesCount(count);
        }
    }

    /**
     * Returns total number of documents observed (if applicable)
     *
     * @return
     */
    @Override
    public long totalNumberOfDocs() {
        return documentsCounter.intValue();
    }

    /**
     * Increment total number of documents observed by 1
     */
    @Override
    public void incrementTotalDocCount() {
        documentsCounter.incrementAndGet();
    }

    /**
     * Increment total number of documents observed by specified value
     */
    @Override
    public void incrementTotalDocCount(long by) {
        documentsCounter.addAndGet(by);
    }

    /**
     * Returns collection of SequenceElements from this vocabulary. The same as vocabWords() method
     *
     * @return collection of SequenceElements
     */
    @Override
    public Collection<T> tokens() {
        return vocabWords();
    }

    /**
     * This method adds specified SequenceElement to vocabulary
     *
     * @param element the word to add
     */
    @Override
    public void addToken(T element) {
<<<<<<< HEAD
        if (!vocabulary.containsKey(element.getStorageId())) {
            vocabulary.put(element.getStorageId(), element);

            if (element.getLabel() != null)
                extendedVocabulary.put(element.getLabel(), element);
=======
        if (!vocabulary.containsKey(element.getLabel())) {
            synchronized (this) {
                if (!vocabulary.containsKey(element.getLabel())) {
                    vocabulary.put(element.getLabel(), element);
                } else {
                    vocabulary.get(element.getLabel()).incrementSequencesCount(element.getSequencesCount());
                    vocabulary.get(element.getLabel()).increaseElementFrequency((int) element.getElementFrequency());
                }
            }
>>>>>>> 64be71af
        } else {
            vocabulary.get(element.getStorageId()).incrementSequencesCount(element.getSequencesCount());
            vocabulary.get(element.getStorageId()).increaseElementFrequency((int) element.getElementFrequency());
        }
        totalWordCount.addAndGet((long) element.getElementFrequency());
    }

    /**
     * Returns SequenceElement for specified label. The same as wordFor() method.
     *
     * @param label the label to get the token for
     * @return
     */
    @Override
    public T tokenFor(String label) {
        return wordFor(label);
    }

    @Override
    public T tokenFor(long id) {
        return vocabulary.get(id);
    }

    /**
     * Checks, if specified label already exists in vocabulary. The same as containsWord() method.
     *
     * @param label the token to test
     * @return
     */
    @Override
    public boolean hasToken(String label) {
        return containsWord(label);
    }


    /**
     * This method imports all elements from VocabCache passed as argument
     * If element already exists,
     *
     * @param vocabCache
     */
    public void importVocabulary(@NonNull VocabCache<T> vocabCache) {
        for (T element: vocabCache.vocabWords()) {
            this.addToken(element);
        }
        //logger.info("Current state: {}; Adding value: {}", this.documentsCounter.get(), vocabCache.totalNumberOfDocs());
        this.documentsCounter.addAndGet(vocabCache.totalNumberOfDocs());
    }

    @Override
    public void updateWordsOccurencies() {
        totalWordCount.set(0);
        for (T element: vocabulary.values()) {
            long value = (long) element.getElementFrequency();

            if (value > 0) {
                totalWordCount.addAndGet(value);
            }
        }
        logger.info("Updated counter: ["+ totalWordCount.get()+"]");
    }

    @Override
    public void removeElement(String label) {
        if (extendedVocabulary.containsKey(label)) {
            SequenceElement element = extendedVocabulary.get(label);
            totalWordCount.getAndAdd((long) element.getElementFrequency() * -1);
            idxMap.remove(element.getIndex());
            extendedVocabulary.remove(label);
            vocabulary.remove(element.getStorageId());
        } else throw new IllegalStateException("Can't get label: '" + label + "'");
    }

    @Override
    public void removeElement(T element) {
        removeElement(element.getLabel());
    }

    public static class Builder<T extends SequenceElement> {
        protected int scavengerThreshold  = 3000000;
        protected int retentionDelay = 3;
        protected int minElementFrequency;
        protected boolean hugeModelExpected = false;


        public Builder<T> hugeModelExpected(boolean reallyExpected) {
            this.hugeModelExpected = reallyExpected;
            return this;
        }

        public Builder<T> scavengerThreshold(int threshold) {
            this.scavengerThreshold = threshold;
            return this;
        }

        public Builder<T> scavengerRetentionDelay(int delay) {
            this.retentionDelay = delay;
            return this;
        }

        public Builder<T> minElementFrequency(int minFrequency) {
            this.minElementFrequency = minFrequency;
            return this;
        }

        public AbstractCache<T> build() {
            AbstractCache<T> cache = new AbstractCache<>();
            cache.minWordFrequency = this.minElementFrequency;
            cache.scavengerThreshold = this.scavengerThreshold;
            cache.retentionDelay = this.retentionDelay;

            return cache;
        }
    }
}<|MERGE_RESOLUTION|>--- conflicted
+++ resolved
@@ -345,23 +345,18 @@
      */
     @Override
     public void addToken(T element) {
-<<<<<<< HEAD
         if (!vocabulary.containsKey(element.getStorageId())) {
-            vocabulary.put(element.getStorageId(), element);
-
-            if (element.getLabel() != null)
-                extendedVocabulary.put(element.getLabel(), element);
-=======
-        if (!vocabulary.containsKey(element.getLabel())) {
             synchronized (this) {
-                if (!vocabulary.containsKey(element.getLabel())) {
-                    vocabulary.put(element.getLabel(), element);
+                if (!vocabulary.containsKey(element.getStorageId())) {
+                    vocabulary.put(element.getStorageId(), element);
+
+                    if (element.getLabel() != null)
+                        extendedVocabulary.put(element.getLabel(), element);
                 } else {
-                    vocabulary.get(element.getLabel()).incrementSequencesCount(element.getSequencesCount());
-                    vocabulary.get(element.getLabel()).increaseElementFrequency((int) element.getElementFrequency());
+                    vocabulary.get(element.getStorageId()).incrementSequencesCount(element.getSequencesCount());
+                    vocabulary.get(element.getStorageId()).increaseElementFrequency((int) element.getElementFrequency());
                 }
             }
->>>>>>> 64be71af
         } else {
             vocabulary.get(element.getStorageId()).incrementSequencesCount(element.getSequencesCount());
             vocabulary.get(element.getStorageId()).increaseElementFrequency((int) element.getElementFrequency());
