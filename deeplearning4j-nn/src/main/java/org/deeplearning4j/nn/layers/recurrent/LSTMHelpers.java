--- conflicted
+++ resolved
@@ -76,13 +76,9 @@
                     final boolean training, final INDArray originalPrevOutputActivations,
                     final INDArray originalPrevMemCellState, boolean forBackprop, boolean forwards,
                     final String inputWeightKey, INDArray maskArray, //Input mask: should only be used with bidirectional RNNs + variable length
-<<<<<<< HEAD
                     final boolean hasPeepholeConnections,            //True for GravesLSTM, false for LSTM
-                    final LSTMHelper helper
-=======
-                    final boolean hasPeepholeConnections, //True for GravesLSTM, false for LSTM
+                    final LSTMHelper helper,
                     final CacheMode cacheMode // cacheMode for layer calling this helper
->>>>>>> a13bda95
     ) {
 
         //Mini-batch data format: for mini-batch size m, nIn inputs, and T time series length
@@ -409,12 +405,8 @@
                     final FwdPassReturn fwdPass, final boolean forwards, final String inputWeightKey,
                     final String recurrentWeightKey, final String biasWeightKey,
                     final Map<String, INDArray> gradientViews, INDArray maskArray, //Input mask: should only be used with bidirectional RNNs + variable length
-<<<<<<< HEAD
                     final boolean hasPeepholeConnections,            //True for GravesLSTM, false for LSTM
                     final LSTMHelper helper
-=======
-                    final boolean hasPeepholeConnections //True for GravesLSTM, false for LSTM
->>>>>>> a13bda95
     ) {
 
 
