--- conflicted
+++ resolved
@@ -151,14 +151,9 @@
         final INDArray inputWeights = getParam(GravesLSTMParamInitializer.INPUT_WEIGHT_KEY); //Shape: [n^(L-1),4*hiddenLayerSize]; order: [wi,wf,wo,wg]
         final INDArray biases = getParam(GravesLSTMParamInitializer.BIAS_KEY); //by row: IFOG			//Shape: [4,hiddenLayerSize]; order: [bi,bf,bo,bg]^T
 
-<<<<<<< HEAD
-        return LSTMHelpers.activateHelper(this, this.conf, this.layerConf().getGateActivationFn(), this.input,
-                        recurrentWeights, inputWeights, biases, training, prevOutputActivations, prevMemCellState,
-                        forBackprop, true, GravesLSTMParamInitializer.INPUT_WEIGHT_KEY, maskArray, true);
-=======
         FwdPassReturn fwd = LSTMHelpers.activateHelper(this, this.conf, this.layerConf().getGateActivationFn(), this.input,
                 recurrentWeights, inputWeights, biases, training, prevOutputActivations, prevMemCellState,
-                forBackprop || ( cacheMode != CacheMode.NONE && training), true, GravesLSTMParamInitializer.INPUT_WEIGHT_KEY, null, true, cacheMode);
+                forBackprop || ( cacheMode != CacheMode.NONE && training), true, GravesLSTMParamInitializer.INPUT_WEIGHT_KEY, maskArray, true, cacheMode);
 
 
         if (training && cacheMode != CacheMode.NONE) {
@@ -166,7 +161,6 @@
         }
 
         return fwd;
->>>>>>> dd5c77b5
     }
 
     @Override
