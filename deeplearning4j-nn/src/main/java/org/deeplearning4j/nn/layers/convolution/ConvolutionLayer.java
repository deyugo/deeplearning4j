/*
 *
 * * Copyright 2015 Skymind,Inc. * * Licensed under the Apache License, Version 2.0 (the "License"); * you may not use
 * this file except in compliance with the License. * You may obtain a copy of the License at * *
 * http://www.apache.org/licenses/LICENSE-2.0 * * Unless required by applicable law or agreed to in writing, software *
 * distributed under the License is distributed on an "AS IS" BASIS, * WITHOUT WARRANTIES OR CONDITIONS OF ANY KIND,
 * either express or implied. * See the License for the specific language governing permissions and * limitations under
 * the License.
 *
 */

package org.deeplearning4j.nn.layers.convolution;


import org.deeplearning4j.berkeley.Pair;
import org.deeplearning4j.exception.DL4JInvalidInputException;
import org.deeplearning4j.nn.api.Layer;
import org.deeplearning4j.nn.conf.CacheMode;
import org.deeplearning4j.nn.conf.ConvolutionMode;
import org.deeplearning4j.nn.conf.NeuralNetConfiguration;
import org.deeplearning4j.nn.gradient.DefaultGradient;
import org.deeplearning4j.nn.gradient.Gradient;
import org.deeplearning4j.nn.graph.ComputationGraph;
import org.deeplearning4j.nn.layers.BaseLayer;
import org.deeplearning4j.nn.params.ConvolutionParamInitializer;
import org.deeplearning4j.util.ConvolutionUtils;
import org.deeplearning4j.util.Dropout;
import org.nd4j.linalg.activations.IActivation;
import org.nd4j.linalg.activations.impl.ActivationIdentity;
import org.nd4j.linalg.api.buffer.DataBuffer;
import org.nd4j.linalg.api.memory.MemoryWorkspace;
import org.nd4j.linalg.api.ndarray.BaseNDArray;
import org.nd4j.linalg.api.ndarray.INDArray;
import org.nd4j.linalg.api.shape.Shape;
import org.nd4j.linalg.convolution.Convolution;
import org.nd4j.linalg.factory.Nd4j;
import org.nd4j.linalg.memory.abstracts.Nd4jWorkspace;
import org.slf4j.Logger;
import org.slf4j.LoggerFactory;

import java.util.Arrays;
import java.util.Map;


/**
 * Convolution layer
 *
 * @author Adam Gibson (original impl), Alex Black (current version)
 */
public class ConvolutionLayer extends BaseLayer<org.deeplearning4j.nn.conf.layers.ConvolutionLayer> {
    protected static final Logger log = LoggerFactory.getLogger(ConvolutionLayer.class);

    protected INDArray i2d;
    protected ConvolutionHelper helper = null;
    protected ConvolutionMode convolutionMode;

    public ConvolutionLayer(NeuralNetConfiguration conf) {
        super(conf);
        initializeHelper();
        convolutionMode = ((org.deeplearning4j.nn.conf.layers.ConvolutionLayer) conf().getLayer()).getConvolutionMode();
    }

    public ConvolutionLayer(NeuralNetConfiguration conf, INDArray input) {
        super(conf, input);
        initializeHelper();
    }

    void initializeHelper() {
        try {
            helper = Class.forName("org.deeplearning4j.nn.layers.convolution.CudnnConvolutionHelper")
                            .asSubclass(ConvolutionHelper.class).newInstance();
            log.debug("CudnnConvolutionHelper successfully initialized");
            if (!helper.checkSupported()) {
                helper = null;
            }
        } catch (Throwable t) {
            if (!(t instanceof ClassNotFoundException)) {
                log.warn("Could not initialize CudnnConvolutionHelper", t);
            }
        }
    }

    @Override
    public double calcL2(boolean backpropParamsOnly) {
        if (!conf.isUseRegularization())
            return 0.0;

        double l2Sum = 0.0;
        for (Map.Entry<String, INDArray> entry : paramTable().entrySet()) {
            double l2 = conf.getL2ByParam(entry.getKey());
            if (l2 > 0) {
                double norm2 = getParam(entry.getKey()).norm2Number().doubleValue();
                l2Sum += 0.5 * l2 * norm2 * norm2;
            }
        }

        return l2Sum;
    }

    @Override
    public double calcL1(boolean backpropParamsOnly) {
        if (!conf.isUseRegularization())
            return 0.0;

        double l1Sum = 0.0;
        for (Map.Entry<String, INDArray> entry : paramTable().entrySet()) {
            double l1 = conf.getL1ByParam(entry.getKey());
            if (l1 > 0) {
                double norm1 = getParam(entry.getKey()).norm1Number().doubleValue();
                l1Sum += l1 * norm1;
            }
        }

        return l1Sum;
    }

    @Override
    public Type type() {
        return Type.CONVOLUTIONAL;
    }

    @Override
    public Pair<Gradient, INDArray> backpropGradient(INDArray epsilon) {
        INDArray weights = getParam(ConvolutionParamInitializer.WEIGHT_KEY);

        int miniBatch = input.size(0);
        int inH = input.size(2);
        int inW = input.size(3);

        int outDepth = weights.size(0);
        int inDepth = weights.size(1);
        int kH = weights.size(2);
        int kW = weights.size(3);

        int[] kernel = layerConf().getKernelSize();
        int[] strides = layerConf().getStride();
        int[] pad;
        int[] outSize;
        if (convolutionMode == ConvolutionMode.Same) {
            outSize = ConvolutionUtils.getOutputSize(input, kernel, strides, null, convolutionMode); //Also performs validation
            pad = ConvolutionUtils.getSameModeTopLeftPadding(outSize, new int[] {inH, inW}, kernel, strides);
        } else {
            pad = layerConf().getPadding();
            outSize = ConvolutionUtils.getOutputSize(input, kernel, strides, pad, convolutionMode); //Also performs validation
        }

        int outH = outSize[0];
        int outW = outSize[1];


        INDArray biasGradView = gradientViews.get(ConvolutionParamInitializer.BIAS_KEY);
        INDArray weightGradView = gradientViews.get(ConvolutionParamInitializer.WEIGHT_KEY); //4d, c order. Shape: [outDepth,inDepth,kH,kW]
        INDArray weightGradView2df = Shape
                        .newShapeNoCopy(weightGradView, new int[] {outDepth, inDepth * kH * kW}, false).transpose();



        INDArray delta;
        IActivation afn = conf.getLayer().getActivationFn();

        Pair<INDArray,INDArray> p = preOutput4d(true, true);
        delta = conf().getLayer().getActivationFn().backprop(p.getFirst(), epsilon).getFirst(); //TODO handle activation function params

        if (helper != null) {
            Pair<Gradient, INDArray> ret = helper.backpropGradient(input, weights, delta, kernel, strides, pad,
                            biasGradView, weightGradView, afn, layerConf().getCudnnAlgoMode(),
                            layerConf().getCudnnBwdFilterAlgo(), layerConf().getCudnnBwdDataAlgo(), convolutionMode);
            if (ret != null) {
                return ret;
            }
        }

        delta = delta.permute(1, 0, 2, 3); //To shape: [outDepth,miniBatch,outH,outW]

        //Note: due to the permute in preOut, and the fact that we essentially do a preOut.muli(epsilon), this reshape
        // should be zero-copy; only possible exception being sometimes with the "identity" activation case
        INDArray delta2d = delta.reshape('c', new int[] {outDepth, miniBatch * outH * outW}); //Shape.newShapeNoCopy(delta,new int[]{outDepth,miniBatch*outH*outW},false);

        //Do im2col, but with order [miniB,outH,outW,depthIn,kH,kW]; but need to input [miniBatch,depth,kH,kW,outH,outW] given the current im2col implementation
        //To get this: create an array of the order we want, permute it to the order required by im2col implementation, and then do im2col on that
        //to get old order from required order: permute(0,3,4,5,1,2)
        INDArray im2col2d = p.getSecond();  //Re-use im2col2d array from forward pass if available; recalculate if not
        if(im2col2d == null) {
            INDArray col = Nd4j.createUninitialized(new int[]{miniBatch, outH, outW, inDepth, kH, kW}, 'c');
            INDArray col2 = col.permute(0, 3, 4, 5, 1, 2);
            Convolution.im2col(input, kH, kW, strides[0], strides[1], pad[0], pad[1],
                    convolutionMode == ConvolutionMode.Same, col2);
            //Shape im2col to 2d. Due to the permuting above, this should be a zero-copy reshape
            im2col2d = col.reshape('c', miniBatch * outH * outW, inDepth * kH * kW);
        }

        //Calculate weight gradients, using cc->c mmul.
        //weightGradView2df is f order, but this is because it's transposed from c order
        //Here, we are using the fact that AB = (B^T A^T)^T; output here (post transpose) is in c order, not usual f order
        Nd4j.gemm(im2col2d, delta2d, weightGradView2df, true, true, 1.0, 0.0);

        //Flatten 4d weights to 2d... this again is a zero-copy op (unless weights are not originally in c order for some reason)
        INDArray wPermuted = weights.permute(3, 2, 1, 0); //Start with c order weights, switch order to f order
        INDArray w2d = wPermuted.reshape('f', inDepth * kH * kW, outDepth);

        //Calculate epsilons for layer below, in 2d format (note: this is in 'image patch' format before col2im reduction)
        //Note: cc -> f mmul here, then reshape to 6d in f order
        INDArray epsNext2d = w2d.mmul(delta2d);
        INDArray eps6d = Shape.newShapeNoCopy(epsNext2d, new int[] {kW, kH, inDepth, outW, outH, miniBatch}, true);

        //Calculate epsilonNext by doing im2col reduction.
        //Current col2im implementation expects input with order: [miniBatch,depth,kH,kW,outH,outW]
        //currently have [kH,kW,inDepth,outW,outH,miniBatch] -> permute first
        eps6d = eps6d.permute(5, 2, 1, 0, 4, 3);
        INDArray epsNextOrig = null;
        if (Nd4j.getWorkspaceManager().checkIfWorkspaceExists(ComputationGraph.workspaceExternal)
                        && Nd4j.getMemoryManager().getCurrentWorkspace() != Nd4j.getWorkspaceManager()
                                        .getWorkspaceForCurrentThread(ComputationGraph.workspaceExternal)) {
            try (MemoryWorkspace wsB = Nd4j.getWorkspaceManager()
                            .getWorkspaceForCurrentThread(ComputationGraph.workspaceExternal).notifyScopeBorrowed()) {
                epsNextOrig = Nd4j.create(new int[] {inDepth, miniBatch, inH, inW}, 'c');
            }
        } else
            epsNextOrig = Nd4j.create(new int[] {inDepth, miniBatch, inH, inW}, 'c');


        //Note: we are execute col2im in a way that the output array should be used in a stride 1 muli in the layer below... (same strides as zs/activations)
        INDArray epsNext = epsNextOrig.permute(1, 0, 2, 3);
        Convolution.col2im(eps6d, epsNext, strides[0], strides[1], pad[0], pad[1], inH, inW);

        Gradient retGradient = new DefaultGradient();
        delta2d.sum(biasGradView, 1);   //biasGradView is initialized/zeroed first in sum op

        retGradient.setGradientFor(ConvolutionParamInitializer.BIAS_KEY, biasGradView);
        retGradient.setGradientFor(ConvolutionParamInitializer.WEIGHT_KEY, weightGradView, 'c');

        return new Pair<>(retGradient, epsNext);
    }

    /**
     * preOutput4d: Used so that ConvolutionLayer subclasses (such as Convolution1DLayer) can maintain their standard
     * non-4d preOutput method, while overriding this to return 4d activations (for use in backprop) without modifying
     * the public API
     */
    protected Pair<INDArray,INDArray> preOutput4d(boolean training, boolean forBackprop) {
        return preOutput(training, forBackprop);
    }

    @Override
    public INDArray preOutput(boolean training) {
        return preOutput(training, false).getFirst();
    }

    /**
     * PreOutput method that also returns the im2col2d array (if being called for backprop), as this can be re-used
     * instead of being calculated again.
     *
     * @param training    Train or test time (impacts dropout)
     * @param forBackprop If true: return the im2col2d array for re-use during backprop. False: return null for second
     *                    pair entry. Note that it may still be null in the case of CuDNN and the like.
     * @return            Pair of arrays: preOutput (activations) and optionally the im2col2d array
     */
    protected Pair<INDArray,INDArray> preOutput(boolean training, boolean forBackprop){
        INDArray weights = getParam(ConvolutionParamInitializer.WEIGHT_KEY);
        INDArray bias = getParam(ConvolutionParamInitializer.BIAS_KEY);
        if (conf.isUseDropConnect() && training && conf.getLayer().getDropOut() > 0) {
            weights = Dropout.applyDropConnect(this, ConvolutionParamInitializer.WEIGHT_KEY);
        }

        //Input validation: expect rank 4 matrix
        if (input.rank() != 4) {
            String layerName = conf.getLayer().getLayerName();
            if (layerName == null)
                layerName = "(not named)";
            throw new DL4JInvalidInputException("Got rank " + input.rank()
                            + " array as input to ConvolutionLayer (layer name = " + layerName + ", layer index = "
                            + index + ") with shape " + Arrays.toString(input.shape()) + ". "
                            + "Expected rank 4 array with shape [minibatchSize, layerInputDepth, inputHeight, inputWidth]."
                            + (input.rank() == 2
                                            ? " (Wrong input type (see InputType.convolutionalFlat()) or wrong data type?)"
                                            : "") + " "  + layerId());
        }

        int miniBatch = input.size(0);

        int outDepth = weights.size(0);
        int inDepth = weights.size(1);
        if (input.size(1) != inDepth) {
            String layerName = conf.getLayer().getLayerName();
            if (layerName == null)
                layerName = "(not named)";
            throw new DL4JInvalidInputException("Cannot do forward pass in Convolution layer (layer name = " + layerName
                            + ", layer index = " + index + "): input array depth does not match CNN layer configuration"
                            + " (data input depth = " + input.size(1) + ", [minibatch,inputDepth,height,width]="
                            + Arrays.toString(input.shape()) + "; expected" + " input depth = " + inDepth + ") "
                            + layerId());
        }
        int kH = weights.size(2);
        int kW = weights.size(3);

        int[] kernel = layerConf().getKernelSize();
        int[] strides = layerConf().getStride();

        int[] pad;
        int[] outSize;
        if (convolutionMode == ConvolutionMode.Same) {
            outSize = ConvolutionUtils.getOutputSize(input, kernel, strides, null, convolutionMode); //Also performs validation
            pad = ConvolutionUtils.getSameModeTopLeftPadding(outSize, new int[] {input.size(2), input.size(3)}, kernel,
                            strides);
        } else {
            pad = layerConf().getPadding();
            outSize = ConvolutionUtils.getOutputSize(input, kernel, strides, pad, convolutionMode); //Also performs validation
        }

        int outH = outSize[0];
        int outW = outSize[1];


        if (helper != null) {
            if (preOutput != null && forBackprop) {
                return new Pair<>(preOutput, null);
            }

            INDArray ret = helper.preOutput(input, weights, bias, kernel, strides, pad, layerConf().getCudnnAlgoMode(),
                            layerConf().getCudnnFwdAlgo(), convolutionMode);
            if (ret != null) {
                return new Pair<>(ret,null);
            }
        }

        if (preOutput != null && i2d != null && forBackprop) {
            return new Pair<>(preOutput, i2d);
        }

        //im2col in the required order: want [outW,outH,miniBatch,depthIn,kH,kW], but need to input [miniBatch,depth,kH,kW,outH,outW] given the current im2col implementation
        //To get this: create an array of the order we want, permute it to the order required by im2col implementation, and then do im2col on that
        //to get old order from required order: permute(0,3,4,5,1,2)
        //Post reshaping: rows are such that minibatch varies slowest, outW fastest as we step through the rows post-reshape
        INDArray col = Nd4j.createUninitialized(new int[] {miniBatch, outH, outW, inDepth, kH, kW}, 'c');
        INDArray col2 = col.permute(0, 3, 4, 5, 1, 2);
        Convolution.im2col(input, kH, kW, strides[0], strides[1], pad[0], pad[1],
                        convolutionMode == ConvolutionMode.Same, col2);

        INDArray im2col2d = Shape.newShapeNoCopy(col, new int[] {miniBatch * outH * outW, inDepth * kH * kW}, false);

        //Current order of weights: [depthOut,depthIn,kH,kW], c order
        //Permute to give [kW,kH,depthIn,depthOut], f order
        //Reshape to give [kW*kH*depthIn, depthOut]. This should always be zero-copy reshape, unless weights aren't in c order for some reason
        INDArray permutedW = weights.permute(3, 2, 1, 0);
        INDArray reshapedW = permutedW.reshape('f', kW * kH * inDepth, outDepth);

        //Do the MMUL; c and f orders in, f order out. output shape: [miniBatch*outH*outW,depthOut]
        INDArray z = null;
        if (Nd4j.getWorkspaceManager().checkIfWorkspaceExists(ComputationGraph.workspaceExternal)
                        && Nd4j.getMemoryManager().getCurrentWorkspace() != Nd4j.getWorkspaceManager()
                                        .getWorkspaceForCurrentThread(ComputationGraph.workspaceExternal)) {
            try (MemoryWorkspace wsB = Nd4j.getWorkspaceManager()
                            .getWorkspaceForCurrentThread(ComputationGraph.workspaceExternal).notifyScopeBorrowed()) {
                z = im2col2d.mmul(reshapedW);
            }
        } else
            z = im2col2d.mmul(reshapedW);

        //Add biases, before reshaping. Note that biases are [1,depthOut] and currently z is [miniBatch*outH*outW,depthOut] -> addiRowVector
        z.addiRowVector(bias);

        //Now, reshape to [outW,outH,miniBatch,outDepth], and permute to have correct output order: [miniBath,outDepth,outH,outW];
        z = Shape.newShapeNoCopy(z, new int[] {outW, outH, miniBatch, outDepth}, true);
        z = z.permute(2, 3, 1, 0);

<<<<<<< HEAD
        // preOutput() cache handling
        if (cacheMode == CacheMode.NONE) {
            // just do nothing
        } else if (cacheMode == CacheMode.HOST) {
            // we push this thing to CACHE workspace, which will be HOST on both cpu & cuda backend
            if (Nd4j.getWorkspaceManager().checkIfWorkspaceExists(ComputationGraph.workspaceCache)) {

                try (MemoryWorkspace wsB = Nd4j.getWorkspaceManager().getWorkspaceForCurrentThread(ComputationGraph.workspaceCache).notifyScopeBorrowed()) {
                    i2d = im2col2d.unsafeDuplication();
                }
            }
        } else if (cacheMode == CacheMode.DEVICE) {
            // just put to external workspace
            if (Nd4j.getWorkspaceManager().checkIfWorkspaceExists(ComputationGraph.workspaceExternal)) {

                try (MemoryWorkspace wsB = Nd4j.getWorkspaceManager().getWorkspaceForCurrentThread(ComputationGraph.workspaceExternal).notifyScopeBorrowed()) {
                     i2d = im2col2d.unsafeDuplication();
                }
=======
        if (cacheMode != CacheMode.NONE && Nd4j.getWorkspaceManager().checkIfWorkspaceExists(ComputationGraph.workspaceCache)) {

            try (MemoryWorkspace wsB = Nd4j.getWorkspaceManager()
                    .getWorkspaceForCurrentThread(ComputationGraph.workspaceCache).notifyScopeBorrowed()) {
                 i2d = im2col2d.unsafeDuplication();
>>>>>>> 763339bf
            }
        }


        return new Pair<>(z, forBackprop ? im2col2d : null);
    }

    @Override
    public INDArray activate(boolean training) {
        if (input == null) {
            throw new IllegalArgumentException("Cannot perform forward pass with null input " + layerId());
        }
        applyDropOutIfNecessary(training);

        INDArray z = preOutput(training);

<<<<<<< HEAD
        // preOutput() cache handling
        if (training) {
            if (cacheMode == CacheMode.NONE) {
                // just do nothing
            } else if (cacheMode == CacheMode.HOST) {
                // we push this thing to CACHE workspace, which will be HOST on both cpu & cuda backend
                if (Nd4j.getWorkspaceManager().checkIfWorkspaceExists(ComputationGraph.workspaceCache)) {

                    try (MemoryWorkspace wsB = Nd4j.getWorkspaceManager().getWorkspaceForCurrentThread(ComputationGraph.workspaceCache).notifyScopeBorrowed()) {
                        preOutput = z.unsafeDuplication();
                    }
                }
            } else if (cacheMode == CacheMode.DEVICE) {
                // just put to external workspace
                if (Nd4j.getWorkspaceManager().checkIfWorkspaceExists(ComputationGraph.workspaceExternal)) {

                    try (MemoryWorkspace wsB = Nd4j.getWorkspaceManager().getWorkspaceForCurrentThread(ComputationGraph.workspaceExternal).notifyScopeBorrowed()) {
                        preOutput = z.unsafeDuplication();
                    }
                }
=======
        // we do cache only if cache workspace exists. Skip otherwise
        if (training && cacheMode != CacheMode.NONE && Nd4j.getWorkspaceManager().checkIfWorkspaceExists(ComputationGraph.workspaceCache)) {
            try (MemoryWorkspace wsB = Nd4j.getWorkspaceManager()
                    .getWorkspaceForCurrentThread(ComputationGraph.workspaceCache).notifyScopeBorrowed()) {
                preOutput = z.unsafeDuplication();
>>>>>>> 763339bf
            }
        }

        //String afn = conf.getLayer().getActivationFunction();
        IActivation afn = conf.getLayer().getActivationFn();

        if (helper != null) {
            INDArray ret = helper.activate(z, conf.getLayer().getActivationFn());
            if (ret != null) {
                return ret;
            }
        }

        INDArray activation = afn.getActivation(z, training);
        return activation;
    }

    @Override
    public Layer transpose() {
        throw new UnsupportedOperationException("Not supported - " + layerId());
    }

    @Override
    public boolean isPretrainLayer() {
        return false;
    }


    @Override
    public Gradient calcGradient(Gradient layerError, INDArray indArray) {
        throw new UnsupportedOperationException("Not supported " + layerId());
    }

    @Override
    public void fit(INDArray input) {}

    @Override
    public void merge(Layer layer, int batchSize) {
        throw new UnsupportedOperationException(layerId());
    }

    @Override
    public INDArray params() {
        //C order flattening, to match the gradient flattening order
        return Nd4j.toFlattened('c', params.values());
    }

    @Override
    public void setParams(INDArray params) {
        //Override, as base layer does f order parameter flattening by default
        setParams(params, 'c');
    }

}<|MERGE_RESOLUTION|>--- conflicted
+++ resolved
@@ -363,35 +363,13 @@
         z = Shape.newShapeNoCopy(z, new int[] {outW, outH, miniBatch, outDepth}, true);
         z = z.permute(2, 3, 1, 0);
 
-<<<<<<< HEAD
-        // preOutput() cache handling
-        if (cacheMode == CacheMode.NONE) {
-            // just do nothing
-        } else if (cacheMode == CacheMode.HOST) {
-            // we push this thing to CACHE workspace, which will be HOST on both cpu & cuda backend
-            if (Nd4j.getWorkspaceManager().checkIfWorkspaceExists(ComputationGraph.workspaceCache)) {
-
-                try (MemoryWorkspace wsB = Nd4j.getWorkspaceManager().getWorkspaceForCurrentThread(ComputationGraph.workspaceCache).notifyScopeBorrowed()) {
-                    i2d = im2col2d.unsafeDuplication();
-                }
-            }
-        } else if (cacheMode == CacheMode.DEVICE) {
-            // just put to external workspace
-            if (Nd4j.getWorkspaceManager().checkIfWorkspaceExists(ComputationGraph.workspaceExternal)) {
-
-                try (MemoryWorkspace wsB = Nd4j.getWorkspaceManager().getWorkspaceForCurrentThread(ComputationGraph.workspaceExternal).notifyScopeBorrowed()) {
-                     i2d = im2col2d.unsafeDuplication();
-                }
-=======
         if (cacheMode != CacheMode.NONE && Nd4j.getWorkspaceManager().checkIfWorkspaceExists(ComputationGraph.workspaceCache)) {
 
             try (MemoryWorkspace wsB = Nd4j.getWorkspaceManager()
                     .getWorkspaceForCurrentThread(ComputationGraph.workspaceCache).notifyScopeBorrowed()) {
                  i2d = im2col2d.unsafeDuplication();
->>>>>>> 763339bf
-            }
-        }
-
+            }
+        }
 
         return new Pair<>(z, forBackprop ? im2col2d : null);
     }
@@ -405,34 +383,11 @@
 
         INDArray z = preOutput(training);
 
-<<<<<<< HEAD
-        // preOutput() cache handling
-        if (training) {
-            if (cacheMode == CacheMode.NONE) {
-                // just do nothing
-            } else if (cacheMode == CacheMode.HOST) {
-                // we push this thing to CACHE workspace, which will be HOST on both cpu & cuda backend
-                if (Nd4j.getWorkspaceManager().checkIfWorkspaceExists(ComputationGraph.workspaceCache)) {
-
-                    try (MemoryWorkspace wsB = Nd4j.getWorkspaceManager().getWorkspaceForCurrentThread(ComputationGraph.workspaceCache).notifyScopeBorrowed()) {
-                        preOutput = z.unsafeDuplication();
-                    }
-                }
-            } else if (cacheMode == CacheMode.DEVICE) {
-                // just put to external workspace
-                if (Nd4j.getWorkspaceManager().checkIfWorkspaceExists(ComputationGraph.workspaceExternal)) {
-
-                    try (MemoryWorkspace wsB = Nd4j.getWorkspaceManager().getWorkspaceForCurrentThread(ComputationGraph.workspaceExternal).notifyScopeBorrowed()) {
-                        preOutput = z.unsafeDuplication();
-                    }
-                }
-=======
         // we do cache only if cache workspace exists. Skip otherwise
         if (training && cacheMode != CacheMode.NONE && Nd4j.getWorkspaceManager().checkIfWorkspaceExists(ComputationGraph.workspaceCache)) {
             try (MemoryWorkspace wsB = Nd4j.getWorkspaceManager()
                     .getWorkspaceForCurrentThread(ComputationGraph.workspaceCache).notifyScopeBorrowed()) {
                 preOutput = z.unsafeDuplication();
->>>>>>> 763339bf
             }
         }
 
