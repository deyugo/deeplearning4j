/*
 *
 *  * Copyright 2015 Skymind,Inc.
 *  *
 *  *    Licensed under the Apache License, Version 2.0 (the "License");
 *  *    you may not use this file except in compliance with the License.
 *  *    You may obtain a copy of the License at
 *  *
 *  *        http://www.apache.org/licenses/LICENSE-2.0
 *  *
 *  *    Unless required by applicable law or agreed to in writing, software
 *  *    distributed under the License is distributed on an "AS IS" BASIS,
 *  *    WITHOUT WARRANTIES OR CONDITIONS OF ANY KIND, either express or implied.
 *  *    See the License for the specific language governing permissions and
 *  *    limitations under the License.
 *
 */

package org.deeplearning4j.nn.multilayer;


import lombok.Setter;
import org.deeplearning4j.berkeley.Pair;
import org.deeplearning4j.berkeley.Triple;
import org.deeplearning4j.datasets.iterator.AsyncDataSetIterator;
import org.deeplearning4j.eval.Evaluation;
import org.deeplearning4j.nn.api.Classifier;
import org.deeplearning4j.nn.api.Layer;
import org.deeplearning4j.nn.api.OptimizationAlgorithm;
import org.deeplearning4j.nn.api.Updater;
import org.deeplearning4j.nn.api.layers.IOutputLayer;
import org.deeplearning4j.nn.api.layers.RecurrentLayer;
import org.deeplearning4j.nn.conf.BackpropType;
import org.deeplearning4j.nn.conf.MultiLayerConfiguration;
import org.deeplearning4j.nn.conf.NeuralNetConfiguration;
import org.deeplearning4j.nn.gradient.DefaultGradient;
import org.deeplearning4j.nn.gradient.Gradient;
import org.deeplearning4j.nn.params.DefaultParamInitializer;
import org.deeplearning4j.nn.updater.MultiLayerUpdater;
import org.deeplearning4j.nn.updater.UpdaterCreator;
import org.deeplearning4j.nn.weights.WeightInit;
import org.deeplearning4j.optimize.Solver;
import org.deeplearning4j.optimize.api.ConvexOptimizer;
import org.deeplearning4j.optimize.api.IterationListener;
import org.deeplearning4j.optimize.api.TrainingListener;
import org.deeplearning4j.util.ModelSerializer;
import org.deeplearning4j.util.MultiLayerUtil;
import org.deeplearning4j.util.TimeSeriesUtils;
import org.nd4j.linalg.api.ndarray.INDArray;
import org.nd4j.linalg.dataset.DataSet;
import org.nd4j.linalg.dataset.api.iterator.DataSetIterator;
import org.nd4j.linalg.factory.Nd4j;
import org.nd4j.linalg.heartbeat.Heartbeat;
import org.nd4j.linalg.heartbeat.reports.Environment;
import org.nd4j.linalg.heartbeat.reports.Event;
import org.nd4j.linalg.heartbeat.reports.Task;
import org.nd4j.linalg.heartbeat.utils.EnvironmentUtils;
import org.nd4j.linalg.heartbeat.utils.TaskUtils;
import org.nd4j.linalg.indexing.NDArrayIndex;
import org.nd4j.linalg.ops.transforms.Transforms;
import org.nd4j.linalg.util.FeatureUtil;
import org.nd4j.linalg.util.LinAlgExceptions;
import org.slf4j.Logger;
import org.slf4j.LoggerFactory;

import java.io.Serializable;
import java.util.*;


/**
 * MultiLayerNetwork is a neural network with multiple layers in a stack, and usually an output layer.
 * For neural networks with a more complex connection architecture, use {@link org.deeplearning4j.nn.graph.ComputationGraph}
 * which allows for an arbitrary directed acyclic graph connection structure between layers.
 * MultiLayerNetwork is trainable via backprop, with optional pretraining, depending on the type of layers it contains.
 *
 * @author Adam Gibson
 */
public class MultiLayerNetwork implements Serializable, Classifier, Layer {
    private static final Logger log = LoggerFactory.getLogger(MultiLayerNetwork.class);

    //the hidden neural network layers (including output layer)
    protected Layer[] layers;
    protected LinkedHashMap<String, Layer> layerMap = new LinkedHashMap<>();

    //Current training data: input features and labels
    protected INDArray input, labels;

    protected boolean initCalled = false;
    private Collection<IterationListener> listeners = new ArrayList<>();
    private Collection<TrainingListener> trainingListeners = new ArrayList<>();

    protected NeuralNetConfiguration defaultConfiguration;
    protected MultiLayerConfiguration layerWiseConfigurations;
    protected Gradient gradient;
    protected INDArray epsilon;
    protected double score;
    @Setter protected boolean initDone = false;
    protected INDArray flattenedParams;     //Params for all layers are a view/subset of this array
    protected transient INDArray flattenedGradients; //Gradients for all layers are a view/subset of this array

    /*
      Binary drop connect mask
     */
    protected INDArray mask;

    protected int layerIndex;	//For Layer.get/setIndex()

    protected transient Solver solver;	//Used to call optimizers during backprop


    public MultiLayerNetwork(MultiLayerConfiguration conf) {
        this.layerWiseConfigurations = conf;
        this.defaultConfiguration = conf.getConf(0).clone();
    }

    /**
     * Initialize the network based on the configuration
     *
     * @param conf   the configuration json
     * @param params the parameters
     */
    public MultiLayerNetwork(String conf, INDArray params) {
        this(MultiLayerConfiguration.fromJson(conf));
        init();
        setParameters(params);
    }


    /**
     * Initialize the network based on the configuraiton
     *
     * @param conf   the configuration
     * @param params the parameters
     */
    public MultiLayerNetwork(MultiLayerConfiguration conf, INDArray params) {
        this(conf);
        init();
        setParameters(params);
    }


    protected void intializeConfigurations() {

        if (layerWiseConfigurations == null)
            layerWiseConfigurations = new MultiLayerConfiguration.Builder().build();

        if (layers == null)
            layers = new Layer[getnLayers()];

        if (defaultConfiguration == null)
            defaultConfiguration = new NeuralNetConfiguration.Builder()
                    .build();
    }


    /**
     * This unsupervised learning method runs
     * contrastive divergence on each RBM layer in the network.
     *
     * @param iter the input to iterate on
     *             The typical tip is that the higher k is the closer to the model
     *             you will be approximating due to more sampling. K = 1
     *             usually gives very good results and is the default in quite a few situations.
     */
    public void pretrain(DataSetIterator iter) {
        if (!layerWiseConfigurations.isPretrain())
            return;

        INDArray layerInput;

        for (int i = 0; i < getnLayers(); i++) {
            if (i == 0) {
                while (iter.hasNext()) {
                    DataSet next = iter.next();
                    if(getLayerWiseConfigurations().getInputPreProcess(i) != null) {
                        INDArray features = next.getFeatureMatrix();
                        layerInput = getLayerWiseConfigurations().getInputPreProcess(i).preProcess(features, features.size(0));
                    }
                    else
                        layerInput = next.getFeatureMatrix();
                    setInput(layerInput);
                      /*During pretrain, feed forward expected activations of network, use activation cooccurrences during pretrain  */
                    if (this.getInput() == null || this.getLayers() == null)
                        initializeLayers(input());
                    layers[i].fit(input());
                    log.info("Training on layer " + (i + 1) + " with " + input().size(0) + " examples");
                }

            } else {
                while (iter.hasNext()) {
                    DataSet next = iter.next();
                    layerInput = next.getFeatureMatrix();
                    for (int j = 1; j <= i; j++)
                        layerInput = activationFromPrevLayer(j - 1, layerInput,true);

                    log.info("Training on layer " + (i + 1) + " with " + layerInput.size(0) + " examples");
                    getLayer(i).fit(layerInput);
                }
            }
            iter.reset();
        }
    }


    /**
     * This unsupervised learning method runs
     * contrastive divergence on each RBM layer in the network.
     *
     * @param input the input to iterate on
     *              The typical tip is that the higher k is the closer to the model
     *              you will be approximating due to more sampling. K = 1
     *              usually gives very good results and is the default in quite a few situations.
     */
    public void pretrain(INDArray input) {

        if (!layerWiseConfigurations.isPretrain())
            return;
        /* During pretrain, feed forward expected activations of network, use activation cooccurrences during pretrain  */

        int miniBatchSize = input.size(0);
        INDArray layerInput = null;

        for (int i = 0; i < getnLayers() - 1; i++) {
            if (i == 0)
                if(getLayerWiseConfigurations().getInputPreProcess(i) != null)
                    layerInput = getLayerWiseConfigurations().getInputPreProcess(i).preProcess(input,miniBatchSize);
                else
                    layerInput = input;
            else
                layerInput = activationFromPrevLayer(i - 1, layerInput,true);
            log.info("Training on layer " + (i + 1) + " with " + layerInput.size(0) + " examples");
            getLayers()[i].fit(layerInput);

        }



    }


    @Override
    public int batchSize() {
        return input.size(0);
    }

    @Override
    public NeuralNetConfiguration conf() {
        return defaultConfiguration;
    }

    @Override
    public void setConf(NeuralNetConfiguration conf) {
        throw new UnsupportedOperationException();
    }

    @Override
    public INDArray input() {
        return input;
    }

    @Override
    public void validateInput() {

    }

    @Override
    public ConvexOptimizer getOptimizer() {
        throw new UnsupportedOperationException();
    }

    @Override
    public INDArray getParam(String param) {
        //Get params for MultiLayerNetwork sub layers.
        //Parameter keys here: same as MultiLayerNetwork.backprop().
        int idx = param.indexOf('_');
        if( idx == -1 ) throw new IllegalStateException("Invalid param key: not have layer separator: \""+param+"\"");
        int layerIdx = Integer.parseInt(param.substring(0, idx));
        String newKey = param.substring(idx+1);

        return layers[layerIdx].getParam(newKey);
    }

    @Override
    public void initParams() {
        throw new UnsupportedOperationException();
    }

    @Override
    public Map<String, INDArray> paramTable() {
        //Get all parameters from all layers
        Map<String,INDArray> allParams = new LinkedHashMap<>();
        for( int i=0; i<layers.length; i++ ){
            Map<String,INDArray> paramMap = layers[i].paramTable();
            for( Map.Entry<String, INDArray> entry : paramMap.entrySet() ){
                String newKey = i + "_" + entry.getKey();
                allParams.put(newKey, entry.getValue());
            }
        }
        return allParams;
    }

    @Override
    public void setParamTable(Map<String, INDArray> paramTable) {
        throw new UnsupportedOperationException();

    }

    @Override
    public void setParam(String key, INDArray val) {
        //Set params for MultiLayerNetwork sub layers.
        //Parameter keys here: same as MultiLayerNetwork.backprop().
        int idx = key.indexOf('_');
        if( idx == -1 ) throw new IllegalStateException("Invalid param key: not have layer separator: \""+key+"\"");
        int layerIdx = Integer.parseInt(key.substring(0, idx));
        String newKey = key.substring(idx+1);

        layers[layerIdx].setParam(newKey,val);
    }


    public MultiLayerConfiguration getLayerWiseConfigurations() {
        return layerWiseConfigurations;
    }

    public void setLayerWiseConfigurations(MultiLayerConfiguration layerWiseConfigurations) {
        this.layerWiseConfigurations = layerWiseConfigurations;
    }

    /**
     * Base class for initializing the neuralNets based on the input.
     * This is meant for capturing numbers such as input columns or other things.
     *
     * @param input the input matrix for training
     */
    public void initializeLayers(INDArray input) {
        if (input == null)
            throw new IllegalArgumentException("Unable to initialize neuralNets with empty input");

        this.input = input;
        setInputMiniBatchSize(input.size(0));

        if (!initCalled)
            init();
    }

    /**
     * Initialize the MultiLayerNetwork. This should be called once before the network is used.
     */
    public void init() {
        init(null,false);
    }

    /**
     * Initialize the MultiLayerNetwork, optionally with an existing parameters array.
     * If an existing parameters array is specified, it will be used (and the values will not be modified) in the network;
     * if no parameters array is specified, parameters will be initialized randomly according to the network configuration.
     *
     * @param parameters              Network parameter. May be null. If null: randomly initialize.
     * @param cloneParametersArray    Whether the parameter array (if any) should be cloned, or used directly
     */
    public void init(INDArray parameters, boolean cloneParametersArray){
        if (layerWiseConfigurations == null || layers == null)
            intializeConfigurations();
        if (initCalled)
            return;

        int nLayers = getnLayers();

        if (nLayers < 1)
            throw new IllegalStateException("Unable to create network: number of layers is less than 1");

        if (this.layers == null || this.layers[0] == null) {
            if (this.layers == null)
                this.layers = new Layer[nLayers];

            //First: Work out total length of (backprop) params
            int backpropParamLength = 0;
            int[] nParamsPerLayer = new int[nLayers];
            for( int i=0; i<nLayers; i++ ){
                NeuralNetConfiguration conf = layerWiseConfigurations.getConf(i);
                nParamsPerLayer[i] = conf.getLayer().initializer().numParams(conf,true);
                backpropParamLength += nParamsPerLayer[i];
            }

            //Create parameters array, if required
            boolean initializeParams;
            if(parameters != null ){
                if(!parameters.isRowVector()) throw new IllegalArgumentException("Invalid parameters: should be a row vector");
                if(parameters.length() != backpropParamLength) throw new IllegalArgumentException("Invalid parameters: expected length " + backpropParamLength + ", got length " + parameters.length());

                if(cloneParametersArray) flattenedParams = parameters.dup();
                else flattenedParams = parameters;

                initializeParams = false;
            } else {
                flattenedParams = Nd4j.create(1, backpropParamLength);
                initializeParams = true;
            }

            // construct multi-layer
            int paramCountSoFar = 0;
            for (int i = 0; i < nLayers; i++) {
                INDArray paramsView;
                if(nParamsPerLayer[i] > 0){
                    paramsView = flattenedParams.get(NDArrayIndex.point(0), NDArrayIndex.interval(paramCountSoFar, paramCountSoFar + nParamsPerLayer[i]));
                } else {
                    paramsView = null;
                }
                paramCountSoFar += nParamsPerLayer[i];

                NeuralNetConfiguration conf = layerWiseConfigurations.getConf(i);
                layers[i] = conf.getLayer().instantiate(conf, listeners, i, paramsView, initializeParams);
                layerMap.put(conf.getLayer().getLayerName(), layers[i]);
            }
            initCalled = true;
            initMask();
        }

        //Set parameters in MultiLayerNetwork.defaultConfiguration for later use in BaseOptimizer.setupSearchState() etc
        //Keyed as per backprop()
        defaultConfiguration.clearVariables();
        List<String> variables = defaultConfiguration.variables(false);
        for( int i=0; i<layers.length; i++ ){
            for( String s : layers[i].conf().variables() ){
                variables.add(i+"_"+s);
            }
        }
    }

    public boolean isInitCalled(){
        return initCalled;
    }

    /**
     * This method: initializes the flattened gradients array (used in backprop) and sets the appropriate subset in all layers.
     * As a general rule, this shouldn't ever need to be called manually when doing training via fit(DataSet) or fit(DataSetIterator)
     */
    public void initGradientsView(){
        if(layers == null) init();

        int nLayers = layers.length;

        //First: Work out total length of (backprop) params
        int backpropParamLength = 0;
        int[] nParamsPerLayer = new int[nLayers];
        for( int i=0; i<nLayers; i++ ){
            NeuralNetConfiguration conf = layerWiseConfigurations.getConf(i);
            nParamsPerLayer[i] = layers[i].conf().getLayer().initializer().numParams(conf,true);
            backpropParamLength += nParamsPerLayer[i];
        }

        flattenedGradients = Nd4j.createUninitialized(new int[]{1,backpropParamLength},'f');    //No need to initialize, as each layer will do it each iteration anyway

        int backpropParamsSoFar = 0;
        for(int i=0; i<layers.length; i++ ){
            if(nParamsPerLayer[i] == 0) continue;   //This layer doesn't have any parameters...
            INDArray thisLayerGradView = flattenedGradients.get(NDArrayIndex.point(0), NDArrayIndex.interval(backpropParamsSoFar, backpropParamsSoFar + nParamsPerLayer[i]));
            layers[i].setBackpropGradientsViewArray(thisLayerGradView);
            backpropParamsSoFar += nParamsPerLayer[i];
        }
    }


    /**
     * Triggers the activation of the last hidden layer ie: not logistic regression
     *
     * @return the activation of the last hidden layer given the last input to the network
     */
    public INDArray activate() {
        return getLayers()[getLayers().length - 1].activate();
    }

    /**
     * Triggers the activation for a given layer
     *
     * @param layer the layer to activate on
     * @return the activation for a given layer
     */
    public INDArray activate(int layer) {
        return getLayer(layer).activate();
    }

    @Override
    public INDArray activate(INDArray input) {
        throw new UnsupportedOperationException();
    }

    /**
     * Triggers the activation of the given layer
     *
     * @param layer the layer to trigger on
     * @param input the input to the hidden layer
     * @return the activation of the layer based on the input
     */
    public INDArray activate(int layer, INDArray input) {
        return getLayer(layer).activate(input);
    }

    @Override
    public INDArray activationMean() {
        //TODO determine how to pass back all activationMean for MLN
        throw new UnsupportedOperationException();
//        List<INDArray> avgActivations =  new ArrayList<>();
//
//        for( Layer layer: getLayers() ){
//            avgActivations.add(layer.activationMean());
//            }
//        return Nd4j.toFlattened(avgActivations);
    }

    /**
     * Sets the input and labels from this dataset
     *
     * @param data the dataset to initialize with
     */
    public void initialize(DataSet data) {
        setInput(data.getFeatureMatrix());
        feedForward(getInput());
        this.labels = data.getLabels();
        if (getOutputLayer() instanceof IOutputLayer) {
            IOutputLayer ol = (IOutputLayer) getOutputLayer();
            ol.setLabels(labels);
        }
    }


    /**
     * Compute input linear transformation (z) from previous layer
     * Apply pre processing transformation where necessary
     *
     * @param curr  the current layer
     * @param input the input
     * @param training training or test mode
     * @return the activation from the previous layer
     */
    public INDArray zFromPrevLayer(int curr, INDArray input,boolean training) {
        if(getLayerWiseConfigurations().getInputPreProcess(curr) != null)
            input = getLayerWiseConfigurations().getInputPreProcess(curr).preProcess(input,input.size(0));

        INDArray ret = layers[curr].preOutput(input, training);
        return ret;
    }

    /**
     * Calculate activation from previous layer including pre processing where necessary
     *
     * @param curr  the current layer
     * @param input the input
     * @return the activation from the previous layer
     */
    public INDArray activationFromPrevLayer(int curr, INDArray input,boolean training) {
        if(getLayerWiseConfigurations().getInputPreProcess(curr) != null)
            input = getLayerWiseConfigurations().getInputPreProcess(curr).preProcess(input,getInputMiniBatchSize());
        INDArray ret = layers[curr].activate(input, training);
        return ret;
    }

    /**
     * Calculate activation for few layers at once. Suitable for autoencoder partial activation.
     *
     * In example: in 10-layer deep autoencoder, layers 0 - 4 inclusive are used for encoding part, and layers 5-9 inclusive are used for decoding part.
     *
     * @param from first layer to be activated, inclusive
     * @param to last layer to be activated, inclusive
     * @return the activation from the last layer
     */
    public INDArray activateSelectedLayers(int from, int to, INDArray input) {
        if (input == null) throw new IllegalStateException("Unable to perform activation; no input found");
        if (from < 0 || from >= layers.length || from >= to) throw new IllegalStateException("Unable to perform activation; FROM is out of layer space");
        if (to < 1 || to >= layers.length) throw new IllegalStateException("Unable to perform activation; TO is out of layer space");

        INDArray res = input;
        for (int l = from; l <= to; l++) {
            res = this.activationFromPrevLayer(l, res, false);
        }
        return res;
    }

    /**
     * * Compute input linear transformation (z) of the output layer
     *
     * @return the list of activations for each layer
     */
    public List<INDArray> computeZ(boolean training) {
        INDArray currInput = this.input;

        List<INDArray> activations = new ArrayList<>();
        activations.add(currInput);

        for (int i = 0; i < layers.length; i++) {
            currInput = zFromPrevLayer(i, currInput,training);
            //applies drop connect to the activation
            activations.add(currInput);
        }


        return activations;
    }

    /**
     * Compute activations from input to output of the output layer
     *
     * @return the list of activations for each layer
     */
    public List<INDArray> computeZ(INDArray input,boolean training) {
        if (input == null)
            throw new IllegalStateException("Unable to perform feed forward; no input found");
        else if (this.getLayerWiseConfigurations().getInputPreProcess(0) != null)
            setInput(getLayerWiseConfigurations().getInputPreProcess(0).preProcess(input,getInputMiniBatchSize()));
        else
            setInput(input);
        return computeZ(training);
    }

    /**
     * Compute activations from input to output of the output layer
     *
     * @return the list of activations for each layer
     */
    public List<INDArray> feedForward(INDArray input, boolean train) {
        setInput(input);
        return feedForward(train);
    }

    /**
     * Compute activations from input to output of the output layer
     *
     * @return the list of activations for each layer
     */
    public List<INDArray> feedForward(boolean train) {
        return feedForwardToLayer(layers.length - 1, train);
    }

    /** Compute the activations from the input to the specified layer.<br>
     * To compute activations for all layers, use feedForward(...) methods<br>
     * Note: output list includes the original input. So list.get(0) is always the original input, and
     * list.get(i+1) is the activations of the ith layer.
     * @param layerNum Index of the last layer to calculate activations for. Layers are zero-indexed.
     *                 feedForwardToLayer(i,input) will return the activations for layers 0..i (inclusive)
     * @param input Input to the network
     * @return list of activations.
     */
    public List<INDArray> feedForwardToLayer(int layerNum, INDArray input){
        return feedForwardToLayer(layerNum, input, false);
    }

    /** Compute the activations from the input to the specified layer.<br>
     * To compute activations for all layers, use feedForward(...) methods<br>
     * Note: output list includes the original input. So list.get(0) is always the original input, and
     * list.get(i+1) is the activations of the ith layer.
     * @param layerNum Index of the last layer to calculate activations for. Layers are zero-indexed.
     *                 feedForwardToLayer(i,input) will return the activations for layers 0..i (inclusive)
     * @param input Input to the network
     * @param train true for training, false for test (i.e., false if using network after training)
     * @return list of activations.
     */
    public List<INDArray> feedForwardToLayer(int layerNum, INDArray input, boolean train){
        setInput(input);
        return feedForwardToLayer(layerNum, train);
    }

    /** Compute the activations from the input to the specified layer, using the currently set input for the network.<br>
     * To compute activations for all layers, use feedForward(...) methods<br>
     * Note: output list includes the original input. So list.get(0) is always the original input, and
     * list.get(i+1) is the activations of the ith layer.
     * @param layerNum Index of the last layer to calculate activations for. Layers are zero-indexed.
     *                 feedForwardToLayer(i,input) will return the activations for layers 0..i (inclusive)
     * @param train true for training, false for test (i.e., false if using network after training)
     * @return list of activations.
     */
    public List<INDArray> feedForwardToLayer(int layerNum, boolean train){
        INDArray currInput = input;
        List<INDArray> activations = new ArrayList<>();
        activations.add(currInput);

        for (int i = 0; i <= layerNum; i++) {
            currInput = activationFromPrevLayer(i, currInput,train);
            //applies drop connect to the activation
            activations.add(currInput);
        }
        return activations;
    }

    /**
     * Compute activations from input to output of the output layer
     *
     * @return the list of activations for each layer
     */
    public List<INDArray> feedForward() {
        return feedForward(false);
    }

    /**
     * Compute activations from input to output of the output layer
     *
     * @return the list of activations for each layer
     */
    public List<INDArray> feedForward(INDArray input) {
        if (input == null)
            throw new IllegalStateException("Unable to perform feed forward; no input found");
        else if (this.getLayerWiseConfigurations().getInputPreProcess(0) != null)
            setInput(getLayerWiseConfigurations().getInputPreProcess(0).preProcess(input,input.size(0)));
        else
            setInput(input);
        return feedForward();
    }

    /** Compute the activations from the input to the output layer, given mask arrays (that may be null)
     * The masking arrays are used in situations such an one-to-many and many-to-one rucerrent neural network (RNN)
     * designs, as well as for supporting time series of varying lengths within the same minibatch for RNNs.
     */
    public List<INDArray> feedForward(INDArray input, INDArray featuresMask, INDArray labelsMask){
        setLayerMaskArrays(featuresMask,labelsMask);
        List<INDArray> list = feedForward(input);
        clearLayerMaskArrays();
        return list;
    }


    @Override
    public Gradient gradient() {
        return gradient;
    }

    public INDArray epsilon() {
        return epsilon;
    }

    @Override
    public Pair<Gradient, Double> gradientAndScore() {
        return new Pair<>(gradient(), score());
    }

    /* delta computation for back prop with the R operator */
    protected List<INDArray> computeDeltasR(INDArray v) {
        List<INDArray> deltaRet = new ArrayList<>();

        INDArray[] deltas = new INDArray[getnLayers() + 1];
        List<INDArray> activations = feedForward();
        List<INDArray> rActivations = feedForwardR(activations, v);
      /*
     * Precompute activations and z's (pre activation network outputs)
		 */
        List<INDArray> weights = new ArrayList<>();
        List<INDArray> biases = new ArrayList<>();
        List<String> activationFunctions = new ArrayList<>();


        for (int j = 0; j < getLayers().length; j++) {
            weights.add(getLayers()[j].getParam(DefaultParamInitializer.WEIGHT_KEY));
            biases.add(getLayers()[j].getParam(DefaultParamInitializer.BIAS_KEY));
            activationFunctions.add(getLayers()[j].conf().getLayer().getActivationFunction());
        }


        INDArray rix = rActivations.get(rActivations.size() - 1).divi((double) input.size(0));
        LinAlgExceptions.assertValidNum(rix);

        //errors
        for (int i = getnLayers() - 1; i >= 0; i--) {
            //W^t * error^l + 1
            deltas[i] = activations.get(i).transpose().mmul(rix);

            if (i > 0)
                rix = rix.mmul(weights.get(i).addRowVector(biases.get(i)).transpose()).muli(Nd4j.getExecutioner().execAndReturn(Nd4j.getOpFactory().createTransform(activationFunctions.get(i - 1), activations.get(i)).derivative()));

        }

        for (int i = 0; i < deltas.length - 1; i++) {
            deltaRet.add(deltas[i]);
        }

        return deltaRet;
    }

    /* delta computation for back prop with precon for SFH */
    protected List<Pair<INDArray, INDArray>> computeDeltas2() {
        List<Pair<INDArray, INDArray>> deltaRet = new ArrayList<>();
        List<INDArray> activations = feedForward();
        INDArray[] deltas = new INDArray[activations.size() - 1];
        INDArray[] preCons = new INDArray[activations.size() - 1];


        //- y - h
        INDArray ix = activations.get(activations.size() - 1).sub(labels).div(labels.size(0));

       	/*
		 * Precompute activations and z's (pre activation network outputs)
		 */
        List<INDArray> weights = new ArrayList<>();
        List<INDArray> biases = new ArrayList<>();

        List<String> activationFunctions = new ArrayList<>();
        for (int j = 0; j < getLayers().length; j++) {
            weights.add(getLayers()[j].getParam(DefaultParamInitializer.WEIGHT_KEY));
            biases.add(getLayers()[j].getParam(DefaultParamInitializer.BIAS_KEY));
            activationFunctions.add(getLayers()[j].conf().getLayer().getActivationFunction());
        }


        //errors
        for (int i = weights.size() - 1; i >= 0; i--) {
            deltas[i] = activations.get(i).transpose().mmul(ix);
            preCons[i] = Transforms.pow(activations.get(i).transpose(), 2).mmul(Transforms.pow(ix, 2)).muli(labels.size(0));

            if (i > 0) {
                //W[i] + b[i] * f'(z[i - 1])
                ix = ix.mmul(weights.get(i).transpose()).muli(Nd4j.getExecutioner().execAndReturn(Nd4j.getOpFactory().createTransform(activationFunctions.get(i - 1), activations.get(i)).derivative()));
            }
        }

        for (int i = 0; i < deltas.length; i++) {
            deltaRet.add(new Pair<>(deltas[i], preCons[i]));

        }

        return deltaRet;
    }


    @Override
    public MultiLayerNetwork clone() {
        MultiLayerConfiguration conf = this.layerWiseConfigurations.clone();
        MultiLayerNetwork ret = new MultiLayerNetwork(conf);
        ret.init(this.params().dup(),false);

        if(solver != null) {
            //If  solver is null: updater hasn't been initialized -> getUpdater call will force initialization, however
            Updater u = this.getUpdater();
            INDArray updaterState = u.getStateViewArray();
            if (updaterState != null) {
                ret.getUpdater().setStateViewArray(ret, updaterState.dup(), false);
            }
        }

        return ret;
    }


    /**
     * Returns a 1 x m vector where the vector is composed of
     * a flattened vector of all of the weights for the
     * various neuralNets(w,hbias NOT VBIAS) and output layer
     *
     * @return the params for this neural net
     */
    public INDArray params(boolean backwardOnly) {
        if(backwardOnly) return params();

//        if(params != null)
//            return params;

        List<INDArray> params = new ArrayList<>();
        for (Layer layer: getLayers()){
            INDArray layerParams = layer.params();
            if(layerParams != null) params.add(layerParams);    //may be null: subsampling etc layers
        }

        return Nd4j.toFlattened('f', params);
    }


    /**
     * Returns a 1 x m vector where the vector is composed of
     * a flattened vector of all of the weights for the
     * various neuralNets(w,hbias NOT VBIAS) and output layer
     *
     * @return the params for this neural net
     */
    @Override
    public INDArray params() {
        return flattenedParams;
    }

    /**
     * Set the parameters for this model.
     * This expects a linear ndarray
     * which then be unpacked internally
     * relative to the expected ordering of the model
     *
     * @param params the parameters for the model
     */
    @Override
    public void setParams(INDArray params) {
        if(flattenedParams == params) return;   //No op

        if(flattenedParams != null && params.length() == flattenedParams.length()){
            flattenedParams.assign(params);
        } else {
            if(flattenedParams == null) flattenedParams = params.dup();
            int idx = 0;
            for (int i = 0; i < getLayers().length; i++) {
                Layer layer = getLayer(i);
                int range = layer.numParams();
                if(range <= 0) continue;    //Some layers: no parameters (subsampling, etc)
                INDArray get = params.get(NDArrayIndex.point(0),NDArrayIndex.interval(idx, range + idx));
                layer.setParams(get);
                idx += range;
            }
        }
    }

    @Override
    public void setParamsViewArray(INDArray params) {
        throw new UnsupportedOperationException("Not yet implemented");
    }

    @Override
    public void setBackpropGradientsViewArray(INDArray gradients) {
        int paramsSoFar = 0;
        for(Layer layer: layers) {
            if(layer.numParams() == 0) continue;
            layer.setBackpropGradientsViewArray(gradients.get(NDArrayIndex.point(0), NDArrayIndex.interval(paramsSoFar, paramsSoFar + layer.numParams())));
            paramsSoFar += layer.numParams();
        }
    }

    /**
     * Returns a 1 x m vector where the vector is composed of
     * a flattened vector of all of the weights for the
     * various neuralNets and output layer
     *
     * @return the params for this neural net
     */
    @Override
    public int numParams() {
        if (isInitCalled()) 
            return numParams(false);
        else 
            log.info("Model is not initialized. Initialize net with init()");
            return 0;
    }

    @Override
    public int numParams(boolean backwards) {
        int length = 0;
        for (int i = 0; i < layers.length; i++)
            length += layers[i].numParams(backwards);

        return length;
    }

    /**
     * Packs a set of matrices in to one vector,
     * where the matrices in this case are the w,hbias at each layer
     * and the output layer w,bias
     *
     * @return a singular matrix of all of the neuralNets packed in to one matrix
     * @deprecated use
     */
    @Deprecated
    public INDArray pack() {
        return params();
    }

    /**
     * Packs a set of matrices in to one vector
     *
     * @param layers the neuralNets to pack
     * @return a singular matrix of all of the neuralNets packed in to one matrix
     * @deprecated use {@link #params()}
     */
    @Deprecated
    public INDArray pack(List<Pair<INDArray, INDArray>> layers) {
        List<INDArray> list = new ArrayList<>();

        for (Pair<INDArray, INDArray> layer : layers) {
            list.add(layer.getFirst());
            list.add(layer.getSecond());
        }
        return Nd4j.toFlattened(list);
    }


    /**
     * Sets the input and labels and returns a score for the prediction
     * wrt true labels
     *
     * @param data the data to score
     * @return the score for the given input,label pairs
     */
    @Override
    public double f1Score(org.nd4j.linalg.dataset.api.DataSet data) {
        return f1Score(data.getFeatures(), data.getLabels());
    }


    /**
     * Unpacks a parameter matrix in to a
     * transform of pairs(w,hbias)
     * triples with layer wise
     *
     * @param param the param vector
     * @return a segmented list of the param vector
     * @deprecated use {@link #setParameters(INDArray)}
     */
    @Deprecated
    public List<Pair<INDArray, INDArray>> unPack(INDArray param) {
        //more sanity checks!
        if (param.size(0) != 1)
            param = param.reshape(1, param.length());
        List<Pair<INDArray, INDArray>> ret = new ArrayList<>();
        int curr = 0;
        for (int i = 0; i < layers.length; i++) {
            int layerLength = layers[i].getParam(DefaultParamInitializer.WEIGHT_KEY).length() + layers[i].getParam(DefaultParamInitializer.BIAS_KEY).length();
            INDArray subMatrix = param.get(NDArrayIndex.interval(curr, curr + layerLength));
            INDArray weightPortion = subMatrix.get(NDArrayIndex.interval(0, layers[i].getParam(DefaultParamInitializer.WEIGHT_KEY).length()));

            int beginHBias = layers[i].getParam(DefaultParamInitializer.WEIGHT_KEY).length();
            int endHbias = subMatrix.length();
            INDArray hBiasPortion = subMatrix.get(NDArrayIndex.interval(beginHBias, endHbias));
            int layerLengthSum = weightPortion.length() + hBiasPortion.length();
            if (layerLengthSum != layerLength) {
                if (hBiasPortion.length() != layers[i].getParam(DefaultParamInitializer.BIAS_KEY).length())
                    throw new IllegalStateException("Hidden bias on layer " + i + " was off");
                if (weightPortion.length() != layers[i].getParam(DefaultParamInitializer.WEIGHT_KEY).length())
                    throw new IllegalStateException("Weight portion on layer " + i + " was off");

            }

            ret.add(new Pair<>(weightPortion.reshape(layers[i].getParam(DefaultParamInitializer.WEIGHT_KEY).size(0), layers[i].getParam(DefaultParamInitializer.WEIGHT_KEY).columns()), hBiasPortion.reshape(layers[i].getParam(DefaultParamInitializer.BIAS_KEY).size(0), layers[i].getParam(DefaultParamInitializer.BIAS_KEY).columns())));
            curr += layerLength;
        }


        return ret;
    }

    @Override
    public void fit(DataSetIterator iterator) {
        DataSetIterator iter;
        // we're wrapping all iterators into AsyncDataSetIterator to provide background prefetch - where appropriate
        if( iterator.asyncSupported() ){
            iter = new AsyncDataSetIterator(iterator, 2);
        } else {
            iter = iterator;
        }

        if (trainingListeners.size() > 0) {
            for(TrainingListener tl : trainingListeners){
                tl.onEpochStart(this);
            }
        }

        if (layerWiseConfigurations.isPretrain()) {
            pretrain(iter);
            iter.reset();
//            while (iter.hasNext()) {
//                DataSet next = iter.next();
//                if (next.getFeatureMatrix() == null || next.getLabels() == null)
//                    break;
//                setInput(next.getFeatureMatrix());
//                setLabels(next.getLabels());
//                finetune();
//            }
        }
        if (layerWiseConfigurations.isBackprop()) {
            update(TaskUtils.buildTask(iter));
            iter.reset();
            while (iter.hasNext()) {
                DataSet next = iter.next();
                if (next.getFeatureMatrix() == null || next.getLabels() == null)
                    break;

                boolean hasMaskArrays = next.hasMaskArrays();

                if(layerWiseConfigurations.getBackpropType() == BackpropType.TruncatedBPTT) {
                    doTruncatedBPTT(next.getFeatureMatrix(),next.getLabels(),next.getFeaturesMaskArray(),next.getLabelsMaskArray());
                }
                else {
                    if(hasMaskArrays) setLayerMaskArrays(next.getFeaturesMaskArray(), next.getLabelsMaskArray());
                    setInput(next.getFeatureMatrix());
                    setLabels(next.getLabels());
                    if( solver == null ){
                        solver = new Solver.Builder()
                                .configure(conf())
                                .listeners(getListeners())
                                .model(this).build();
                    }
                    solver.optimize();
                }

                if(hasMaskArrays) clearLayerMaskArrays();
            }
        } else if (layerWiseConfigurations.isPretrain()) {
            log.warn("Warning: finetune is not applied.");
        }

<<<<<<< HEAD
        if (trainingListeners.size() > 0) {
            for(TrainingListener tl : trainingListeners){
                tl.onEpochEnd(this);
            }
        }
=======
>>>>>>> 8ba9b930
    }

    /** Calculate and set gradients for MultiLayerNetwork, based on OutputLayer and labels*/
    protected void backprop() {
        Pair<Gradient,INDArray> pair = calcBackpropGradients(null, true);
        this.gradient = (pair == null ? null : pair.getFirst());
        this.epsilon = (pair == null ? null : pair.getSecond());
    }

    /** Calculate gradients and errors. Used in two places:
     * (a) backprop (for standard multi layer network learning)
     * (b) backpropGradient (layer method, for when MultiLayerNetwork is used as a layer)
     * @param epsilon Errors (technically errors .* activations). Not used if withOutputLayer = true
     * @param withOutputLayer if true: assume last layer is output layer, and calculate errors based on labels. In this
     *                        case, the epsilon input is not used (may/should be null).
     *                        If false: calculate backprop gradients
     * @return Gradients and the error (epsilon) at the input
     */
    protected Pair<Gradient,INDArray> calcBackpropGradients(INDArray epsilon, boolean withOutputLayer) {
        if(flattenedGradients == null) initGradientsView();
        String multiGradientKey;
        Gradient gradient = new DefaultGradient(flattenedGradients);
        Layer currLayer;



        //calculate and apply the backward gradient for every layer
        /**
         * Skip the output layer for the indexing and just loop backwards updating the coefficients for each layer.
         * (when withOutputLayer == true)
         *
         * Activate applies the activation function for each layer and sets that as the input for the following layer.
         *
         * Typical literature contains most trivial case for the error calculation: wT * weights
         * This interpretation transpose a few things to get mini batch because ND4J is rows vs columns organization for params
         */
        int numLayers = getnLayers();
        //Store gradients is a list; used to ensure iteration order in DefaultGradient linked hash map. i.e., layer 0 first instead of output layer
        LinkedList<Triple<String,INDArray,Character>> gradientList = new LinkedList<>();

        int layerFrom;
        Pair<Gradient,INDArray> currPair;
        if(withOutputLayer) {
            if(!(getOutputLayer() instanceof IOutputLayer)) {
                log.warn("Warning: final layer isn't output layer. You cannot use backprop without an output layer.");
                return null;
            }

            IOutputLayer outputLayer = (IOutputLayer) getOutputLayer();
            if (labels == null)
                throw new IllegalStateException("No labels found");
            outputLayer.setLabels(labels);
            currPair = outputLayer.backpropGradient(null);

            for( Map.Entry<String, INDArray> entry : currPair.getFirst().gradientForVariable().entrySet()) {
                String origName = entry.getKey();
                multiGradientKey = String.valueOf(numLayers - 1) + "_" + origName;
                gradientList.addLast(new Triple<>(multiGradientKey,entry.getValue(),currPair.getFirst().flatteningOrderForVariable(origName)));
            }
            if(getLayerWiseConfigurations().getInputPreProcess(numLayers-1) != null)
                currPair = new Pair<> (currPair.getFirst(), this.layerWiseConfigurations.getInputPreProcess(numLayers - 1).backprop(currPair.getSecond(),getInputMiniBatchSize()));

            layerFrom = numLayers-2;
        } else {
            currPair = new Pair<>(null,epsilon);
            layerFrom = numLayers-1;
        }

        // Calculate gradients for previous layers & drops output layer in count
        for(int j = layerFrom; j >= 0; j--) {
            currLayer = getLayer(j);
            currPair = currLayer.backpropGradient(currPair.getSecond());

            LinkedList<Triple<String,INDArray,Character>> tempList = new LinkedList<>();
            for(Map.Entry<String, INDArray> entry : currPair.getFirst().gradientForVariable().entrySet()) {
                String origName = entry.getKey();
                multiGradientKey = String.valueOf(j) + "_" + origName;
                tempList.addFirst(new Triple<>(multiGradientKey,entry.getValue(), currPair.getFirst().flatteningOrderForVariable(origName)));
            }
            for(Triple<String,INDArray,Character> triple : tempList) gradientList.addFirst(triple);

            //Pass epsilon through input processor before passing to next layer (if applicable)
            if(getLayerWiseConfigurations().getInputPreProcess(j) != null)
                currPair = new Pair<> (currPair.getFirst(), getLayerWiseConfigurations().getInputPreProcess(j).backprop(currPair.getSecond(),getInputMiniBatchSize()));
        }

        //Add gradients to Gradients (map), in correct order
        for( Triple<String,INDArray,Character> triple : gradientList) {
            gradient.setGradientFor(triple.getFirst(), triple.getSecond(), triple.getThird());
        }

        return new Pair<>(gradient,currPair.getSecond());
    }

    protected void doTruncatedBPTT(INDArray input, INDArray labels, INDArray featuresMaskArray, INDArray labelsMaskArray) {
        if( input.rank() != 3 || labels.rank() != 3 ){
            log.warn("Cannot do truncated BPTT with non-3d inputs or labels. Expect input with shape [miniBatchSize,nIn,timeSeriesLength], got "
                    + Arrays.toString(input.shape()) + "\t" + Arrays.toString(labels.shape()));
            return;
        }
        if( input.size(2) != labels.size(2) ){
            log.warn("Input and label time series have different lengths: {} input length, {} label length", input.size(2), labels.size(2));
            return;
        }

        int fwdLen = layerWiseConfigurations.getTbpttFwdLength();
        update(TaskUtils.buildTask(input, labels));
        int timeSeriesLength = input.size(2);
        int nSubsets = timeSeriesLength / fwdLen;
        if(fwdLen > timeSeriesLength) {
            log.warn("Cannot do TBPTT: Truncated BPTT forward length (" + fwdLen + ") > input time series length (" + timeSeriesLength + ")");
            return;
        }

        rnnClearPreviousState();

        for( int i=0; i<nSubsets; i++ ){
            int startTimeIdx = i*fwdLen;
            int endTimeIdx = startTimeIdx + fwdLen;

            INDArray inputSubset = input.get(NDArrayIndex.all(),NDArrayIndex.all(),NDArrayIndex.interval(startTimeIdx, endTimeIdx));
            INDArray labelSubset = labels.get(NDArrayIndex.all(),NDArrayIndex.all(),NDArrayIndex.interval(startTimeIdx, endTimeIdx));

            setInput(inputSubset);
            setLabels(labelSubset);

            INDArray featuresMaskSubset = null;
            INDArray labelsMaskSubset = null;
            if(featuresMaskArray != null){
                 featuresMaskSubset = featuresMaskArray.get(NDArrayIndex.all(), NDArrayIndex.interval(startTimeIdx,endTimeIdx));
            }
            if(labelsMaskArray != null){
                labelsMaskSubset = labelsMaskArray.get(NDArrayIndex.all(), NDArrayIndex.interval(startTimeIdx,endTimeIdx));
            }
            if(featuresMaskSubset != null || labelsMaskSubset != null) setLayerMaskArrays(featuresMaskSubset,labelsMaskSubset);

            if(solver == null) {
                solver = new Solver.Builder()
                        .configure(conf())
                        .listeners(getListeners())
                        .model(this).build();
            }
            solver.optimize();

            //Finally, update the state of the RNN layers:
            updateRnnStateWithTBPTTState();
        }

        rnnClearPreviousState();
        if(featuresMaskArray != null || labelsMaskArray != null) clearLayerMaskArrays();
    }

    public void updateRnnStateWithTBPTTState() {
        for(int i=0; i<layers.length; i++){
            if(layers[i] instanceof RecurrentLayer) {
                RecurrentLayer l = ((RecurrentLayer)layers[i]);
                l.rnnSetPreviousState(l.rnnGetTBPTTState());
            }
            else if(layers[i] instanceof MultiLayerNetwork) {
                ((MultiLayerNetwork)layers[i]).updateRnnStateWithTBPTTState();
            }
        }
    }

    /** Equivalent to backprop(), but calculates gradient for truncated BPTT instead. */
    protected void truncatedBPTTGradient(){
        if(flattenedGradients == null) initGradientsView();
        String multiGradientKey;
        gradient = new DefaultGradient();
        Layer currLayer;

        if(!(getOutputLayer() instanceof IOutputLayer)) {
            log.warn("Warning: final layer isn't output layer. You cannot use backprop (truncated BPTT) without an output layer.");
            return;
        }

        IOutputLayer outputLayer = (IOutputLayer) getOutputLayer();
        if(labels == null)
            throw new IllegalStateException("No labels found");
        if(outputLayer.conf().getLayer().getWeightInit() == WeightInit.ZERO){
            throw new IllegalStateException("Output layer weights cannot be initialized to zero when using backprop.");
        }

        outputLayer.setLabels(labels);

        //calculate and apply the backward gradient for every layer
        int numLayers = getnLayers();
        //Store gradients is a list; used to ensure iteration order in DefaultGradient linked hash map. i.e., layer 0 first instead of output layer
        LinkedList<Pair<String,INDArray>> gradientList = new LinkedList<>();

        Pair<Gradient,INDArray> currPair = outputLayer.backpropGradient(null);

        for( Map.Entry<String, INDArray> entry : currPair.getFirst().gradientForVariable().entrySet()) {
            multiGradientKey = String.valueOf(numLayers - 1) + "_" + entry.getKey();
            gradientList.addLast(new Pair<>(multiGradientKey,entry.getValue()));
        }

        if(getLayerWiseConfigurations().getInputPreProcess(numLayers-1) != null)
            currPair = new Pair<> (currPair.getFirst(), this.layerWiseConfigurations.getInputPreProcess(numLayers - 1).backprop(currPair.getSecond(),getInputMiniBatchSize()));

        // Calculate gradients for previous layers & drops output layer in count
        for(int j = numLayers - 2; j >= 0; j--) {
            currLayer = getLayer(j);
            if(currLayer instanceof RecurrentLayer){
                currPair = ((RecurrentLayer)currLayer).tbpttBackpropGradient(currPair.getSecond(),layerWiseConfigurations.getTbpttBackLength());
            } else {
                currPair = currLayer.backpropGradient(currPair.getSecond());
            }

            LinkedList<Pair<String,INDArray>> tempList = new LinkedList<>();
            for(Map.Entry<String, INDArray> entry : currPair.getFirst().gradientForVariable().entrySet()) {
                multiGradientKey = String.valueOf(j) + "_" + entry.getKey();
                tempList.addFirst(new Pair<>(multiGradientKey,entry.getValue()));
            }

            for(Pair<String,INDArray> pair : tempList)
                gradientList.addFirst(pair);

            //Pass epsilon through input processor before passing to next layer (if applicable)
            if(getLayerWiseConfigurations().getInputPreProcess(j) != null)
                currPair = new Pair<> (currPair.getFirst(), getLayerWiseConfigurations().getInputPreProcess(j).backprop(currPair.getSecond(),getInputMiniBatchSize()));
        }

        //Add gradients to Gradients, in correct order
        for( Pair<String,INDArray> pair : gradientList)
            gradient.setGradientFor(pair.getFirst(), pair.getSecond());
    }


    /**
     *
     * @return
     */
    public Collection<IterationListener> getListeners() {
        return listeners;
    }

    @Override
    public void setListeners(Collection<IterationListener> listeners) {
        this.listeners = listeners;

        if (layers == null) {
            init();
        }
        for (Layer layer : layers) {
            layer.setListeners(listeners);
        }

        if(solver != null){
            solver.setListeners(listeners);
        }

        this.trainingListeners.clear();
        if(listeners != null) {
            for (IterationListener il : listeners){
                if(il instanceof TrainingListener){
                    this.trainingListeners.add((TrainingListener) il);
                }
            }
        }
    }


    @Override
    public void setListeners(IterationListener... listeners) {
        Collection<IterationListener> cListeners = new ArrayList<>();
        //Check: user might have done setListeners(null) thinking this would clear the current listeners.
        //This results in an IterationListener[1] with a single null value -> results in a NPE later
        if (listeners != null && listeners.length > 0) {
            for(IterationListener i : listeners){
                if(i != null) cListeners.add(i);
            }
        }
        setListeners(cListeners);
    }


    /**
     * Run SGD based on the given labels
     *
     */
    @Deprecated
    public void finetune() {
        if (!layerWiseConfigurations.isBackprop()) {
            log.warn("Warning: finetune is not applied.");
            return;
        }
        if (!(getOutputLayer() instanceof IOutputLayer)) {
            log.warn("Output layer not instance of output layer returning.");
            return;
        }
        if(flattenedGradients == null) initGradientsView();

        if(labels == null)
            throw new IllegalStateException("No labels found");

        log.info("Finetune phase");
        IOutputLayer output = (IOutputLayer) getOutputLayer();
        if (output.conf().getOptimizationAlgo() != OptimizationAlgorithm.HESSIAN_FREE) {
            feedForward();
            output.fit(output.input(), labels);
        } else {
            throw new UnsupportedOperationException();
        }
    }


    /**
     * Returns the predictions for each example in the dataset
     *
     * @param d the matrix to predict
     * @return the prediction for the dataset
     */
    @Override
    public int[] predict(INDArray d) {
        INDArray output = output(d, Layer.TrainingMode.TEST);
        int[] ret = new int[d.size(0)];
        if (d.isRowVector()) ret[0] = Nd4j.getBlasWrapper().iamax(output);
        else {
            for (int i = 0; i < ret.length; i++)
                ret[i] = Nd4j.getBlasWrapper().iamax(output.getRow(i));
        }
        return ret;
    }

    /**
     * Return predicted label names
     *
     * @param dataSet to predict
     * @return the predicted labels for the dataSet
     */
    @Override
    public List<String> predict(org.nd4j.linalg.dataset.api.DataSet dataSet) {
        int[] intRet = predict(dataSet.getFeatures());
        List<String> ret = new ArrayList<>();
        for(int i=0; i < intRet.length; i++) {
            ret.add(i,dataSet.getLabelName(intRet[i]));
        }
        return ret;
    }



    /**
     * Returns the probabilities for each label
     * for each example row wise
     *
     * @param examples the examples to classify (one example in each row)
     * @return the likelihoods of each example and each label
     */
    @Override
    public INDArray labelProbabilities(INDArray examples) {
        List<INDArray> feed = feedForward(examples);
        IOutputLayer o = (IOutputLayer) getOutputLayer();
        return o.labelProbabilities(feed.get(feed.size() - 1));
    }

    /**
     * Fit the model
     *
     * @param data   the examples to classify (one example in each row)
     * @param labels the example labels(a binary outcome matrix)
     */
    @Override
    public void fit(INDArray data, INDArray labels) {
        setInput(data);
        setLabels(labels);
        update(TaskUtils.buildTask(data, labels));

        if (layerWiseConfigurations.isPretrain()) {
            pretrain(data);
//            finetune();
        }

        if(layerWiseConfigurations.isBackprop()) {
            if(layerWiseConfigurations.getBackpropType() == BackpropType.TruncatedBPTT) {
                doTruncatedBPTT(data,labels,null,null);
            }
            else {
                if( solver == null) {
                    solver = new Solver.Builder()
                            .configure(conf())
                            .listeners(getListeners())
                            .model(this).build();
                }

                solver.optimize();
            }
        }
    }

    /**
     * Fit the unsupervised model
     *
     * @param data the examples to classify (one example in each row)
     */

    @Override
    public void fit(INDArray data) {
        setInput(data);
        update(TaskUtils.buildTask(data));
        pretrain(data);
    }

    @Override
    public void iterate(INDArray input) {
        pretrain(input);
    }


    /**
     * Fit the model
     *
     * @param data the data to train on
     */
    @Override
    public void fit(org.nd4j.linalg.dataset.api.DataSet data) {
        if(layerWiseConfigurations.getBackpropType() == BackpropType.TruncatedBPTT) {
            doTruncatedBPTT(data.getFeatures(),data.getLabels(),data.getFeaturesMaskArray(),data.getLabelsMaskArray());
        } else {
            //Standard training
            boolean hasMaskArrays = data.hasMaskArrays();
            if(hasMaskArrays) setLayerMaskArrays(data.getFeaturesMaskArray(), data.getLabelsMaskArray());
            fit(data.getFeatures(), data.getLabels());
            if(hasMaskArrays) clearLayerMaskArrays();
        }
    }

    /**
     * Fit the model
     *
     * @param examples the examples to classify (one example in each row)
     * @param labels   the labels for each example (the number of labels must match
     */
    @Override
    public void fit(INDArray examples, int[] labels) {
        org.deeplearning4j.nn.conf.layers.OutputLayer layerConf =
                (org.deeplearning4j.nn.conf.layers.OutputLayer) getOutputLayer().conf().getLayer();
        fit(examples, FeatureUtil.toOutcomeMatrix(labels, layerConf.getNOut()));
    }


    /**
     * Label the probabilities of the input
     *
     * @param input    the input to label
     * @param train whether the output
     *             is test or train. This mainly
     *             affect hyper parameters such as
     *             drop out where certain things should
     *             be applied with activations
     * @return a vector of probabilities
     * given each label.
     * <p>
     * This is typically of the form:
     * [0.5, 0.5] or some other probability distribution summing to one
     */
    public INDArray output(INDArray input, TrainingMode train) {
        return output(input,train == TrainingMode.TRAIN);
    }

    /**
     * Label the probabilities of the input
     *
     * @param input    the input to label
     * @param train whether the output
     *             is test or train. This mainly
     *             affect hyper parameters such as
     *             drop out where certain things should
     *             be applied with activations
     * @return a vector of probabilities
     * given each label.
     * <p>
     * This is typically of the form:
     * [0.5, 0.5] or some other probability distribution summing to one
     */
    public INDArray output(INDArray input, boolean train) {
        List<INDArray> activations = feedForward(input, train);
        //last activation is output
        return activations.get(activations.size() - 1);
    }

    /** Calculate the output of the network, with masking arrays. The masking arrays are used in situations such
     * as one-to-many and many-to-one recurrent neural network (RNN) designs, as well as for supporting time series
     * of varying lengths within the same minibatch.
     */
    public INDArray output(INDArray input, boolean train, INDArray featuresMask, INDArray labelsMask){
        setLayerMaskArrays(featuresMask,labelsMask);
        INDArray out = output(input, train);
        clearLayerMaskArrays();
        return out;
    }

    /**
     * Label the probabilities of the input
     *
     * @param input the input to label
     * @return a vector of probabilities
     * given each label.
     * <p>
     * This is typically of the form:
     * [0.5, 0.5] or some other probability distribution summing to one
     */
    public INDArray output(INDArray input) {
        return output(input, TrainingMode.TRAIN);
    }

    /**
     * Label the probabilities of the input
     *
     * @param iterator test data to evaluate
     * @return a vector of probabilities
     * given each label.
     * <p>
     * This is typically of the form:
     * [0.5, 0.5] or some other probability distribution summing to one
     */
    public INDArray output(DataSetIterator iterator, boolean train) {
        List<INDArray> outList = new ArrayList<>();
        while(iterator.hasNext()){
            DataSet next = iterator.next();

            if (next.getFeatureMatrix() == null || next.getLabels() == null)
                break;

            INDArray features = next.getFeatures();

            if(next.hasMaskArrays()){
                INDArray fMask = next.getFeaturesMaskArray();
                INDArray lMask = next.getLabelsMaskArray();
                outList.add(this.output(features,train,fMask,lMask));

            } else {
                outList.add(output(features,train));
            }
        }
        return Nd4j.vstack(outList.toArray(new INDArray[0]));
    }

    public INDArray output(DataSetIterator iterator) {
        return output(iterator, false);
    }


    /**
     * Reconstructs the input.
     * This is equivalent functionality to a
     * deep autoencoder.
     *
     * @param x        the input to transform
     * @param layerNum the layer to output for encoding
     * @return a reconstructed matrix
     * relative to the size of the last hidden layer.
     * This is great for data compression and visualizing
     * high dimensional data (or just doing dimensionality reduction).
     * <p>
     * This is typically of the form:
     * [0.5, 0.5] or some other probability distribution summing to one
     */
    public INDArray reconstruct(INDArray x, int layerNum) {
        List<INDArray> forward = feedForward(x);
        return forward.get(layerNum - 1);
    }


    /**
     * Prints the configuration
     */
    public void printConfiguration() {
        StringBuilder sb = new StringBuilder();
        int count = 0;
        for (NeuralNetConfiguration conf : getLayerWiseConfigurations().getConfs()) {
            sb.append(" Layer " + count++ + " conf " + conf);
        }

        log.info(sb.toString());
    }


    /**
     * Assigns the parameters of this model to the ones specified by this
     * network. This is used in loading from input streams, factory methods, etc
     *
     * @param network the network to getFromOrigin parameters from
     */
    public void update(MultiLayerNetwork network) {
        this.defaultConfiguration = (network.defaultConfiguration != null ? network.defaultConfiguration.clone() : null);
        if(network.input != null) setInput(network.input.dup());    //Dup in case of dropout etc
        this.labels = network.labels;
        if(network.layers != null){
            layers = new Layer[network.layers.length];
            for( int i=0; i<layers.length; i++ ){
                layers[i] = network.layers[i].clone();
            }
        } else {
            this.layers = null;
        }
        if(network.solver != null){
            //Network updater state: should be cloned over also
            INDArray updaterView = network.getUpdater().getStateViewArray();
            if(updaterView != null){
                Updater newUpdater = new MultiLayerUpdater(this, updaterView.dup());
                this.setUpdater(newUpdater);
            }
        } else {
            this.solver = null;
        }
    }


    /**
     * Sets the input and labels and returns a score for the prediction
     * wrt true labels
     *
     * @param input  the input to score
     * @param labels the true labels
     * @return the score for the given input,label pairs
     */
    @Override
    public double f1Score(INDArray input, INDArray labels) {
        feedForward(input);
        setLabels(labels);
        Evaluation eval = new Evaluation();
        eval.eval(labels, labelProbabilities(input));
        return eval.f1();
    }

    /**
     * Returns the number of possible labels
     *
     * @return the number of possible labels for this classifier
     */
    @Override
    public int numLabels() {
        return labels.columns();
    }

    /**Sets the input and labels and returns a score for the prediction with respect to the true labels<br>
     * This is equivalent to {@link #score(DataSet, boolean)} with training==true.
     * @param data the data to score
     * @return the score for the given input,label pairs
     * @see #score(DataSet, boolean)
     */
    public double score(DataSet data) {
        return score(data,false);
    }

    /**Calculate the score (loss function) of the prediction with respect to the true labels<br>
     * @param data data to calculate score for
     * @param training If true: score during training. If false: score at test time. This can affect the application of
     *                 certain features, such as dropout and dropconnect (which are applied at training time only)
     * @return the score (value of the loss function)
     */
    public double score(DataSet data, boolean training){
        boolean hasMaskArray = data.hasMaskArrays();
        if(hasMaskArray) setLayerMaskArrays(data.getFeaturesMaskArray(),data.getLabelsMaskArray());
        // activation for output layer is calculated in computeScore
        List<INDArray> activations = feedForwardToLayer(layers.length - 2, data.getFeatureMatrix(),training);
        int n = activations.size();
        setLabels(data.getLabels());
        if( getOutputLayer() instanceof IOutputLayer ){
            IOutputLayer ol = (IOutputLayer) getOutputLayer();
            INDArray olInput = activations.get(n-1);
            if(getLayerWiseConfigurations().getInputPreProcess(n-1) != null){
                olInput = getLayerWiseConfigurations().getInputPreProcess(n-1).preProcess(olInput,input.size(0));
            }
            ol.setInput(olInput);     //Feedforward doesn't include output layer for efficiency
            ol.setLabels(data.getLabels());
            ol.computeScore(calcL1(),calcL2(), training);
            this.score = ol.score();
        } else {
            log.warn("Cannot calculate score wrt labels without an OutputLayer");
            return 0.0;
        }
        if(hasMaskArray) clearLayerMaskArrays();
        return score();
    }

    public INDArray scoreExamples(DataSetIterator iter, boolean addRegularizationTerms){
        List<INDArray> out = new ArrayList<>();

        while(iter.hasNext()){
            out.add(scoreExamples(iter.next(), addRegularizationTerms));
        }
        return Nd4j.toFlattened('f',out);
    }

    /**Calculate the score for each example in a DataSet individually. Unlike {@link #score(DataSet)} and {@link #score(DataSet, boolean)}
     * this method does not average/sum over examples. This method allows for examples to be scored individually (at test time only), which
     * may be useful for example for autoencoder architectures and the like.<br>
     * Each row of the output (assuming addRegularizationTerms == true) is equivalent to calling score(DataSet) with a single example.
     * @param data The data to score
     * @param addRegularizationTerms If true: add l1/l2 regularization terms (if any) to the score. If false: don't add regularization terms
     * @return An INDArray (column vector) of size input.numRows(); the ith entry is the score (loss value) of the ith example
     */
    public INDArray scoreExamples(DataSet data, boolean addRegularizationTerms){
        boolean hasMaskArray = data.hasMaskArrays();
        if(hasMaskArray) setLayerMaskArrays(data.getFeaturesMaskArray(),data.getLabelsMaskArray());
        feedForward(data.getFeatureMatrix(),false);
        setLabels(data.getLabels());

        INDArray out;
        if( getOutputLayer() instanceof IOutputLayer ){
            IOutputLayer ol = (IOutputLayer) getOutputLayer();
            ol.setLabels(data.getLabels());
            double l1 = (addRegularizationTerms ? calcL1() : 0.0);
            double l2 = (addRegularizationTerms ? calcL2() : 0.0);
            out = ol.computeScoreForExamples(l1,l2);
        } else {
            throw new UnsupportedOperationException("Cannot calculate score with respect to labels without an OutputLayer");
        }
        if(hasMaskArray) clearLayerMaskArrays();
        return out;
    }


    @Override
    public void fit() {
        fit(input, labels);
    }

    @Override
    public void update(INDArray gradient, String paramType) {
        throw new UnsupportedOperationException("Not implemented");
    }


    /**
     * Score of the model (relative to the objective function)
     *
     * @return the score of the model (relative to the objective function)
     */
    @Override
    public double score() {
        return score;
    }


    public void setScore(double score) {
        this.score = score;
    }

    @Override
    public void computeGradientAndScore() {
        //Calculate activations (which are stored in each layer, and used in backprop)
        if (layerWiseConfigurations.getBackpropType() == BackpropType.TruncatedBPTT) {
            List<INDArray> activations = rnnActivateUsingStoredState(getInput(), true, true);
            if (trainingListeners.size() > 0) {
                for (TrainingListener tl : trainingListeners) {
                    tl.onForwardPass(this, activations);
                }
            }
            truncatedBPTTGradient();
        } else {
            //First: do a feed-forward through the network
            //Note that we don't actually need to do the full forward pass through the output layer right now; but we do
            // need the input to the output layer to be set (such that backprop can be done)
            List<INDArray> activations = feedForwardToLayer(layers.length - 2, true);
            if (trainingListeners.size() > 0) {
                //TODO: We possibly do want output layer activations in some cases here...
                for (TrainingListener tl : trainingListeners) {
                    tl.onForwardPass(this, activations);
                }
            }
            INDArray actSecondLastLayer = activations.get(activations.size() - 1);
            if (layerWiseConfigurations.getInputPreProcess(layers.length - 1) != null)
                actSecondLastLayer = layerWiseConfigurations.getInputPreProcess(layers.length - 1).preProcess(actSecondLastLayer, getInputMiniBatchSize());
            getOutputLayer().setInput(actSecondLastLayer);
            //Then: compute gradients
            backprop();
        }

        //Calculate score
        if (!(getOutputLayer() instanceof IOutputLayer)) {
            throw new IllegalStateException("Cannot calculate gradient and score with respect to labels: final layer is not an IOutputLayer");
        }
        score = ((IOutputLayer) getOutputLayer()).computeScore(calcL1(), calcL2(), true);

        //Listeners
        if (trainingListeners.size() > 0) {
            for (TrainingListener tl : trainingListeners) {
                tl.onBackwardPass(this);
            }
        }
    }

    @Override
    public void accumulateScore(double accum) {

    }

    /**
     * Clear the inputs. Clears optimizer state.
     */
    public void clear() {
        for (Layer layer : layers)
            layer.clear();

        input = null;
        labels = null;
        solver = null;
    }

    /**
     * Averages the given logistic regression
     * from a mini batch in to this one
     *
     * @param layer     the logistic regression to average in to this one
     * @param batchSize the batch size
     */
    @Override
    public void merge(Layer layer, int batchSize) {
        throw new UnsupportedOperationException();
    }

    /**
     * Merges this network with the other one.
     * This is a weight averaging with the update of:
     * a += b - a / n
     * where a is a matrix on the network
     * b is the incoming matrix and n
     * is the batch size.
     * This update is performed across the network neuralNets
     * as well as hidden neuralNets and logistic neuralNets
     *
     * @param network   the network to merge with
     * @param batchSize the batch size (number of training examples)
     *                  to average by
     */
    public void merge(MultiLayerNetwork network, int batchSize) {
        if (network.layers.length != layers.length)
            throw new IllegalArgumentException("Unable to merge networks that are not of equal length");
        for (int i = 0; i < getnLayers(); i++) {
            Layer n = layers[i];
            Layer otherNetwork = network.layers[i];
            n.merge(otherNetwork, batchSize);

        }

        getOutputLayer().merge(network.getOutputLayer(), batchSize);
    }


    /**
     * Note that if input isn't null
     * and the neuralNets are null, this is a way
     * of initializing the neural network
     *
     * @param input
     */
    public void setInput(INDArray input) {
        this.input = input;
        if (this.layers == null)
            this.initializeLayers(getInput());
        if(input != null) {
            if(input.length() == 0) throw new IllegalArgumentException("Invalid input: length 0 (shape: " + Arrays.toString(input.shape()) +")");
            setInputMiniBatchSize(input.size(0));
        }
    }

    private void initMask() {
        setMask(Nd4j.ones(1, pack().length()));
    }


    /**
     * Get the output layer
     *
     * @return
     */
    public Layer getOutputLayer() {
        return getLayers()[getLayers().length - 1];
    }


    /**
     * Sets parameters for the model.
     * This is used to manipulate the weights and biases across
     * all neuralNets (including the output layer)
     *
     * @param params a parameter vector equal 1,numParameters
     */
    public void setParameters(INDArray params) {
        setParams(params);
    }


    public void applyLearningRateScoreDecay() {
        for (Layer layer: layers) {
            if (!layer.conf().getLearningRateByParam().isEmpty()) {
                for (Map.Entry<String, Double> lrPair : layer.conf().getLearningRateByParam().entrySet()) {
                    layer.conf().setLearningRateByParam(lrPair.getKey(),
                            lrPair.getValue() * (layer.conf().getLrPolicyDecayRate() + Nd4j.EPS_THRESHOLD));
                }
            }
        }
    }

    /**
     * Feed forward with the r operator
     *
     * @param v the v for the r operator
     * @return the activations based on the r operator
     */
    public List<INDArray> feedForwardR(List<INDArray> acts, INDArray v) {
        List<INDArray> R = new ArrayList<>();
        R.add(Nd4j.zeros(input.size(0), input.columns()));
        List<Pair<INDArray, INDArray>> vWvB = unPack(v);
        List<INDArray> W = MultiLayerUtil.weightMatrices(this);

        for (int i = 0; i < layers.length; i++) {
            String derivative = getLayers()[i].conf().getLayer().getActivationFunction();
            //R[i] * W[i] + acts[i] * (vW[i] + vB[i]) .* f'([acts[i + 1])
            R.add(R.get(i).mmul(W.get(i)).addi(acts.get(i)
                    .mmul(vWvB.get(i).getFirst().addiRowVector(vWvB.get(i).getSecond())))
                    .muli((Nd4j.getExecutioner().execAndReturn(Nd4j.getOpFactory().createTransform(derivative, acts.get(i + 1)).derivative()))));
        }

        return R;
    }

    public NeuralNetConfiguration getDefaultConfiguration() {
        return defaultConfiguration;
    }

    public INDArray getLabels() {
        return labels;
    }

    public INDArray getInput() {
        return input;
    }


    /**
     *
     * @param labels
     */
    public void setLabels(INDArray labels) {
        this.labels = labels;
    }

    /**
     * Get the number of layers in the network
     *
     * @return the number of layers in the network
     */
    public int getnLayers() {
        return layerWiseConfigurations.getConfs().size();
    }

    /**
     *
     * @return
     */
    public Layer[] getLayers() {
        return layers;
    }

    public Layer getLayer(int i) {
        return layers[i];
    }

    public Layer getLayer(String name){
        return layerMap.get(name);
    }

    public List<String> getLayerNames(){
        return new ArrayList<>(layerMap.keySet());
    }

    public void setLayers(Layer[] layers) {
        this.layers = layers;
    }

    public INDArray getMask() {
        return mask;
    }

    public void setMask(INDArray mask) {
        this.mask = mask;
    }

    //==========
    //Layer methods

    @Override
    public Gradient error(INDArray errorSignal) {
        throw new UnsupportedOperationException();
    }

    @Override
    public Type type() {
        return Type.MULTILAYER;
    }

    @Override
    public INDArray derivativeActivation(INDArray input) {
        throw new UnsupportedOperationException();
    }

    @Override
    public Gradient calcGradient(Gradient layerError, INDArray activation) {
        throw new UnsupportedOperationException();
    }

    @Override
    public INDArray preOutput(INDArray x) {
        INDArray lastLayerActivation = x;
        for( int i=0; i<layers.length-1; i++ ){
            if(getLayerWiseConfigurations().getInputPreProcess(i) != null)
                lastLayerActivation = getLayerWiseConfigurations().getInputPreProcess(i).preProcess(lastLayerActivation,getInputMiniBatchSize());
            lastLayerActivation = layers[i].activate(lastLayerActivation);
        }
        if(getLayerWiseConfigurations().getInputPreProcess(layers.length-1) != null)
            lastLayerActivation = getLayerWiseConfigurations().getInputPreProcess(layers.length-1).preProcess(lastLayerActivation,getInputMiniBatchSize());
        return layers[layers.length-1].preOutput(lastLayerActivation);
    }

    @Override
    public INDArray preOutput(INDArray x, TrainingMode training) {
        return preOutput(x, training == TrainingMode.TRAIN);
    }

    @Override
    public INDArray activate(TrainingMode training) {
        return activate(training == TrainingMode.TRAIN);
    }

    @Override
    public INDArray activate(INDArray input, TrainingMode training) {
        return activate(input,training == TrainingMode.TRAIN);
    }

    @Override
    public Layer transpose() {
        throw new UnsupportedOperationException();
    }

    @Override
    public Pair<Gradient,INDArray> backpropGradient(INDArray epsilon) {
        if(getOutputLayer() instanceof IOutputLayer )
            throw new UnsupportedOperationException("Cannot calculate gradients based on epsilon with OutputLayer");

        return calcBackpropGradients(epsilon, false);
    }

    @Override
    public void setIndex(int index){
        layerIndex = index;
    }

    @Override
    public int getIndex(){
        return layerIndex;
    }

    @Override
    public double calcL2() {
        double l2 = 0.0;
        for( int i=0; i<layers.length; i++ ){
            l2 += layers[i].calcL2();
        }
        return l2;
    }

    @Override
    public double calcL1() {
        double l1 = 0.0;
        for( int i=0; i<layers.length; i++ ){
            l1 += layers[i].calcL1();
        }
        return l1;
    }

    @Override
    public void update(Gradient gradient) {
        if (gradient.gradient().length() != numParams(true)) throw new IllegalArgumentException("Invalid input: expect gradients array of length " + numParams(true));
        for(Map.Entry<String, INDArray> entry : gradient.gradientForVariable().entrySet()) {
            String key = entry.getKey();
            INDArray val = entry.getValue();
            int idx = key.indexOf('_');
            if( idx == -1 ) throw new IllegalStateException("Invalid param key: not have layer separator: \""+key+"\"");
            Integer layerId = Integer.parseInt(key.substring(0, idx));
            String paramType = key.substring(idx+1);
            // Update MLN gradient
            this.gradient.gradientForVariable().put(key, val);
            // Update layer params
            layers[layerId].update(val, paramType);
        }
        // Update layerwise gradient view
        setBackpropGradientsViewArray(gradient.gradient());

    }

    @Override
    public INDArray preOutput(INDArray x, boolean training) {
        throw new UnsupportedOperationException();

    }

    @Override
    public INDArray activate(boolean training) {
        throw new UnsupportedOperationException();
    }

    @Override
    public INDArray activate(INDArray input, boolean training) {
        throw new UnsupportedOperationException();
    }

    @Override
    public void setInputMiniBatchSize(int size){
        if(layers != null)
            for(Layer l : layers)
                l.setInputMiniBatchSize(size);
    }

    @Override
    public int getInputMiniBatchSize(){
        return input.size(0);
    }

    @Override
    public void setMaskArray(INDArray maskArray) {
        throw new UnsupportedOperationException();
    }

    /**
     *
     * If this MultiLayerNetwork contains one or more RNN layers: conduct forward pass (prediction)
     * but using previous stored state for any RNN layers. The activations for the final step are
     * also stored in the RNN layers for use next time rnnTimeStep() is called.<br>
     * This method can be used to generate output one or more steps at a time instead of always having to do
     * forward pass from t=0. Example uses are for streaming data, and for generating samples from network output
     * one step at a time (where samples are then fed back into the network as input)<br>
     * If no previous state is present in RNN layers (i.e., initially or after calling rnnClearPreviousState()),
     * the default initialization (usually 0) is used.<br>
     * Supports mini-batch (i.e., multiple predictions/forward pass in parallel) as well as for single examples.<br>
     * @param input Input to network. May be for one or multiple time steps. For single time step:
     *  input has shape [miniBatchSize,inputSize] or [miniBatchSize,inputSize,1]. miniBatchSize=1 for single example.<br>
     *  For multiple time steps: [miniBatchSize,inputSize,inputTimeSeriesLength]
     * @return Output activations. If output is RNN layer (such as RnnOutputLayer): if input has shape [miniBatchSize,inputSize]
     * i.e., is 2d, output has shape [miniBatchSize,outputSize] (i.e., also 2d).<br>
     * Otherwise output is 3d [miniBatchSize,outputSize,inputTimeSeriesLength] when using RnnOutputLayer.
     */
    public INDArray rnnTimeStep(INDArray input) {
        this.setInputMiniBatchSize(input.size(0));	//Necessary for preprocessors/reshaping
        this.input = input;
        boolean inputIs2d = input.rank()==2;
        for( int i = 0; i < layers.length; i++) {
            if(getLayerWiseConfigurations().getInputPreProcess(i) != null)
                input = getLayerWiseConfigurations().getInputPreProcess(i).preProcess(input,getInputMiniBatchSize());
            if(layers[i] instanceof RecurrentLayer){
                input = ((RecurrentLayer)layers[i]).rnnTimeStep(input);
            } else if(layers[i] instanceof MultiLayerNetwork){
                input = ((MultiLayerNetwork)layers[i]).rnnTimeStep(input);
            } else {
                input = layers[i].activate(input, false);
            }
        }
        if(inputIs2d && input.rank()==3 && layers[layers.length-1].type() == Type.RECURRENT){
            //Return 2d output with shape [miniBatchSize,nOut]
            // instead of 3d output with shape [miniBatchSize,nOut,1]
            return input.tensorAlongDimension(0,1,0);
        }

        this.input = null;
        return input;
    }

    /**Get the state of the RNN layer, as used in rnnTimeStep().
     * @param layer Number/index of the layer.
     * @return Hidden state, or null if layer is not an RNN layer
     */
    public Map<String,INDArray> rnnGetPreviousState(int layer){
        if(layer < 0 || layer >= layers.length ) throw new IllegalArgumentException("Invalid layer number");
        if( !(layers[layer] instanceof RecurrentLayer) ) throw new IllegalArgumentException("Layer is not an RNN layer");
        return ((RecurrentLayer)layers[layer]).rnnGetPreviousState();
    }

    /**Set the state of the RNN layer.
     * @param layer The number/index of the layer.
     * @param state The state to set the specified layer to
     */
    public void rnnSetPreviousState(int layer, Map<String,INDArray> state){
        if(layer < 0 || layer >= layers.length ) throw new IllegalArgumentException("Invalid layer number");
        if( !(layers[layer] instanceof RecurrentLayer) ) throw new IllegalArgumentException("Layer is not an RNN layer");

        RecurrentLayer r = (RecurrentLayer)layers[layer];
        r.rnnSetPreviousState(state);
    }

    /** Clear the previous state of the RNN layers (if any).
     */
    public void rnnClearPreviousState(){
        if( layers == null ) return;
        for( int i=0; i<layers.length; i++ ){
            if( layers[i] instanceof RecurrentLayer ) ((RecurrentLayer)layers[i]).rnnClearPreviousState();
            else if( layers[i] instanceof MultiLayerNetwork ){
                ((MultiLayerNetwork)layers[i]).rnnClearPreviousState();
            }
        }
    }

    /** Similar to rnnTimeStep and feedForward() methods. Difference here is that this method:<br>
     * (a) like rnnTimeStep does forward pass using stored state for RNN layers, and<br>
     * (b) unlike rnnTimeStep does not modify the RNN layer state<br>
     * Therefore multiple calls to this method with the same input should have the same output.<br>
     * Typically used during training only. Use rnnTimeStep for prediction/forward pass at test time.
     * @param input Input to network
     * @param training Whether training or not
     * @param storeLastForTBPTT set to true if used as part of truncated BPTT training
     * @return Activations for each layer (including input, as per feedforward() etc)
     */
    public List<INDArray> rnnActivateUsingStoredState(INDArray input, boolean training, boolean storeLastForTBPTT) {
        INDArray currInput = input;
        List<INDArray> activations = new ArrayList<>();
        activations.add(currInput);

        for( int i=0; i<layers.length; i++ ){
            if(getLayerWiseConfigurations().getInputPreProcess(i) != null)
                currInput = getLayerWiseConfigurations().getInputPreProcess(i).preProcess(currInput,input.size(0));
            if(layers[i] instanceof RecurrentLayer){
                currInput = ((RecurrentLayer)layers[i]).rnnActivateUsingStoredState(currInput,training,storeLastForTBPTT);
            } else if(layers[i] instanceof MultiLayerNetwork){
                List<INDArray> temp = ((MultiLayerNetwork)layers[i]).rnnActivateUsingStoredState(currInput, training, storeLastForTBPTT);
                currInput = temp.get(temp.size()-1);
            } else {
                currInput = layers[i].activate(currInput, training);
            }
            activations.add(currInput);
        }
        return activations;
    }

    /** Get the updater for this MultiLayerNetwork
     * @return Updater for MultiLayerNetwork
     */
    public synchronized Updater getUpdater() {
        if(solver == null){
            solver = new Solver.Builder()
                    .configure(conf())
                    .listeners(getListeners())
                    .model(this).build();
            solver.getOptimizer().setUpdater(UpdaterCreator.getUpdater(this));
        }
        return solver.getOptimizer().getUpdater();
    }

    /** Set the updater for the MultiLayerNetwork */
    public void setUpdater(Updater updater) {
        if(solver == null) {
            solver = new Solver.Builder()
                    .configure(conf())
                    .listeners(getListeners())
                    .model(this).build();
        }
        solver.getOptimizer().setUpdater(updater);
    }

    /**Set the mask arrays for features and labels. Mask arrays are typically used in situations such as one-to-many
     * and many-to-one learning with recurrent neural networks, as well as for supporting time series of varying lengths
     * within the same minibatch.<br>
     * For example, with RNN data sets with input of shape [miniBatchSize,nIn,timeSeriesLength] and outputs of shape
     * [miniBatchSize,nOut,timeSeriesLength], the features and mask arrays will have shape [miniBatchSize,timeSeriesLength]
     * and contain values 0 or 1 at each element (to specify whether a given input/example is present - or merely padding -
     * at a given time step).<br>
     * <b>NOTE</b>: This method is not usually used directly. Instead, methods such as {@link #feedForward(INDArray, INDArray, INDArray)}
     * and {@link #output(INDArray, boolean, INDArray, INDArray)} handle setting of masking internally.
     * @param featuresMaskArray Mask array for features (input)
     * @param labelsMaskArray Mask array for labels (output)
     * @see #clearLayerMaskArrays()
     */
    public void setLayerMaskArrays(INDArray featuresMaskArray, INDArray labelsMaskArray){
        if(featuresMaskArray != null){
            //feedforward layers below a RNN layer: need the input (features) mask array
            //Reason: even if the time series input is zero padded, the output from the dense layers are
            // non-zero (i.e., activationFunction(0*weights + bias) != 0 in general)
            //This assumes that the time series input is masked - i.e., values are 0 at the padded time steps,
            // so we don't need to do anything for the recurrent layer

            //Now, if mask array is 2d -> need to reshape to 1d (column vector) in the exact same order
            // as is done for 3d -> 2d time series reshaping
            INDArray reshapedFeaturesMask = TimeSeriesUtils.reshapeTimeSeriesMaskToVector(featuresMaskArray);

            for( int i=0; i<layers.length-1; i++ ){
                Type t = layers[i].type();
                if( t == Type.CONVOLUTIONAL || t == Type.FEED_FORWARD ){
                    layers[i].setMaskArray(reshapedFeaturesMask);
                } else if( t == Type.RECURRENT ) break;

            }
        }
        if(labelsMaskArray != null ){
            if(!(getOutputLayer() instanceof IOutputLayer) ) return;
            layers[layers.length-1].setMaskArray(labelsMaskArray);
        }
    }

    /** Remove the mask arrays from all layers.<br>
     * See {@link #setLayerMaskArrays(INDArray, INDArray)} for details on mask arrays.
     */
    public void clearLayerMaskArrays(){
        for (Layer layer : layers) {
            layer.setMaskArray(null);
        }
    }

    /**
     * Evaluate the network (classification performance)
     *
     * @param iterator Iterator to evaluate on
     * @return Evaluation object; results of evaluation on all examples in the data set
     */
    public Evaluation evaluate(DataSetIterator iterator) {
        return evaluate(iterator, null);
    }

    /**
     * Evaluate the network on the provided data set. Used for evaluating the performance of classifiers
     *
     * @param iterator Data to undertake evaluation on
     * @return Evaluation object, summarizing the results of the evaluation on the provided DataSetIterator
     */
    public Evaluation evaluate(DataSetIterator iterator, List<String> labelsList) {
        return evaluate(iterator, labelsList, 1);
    }

    /**
     * Evaluate the network (for classification) on the provided data set, with top N accuracy in addition to standard accuracy.
     * For 'standard' accuracy evaluation only, use topN = 1
     *
     * @param iterator   Iterator (data) to evaluate on
     * @param labelsList List of labels. May be null.
     * @param topN       N value for top N accuracy evaluation
     * @return Evaluation object, summarizing the results of the evaluation on the provided DataSetIterator
     */
    public Evaluation evaluate(DataSetIterator iterator, List<String> labelsList, int topN) {
        if(layers == null || !(getOutputLayer() instanceof IOutputLayer)){
            throw new IllegalStateException("Cannot evaluate network with no output layer");
        }
        if (labelsList == null)
            labelsList = iterator.getLabels();

        Evaluation e = new Evaluation(labelsList, topN);
        while(iterator.hasNext()){
            DataSet next = iterator.next();

            if (next.getFeatureMatrix() == null || next.getLabels() == null)
                break;

            INDArray features = next.getFeatures();
            INDArray labels = next.getLabels();

            INDArray out;
            if(next.hasMaskArrays()){
                INDArray fMask = next.getFeaturesMaskArray();
                INDArray lMask = next.getLabelsMaskArray();
                out = this.output(features,false,fMask,lMask);

                //Assume this is time series data. Not much point having a mask array for non TS data
                if(lMask != null){
                    e.evalTimeSeries(labels,out,lMask);
                } else {
                    e.evalTimeSeries(labels,out);
                }
            } else {
                out = this.output(features,false);
                if(labels.rank() == 3 ) e.evalTimeSeries(labels,out);
                else{
                    List<Serializable> meta = next.getExampleMetaData();
                    List<Object> meta2 = (meta == null ? null : new ArrayList<Object>(meta));
                    e.eval(labels,out,meta2);
                }
            }
        }

        return e;
    }

    private void update(Task task) {
        if (!initDone) {
            initDone = true;
            Heartbeat heartbeat = Heartbeat.getInstance();
            task = ModelSerializer.taskByModel(this);
            Environment env = EnvironmentUtils.buildEnvironment();
            heartbeat.reportEvent(Event.STANDALONE, env, task);
        }
    }
}<|MERGE_RESOLUTION|>--- conflicted
+++ resolved
@@ -1086,14 +1086,11 @@
             log.warn("Warning: finetune is not applied.");
         }
 
-<<<<<<< HEAD
         if (trainingListeners.size() > 0) {
             for(TrainingListener tl : trainingListeners){
                 tl.onEpochEnd(this);
             }
         }
-=======
->>>>>>> 8ba9b930
     }
 
     /** Calculate and set gradients for MultiLayerNetwork, based on OutputLayer and labels*/
