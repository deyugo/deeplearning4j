/*-
 *
 *  * Copyright 2015 Skymind,Inc.
 *  *
 *  *    Licensed under the Apache License, Version 2.0 (the "License");
 *  *    you may not use this file except in compliance with the License.
 *  *    You may obtain a copy of the License at
 *  *
 *  *        http://www.apache.org/licenses/LICENSE-2.0
 *  *
 *  *    Unless required by applicable law or agreed to in writing, software
 *  *    distributed under the License is distributed on an "AS IS" BASIS,
 *  *    WITHOUT WARRANTIES OR CONDITIONS OF ANY KIND, either express or implied.
 *  *    See the License for the specific language governing permissions and
 *  *    limitations under the License.
 *
 */

package org.deeplearning4j.nn.multilayer;


import lombok.Setter;
import org.apache.commons.lang3.ArrayUtils;
import org.apache.commons.lang3.StringUtils;
import org.deeplearning4j.berkeley.Pair;
import org.deeplearning4j.berkeley.Triple;
import org.deeplearning4j.datasets.iterator.AsyncDataSetIterator;
import org.deeplearning4j.eval.*;
import org.deeplearning4j.nn.api.*;
import org.deeplearning4j.nn.api.layers.IOutputLayer;
import org.deeplearning4j.nn.api.layers.RecurrentLayer;
import org.deeplearning4j.nn.conf.BackpropType;
import org.deeplearning4j.nn.conf.InputPreProcessor;
import org.deeplearning4j.nn.conf.MultiLayerConfiguration;
import org.deeplearning4j.nn.conf.NeuralNetConfiguration;
import org.deeplearning4j.nn.conf.layers.FeedForwardLayer;
import org.deeplearning4j.nn.gradient.DefaultGradient;
import org.deeplearning4j.nn.gradient.Gradient;
import org.deeplearning4j.nn.layers.FrozenLayer;
import org.deeplearning4j.nn.updater.MultiLayerUpdater;
import org.deeplearning4j.nn.updater.UpdaterCreator;
import org.deeplearning4j.nn.weights.WeightInit;
import org.deeplearning4j.optimize.Solver;
import org.deeplearning4j.optimize.api.ConvexOptimizer;
import org.deeplearning4j.optimize.api.IterationListener;
import org.deeplearning4j.optimize.api.TrainingListener;
import org.deeplearning4j.util.ModelSerializer;
import org.nd4j.linalg.api.ndarray.INDArray;
import org.nd4j.linalg.dataset.DataSet;
import org.nd4j.linalg.dataset.api.iterator.DataSetIterator;
import org.nd4j.linalg.factory.Nd4j;
import org.nd4j.linalg.heartbeat.Heartbeat;
import org.nd4j.linalg.heartbeat.reports.Environment;
import org.nd4j.linalg.heartbeat.reports.Event;
import org.nd4j.linalg.heartbeat.reports.Task;
import org.nd4j.linalg.heartbeat.utils.EnvironmentUtils;
import org.nd4j.linalg.heartbeat.utils.TaskUtils;
import org.nd4j.linalg.indexing.NDArrayIndex;
import org.nd4j.linalg.util.FeatureUtil;
import org.slf4j.Logger;
import org.slf4j.LoggerFactory;

import java.io.Serializable;
import java.util.*;


/**
 * MultiLayerNetwork is a neural network with multiple layers in a stack, and usually an output layer.
 * For neural networks with a more complex connection architecture, use {@link org.deeplearning4j.nn.graph.ComputationGraph}
 * which allows for an arbitrary directed acyclic graph connection structure between layers.
 * MultiLayerNetwork is trainable via backprop, with optional pretraining, depending on the type of layers it contains.
 *
 * @author Adam Gibson
 */
public class MultiLayerNetwork implements Serializable, Classifier, Layer {
    private static final Logger log = LoggerFactory.getLogger(MultiLayerNetwork.class);

    //the hidden neural network layers (including output layer)
    protected Layer[] layers;
    protected LinkedHashMap<String, Layer> layerMap = new LinkedHashMap<>();

    //Current training data: input features and labels
    protected INDArray input, labels;

    protected boolean initCalled = false;
    private Collection<IterationListener> listeners = new ArrayList<>();
    private Collection<TrainingListener> trainingListeners = new ArrayList<>();

    protected NeuralNetConfiguration defaultConfiguration;
    protected MultiLayerConfiguration layerWiseConfigurations;
    protected Gradient gradient;
    protected INDArray epsilon;
    protected double score;
    @Setter
    protected boolean initDone = false;
    protected INDArray flattenedParams; //Params for all layers are a view/subset of this array
    protected transient INDArray flattenedGradients; //Gradients for all layers are a view/subset of this array

    /*
      Binary drop connect mask
     */
    protected INDArray mask;

    protected int layerIndex; //For Layer.get/setIndex()

    protected transient Solver solver; //Used to call optimizers during backprop


    public MultiLayerNetwork(MultiLayerConfiguration conf) {
        this.layerWiseConfigurations = conf;
        this.defaultConfiguration = conf.getConf(0).clone();
    }

    /**
     * Initialize the network based on the configuration
     *
     * @param conf   the configuration json
     * @param params the parameters
     */
    public MultiLayerNetwork(String conf, INDArray params) {
        this(MultiLayerConfiguration.fromJson(conf));
        init();
        setParameters(params);
    }


    /**
     * Initialize the network based on the configuraiton
     *
     * @param conf   the configuration
     * @param params the parameters
     */
    public MultiLayerNetwork(MultiLayerConfiguration conf, INDArray params) {
        this(conf);
        init();
        setParameters(params);
    }


    protected void intializeConfigurations() {

        if (layerWiseConfigurations == null)
            layerWiseConfigurations = new MultiLayerConfiguration.Builder().build();

        if (layers == null)
            layers = new Layer[getnLayers()];

        if (defaultConfiguration == null)
            defaultConfiguration = new NeuralNetConfiguration.Builder().build();
    }


    /**
     * Perform layerwise pretraining on all pre-trainable layers in the network (VAEs, RBMs, Autoencoders, etc)<br>
     * Note that pretraining will be performed on one layer after the other, resetting the DataSetIterator between iterations.<br>
     * For multiple epochs per layer, appropriately wrap the iterator (for example, a MultipleEpochsIterator) or train
     * each layer manually using {@link #pretrainLayer(int, DataSetIterator)}
     *
     * @param iter Training data
     */
    public void pretrain(DataSetIterator iter) {
        if (flattenedGradients == null)
            initGradientsView();
        if (!layerWiseConfigurations.isPretrain())
            return;

        for (int i = 0; i < getnLayers(); i++) {
            pretrainLayer(i, iter);
        }
    }

    /**
     * Perform layerwise unsupervised training on a single pre-trainable layer in the network (VAEs, RBMs, Autoencoders, etc)<br>
     * If the specified layer index (0 to numLayers - 1) is not a pretrainable layer, this is a no-op.
     *
     * @param layerIdx Index of the layer to train (0 to numLayers-1)
     * @param iter Training data
     */
    public void pretrainLayer(int layerIdx, DataSetIterator iter) {
        if (flattenedGradients == null)
            initGradientsView();
        if (!layerWiseConfigurations.isPretrain())
            return;
        if (layerIdx >= layers.length) {
            throw new IllegalArgumentException(
                            "Cannot pretrain layer: layerIdx (" + layerIdx + ") >= numLayers (" + layers.length + ")");
        }

        Layer layer = layers[layerIdx];
        if (!layer.isPretrainLayer())
            return;

        if (!iter.hasNext() && iter.resetSupported()) {
            iter.reset();
        }

        log.info("Starting unsupervised training on layer " + layerIdx);
        while (iter.hasNext()) {
            DataSet next = iter.next();
            input = next.getFeatureMatrix();
            pretrainLayer(layerIdx, input);
        }
    }

    /**
     * Perform layerwise unsupervised training on a single pre-trainable layer in the network (VAEs, RBMs, Autoencoders, etc)<br>
     * If the specified layer index (0 to numLayers - 1) is not a pretrainable layer, this is a no-op.
     *
     * @param layerIdx Index of the layer to train (0 to numLayers-1)
     * @param features Training data array
     */
    public void pretrainLayer(int layerIdx, INDArray features) {
        if (flattenedGradients == null)
            initGradientsView();
        if (!layerWiseConfigurations.isPretrain())
            return;
        if (layerIdx >= layers.length) {
            throw new IllegalArgumentException(
                            "Cannot pretrain layer: layerIdx (" + layerIdx + ") >= numLayers (" + layers.length + ")");
        }

        INDArray layerInput = features;
        if (layerIdx == 0 && getLayerWiseConfigurations().getInputPreProcess(0) != null) {
            layerInput = getLayerWiseConfigurations().getInputPreProcess(0).preProcess(input, input.size(0));
        }

        Layer layer = layers[layerIdx];
        if (!layer.isPretrainLayer())
            return;
        layer.conf().setPretrain(true);

        //Do forward pass to the layer to be pretrained
        for (int j = 0; j < layerIdx; j++) {
            layerInput = activationFromPrevLayer(j, layerInput, true);
        }
        layer.fit(layerInput);

        // Turn off pretrain after it is complete
        layer.conf().setPretrain(false);
    }


    /**
     * @deprecated use {@link #pretrain(DataSetIterator)} or {@link #pretrainLayer(int, DataSetIterator)} or {@link #pretrainLayer(int, INDArray)}.
     * Pretraining each layer in a row on a single minibatch (as per this method) instead of N epochs per layer is not advisable.
     */
    @Deprecated
    public void pretrain(INDArray input) {
        if (!layerWiseConfigurations.isPretrain())
            return;
        if (flattenedGradients == null)
            initGradientsView();

        /* During pretrain, feed forward expected activations of network, use activation cooccurrences during pretrain  */

        int miniBatchSize = input.size(0);
        INDArray layerInput = null;
        Layer layer;
        int nPretrainLayers = getnLayers();
        if (getLayer(getnLayers() - 1) instanceof IOutputLayer)
            nPretrainLayers--;
        for (int i = 0; i < nPretrainLayers; i++) {
            layer = getLayer(i);
            if (i == 0) {
                if (getLayerWiseConfigurations().getInputPreProcess(i) != null) {
                    layerInput = getLayerWiseConfigurations().getInputPreProcess(i).preProcess(input, miniBatchSize);
                } else {
                    layerInput = input;
                }
            } else {
                layerInput = activationFromPrevLayer(i - 1, layerInput, true);
            }
            layer.conf().setPretrain(true);
            layer.fit(layerInput);
            layer.conf().setPretrain(false);
        }
    }

    @Override
    public int batchSize() {
        return input.size(0);
    }

    @Override
    public NeuralNetConfiguration conf() {
        return defaultConfiguration;
    }

    @Override
    public void setConf(NeuralNetConfiguration conf) {
        throw new UnsupportedOperationException();
    }

    @Override
    public INDArray input() {
        return input;
    }

    @Override
    public void validateInput() {

    }

    @Override
    public ConvexOptimizer getOptimizer() {
        throw new UnsupportedOperationException();
    }

    @Override
    public INDArray getParam(String param) {
        //Get params for MultiLayerNetwork sub layers.
        //Parameter keys here: same as MultiLayerNetwork.backprop().
        int idx = param.indexOf('_');
        if (idx == -1)
            throw new IllegalStateException("Invalid param key: not have layer separator: \"" + param + "\"");
        int layerIdx = Integer.parseInt(param.substring(0, idx));
        String newKey = param.substring(idx + 1);

        return layers[layerIdx].getParam(newKey);
    }

    @Override
    public void initParams() {
        throw new UnsupportedOperationException();
    }

    @Override
    public Map<String, INDArray> paramTable() {
        return paramTable(false);
    }

    public Map<String, INDArray> paramTable(boolean backpropParamsOnly) {
        //Get all parameters from all layers
        Map<String, INDArray> allParams = new LinkedHashMap<>();
        for (int i = 0; i < layers.length; i++) {
            Map<String, INDArray> paramMap = layers[i].paramTable(backpropParamsOnly);
            for (Map.Entry<String, INDArray> entry : paramMap.entrySet()) {
                String newKey = i + "_" + entry.getKey();
                allParams.put(newKey, entry.getValue());
            }
        }
        return allParams;
    }

    @Override
    public void setParamTable(Map<String, INDArray> paramTable) {
        throw new UnsupportedOperationException();

    }

    @Override
    public void setParam(String key, INDArray val) {
        //Set params for MultiLayerNetwork sub layers.
        //Parameter keys here: same as MultiLayerNetwork.backprop().
        int idx = key.indexOf('_');
        if (idx == -1)
            throw new IllegalStateException("Invalid param key: not have layer separator: \"" + key + "\"");
        int layerIdx = Integer.parseInt(key.substring(0, idx));
        String newKey = key.substring(idx + 1);

        layers[layerIdx].setParam(newKey, val);
    }


    public MultiLayerConfiguration getLayerWiseConfigurations() {
        return layerWiseConfigurations;
    }

    public void setLayerWiseConfigurations(MultiLayerConfiguration layerWiseConfigurations) {
        this.layerWiseConfigurations = layerWiseConfigurations;
    }

    /**
     * Base class for initializing the neuralNets based on the input.
     * This is meant for capturing numbers such as input columns or other things.
     *
     * @param input the input matrix for training
     */
    public void initializeLayers(INDArray input) {
        if (input == null)
            throw new IllegalArgumentException("Unable to initialize neuralNets with empty input");

        this.input = input;
        setInputMiniBatchSize(input.size(0));

        if (!initCalled)
            init();
    }

    /**
     * Initialize the MultiLayerNetwork. This should be called once before the network is used.
     */
    public void init() {
        init(null, false);
    }

    /**
     * Initialize the MultiLayerNetwork, optionally with an existing parameters array.
     * If an existing parameters array is specified, it will be used (and the values will not be modified) in the network;
     * if no parameters array is specified, parameters will be initialized randomly according to the network configuration.
     *
     * @param parameters              Network parameter. May be null. If null: randomly initialize.
     * @param cloneParametersArray    Whether the parameter array (if any) should be cloned, or used directly
     */
    public void init(INDArray parameters, boolean cloneParametersArray) {
        if (layerWiseConfigurations == null || layers == null)
            intializeConfigurations();
        if (initCalled)
            return;

        int nLayers = getnLayers();

        if (nLayers < 1)
            throw new IllegalStateException("Unable to create network: number of layers is less than 1");

        if (this.layers == null || this.layers[0] == null) {
            if (this.layers == null)
                this.layers = new Layer[nLayers];

            //First: Work out total length of (backprop) params
            int paramLength = 0;
            int[] nParamsPerLayer = new int[nLayers];
            for (int i = 0; i < nLayers; i++) {
                NeuralNetConfiguration conf = layerWiseConfigurations.getConf(i);
                nParamsPerLayer[i] = conf.getLayer().initializer().numParams(conf);
                paramLength += nParamsPerLayer[i];
            }

            //Create parameters array, if required
            boolean initializeParams;
            if (parameters != null) {
                if (!parameters.isRowVector())
                    throw new IllegalArgumentException("Invalid parameters: should be a row vector");
                if (parameters.length() != paramLength)
                    throw new IllegalArgumentException("Invalid parameters: expected length " + paramLength
                                    + ", got length " + parameters.length());

                if (cloneParametersArray)
                    flattenedParams = parameters.dup();
                else
                    flattenedParams = parameters;

                initializeParams = false;
            } else {
                flattenedParams = Nd4j.create(1, paramLength);
                initializeParams = true;
            }

            // construct multi-layer
            int paramCountSoFar = 0;
            for (int i = 0; i < nLayers; i++) {
                INDArray paramsView;
                if (nParamsPerLayer[i] > 0) {
                    paramsView = flattenedParams.get(NDArrayIndex.point(0),
                                    NDArrayIndex.interval(paramCountSoFar, paramCountSoFar + nParamsPerLayer[i]));
                } else {
                    paramsView = null;
                }
                paramCountSoFar += nParamsPerLayer[i];

                NeuralNetConfiguration conf = layerWiseConfigurations.getConf(i);
                layers[i] = conf.getLayer().instantiate(conf, listeners, i, paramsView, initializeParams);
                layerMap.put(conf.getLayer().getLayerName(), layers[i]);
            }
            initCalled = true;
        }

        //Set parameters in MultiLayerNetwork.defaultConfiguration for later use in BaseOptimizer.setupSearchState() etc
        //Keyed as per backprop()
        defaultConfiguration.clearVariables();
        List<String> variables = defaultConfiguration.variables(false);
        for (int i = 0; i < layers.length; i++) {
            for (String s : layers[i].conf().variables()) {
                variables.add(i + "_" + s);
            }
        }
    }

    public boolean isInitCalled() {
        return initCalled;
    }

    /**
     * This method: initializes the flattened gradients array (used in backprop) and sets the appropriate subset in all layers.
     * As a general rule, this shouldn't ever need to be called manually when doing training via fit(DataSet) or fit(DataSetIterator)
     */
    public void initGradientsView() {
        if (layers == null)
            init();

        int nLayers = layers.length;

        //First: Work out total length of (backprop) params
        int backpropParamLength = 0;
        int[] nParamsPerLayer = new int[nLayers];
        for (int i = 0; i < nLayers; i++) {
            NeuralNetConfiguration conf = layerWiseConfigurations.getConf(i);
            nParamsPerLayer[i] = layers[i].conf().getLayer().initializer().numParams(conf);
            backpropParamLength += nParamsPerLayer[i];
        }

        flattenedGradients = Nd4j.zeros(new int[] {1, backpropParamLength}, 'f'); //No need to initialize, as each layer will do it each iteration anyway

        int backpropParamsSoFar = 0;
        for (int i = 0; i < layers.length; i++) {
            if (nParamsPerLayer[i] == 0)
                continue; //This layer doesn't have any parameters...
            INDArray thisLayerGradView = flattenedGradients.get(NDArrayIndex.point(0),
                            NDArrayIndex.interval(backpropParamsSoFar, backpropParamsSoFar + nParamsPerLayer[i]));
            layers[i].setBackpropGradientsViewArray(thisLayerGradView);
            backpropParamsSoFar += nParamsPerLayer[i];
        }
    }


    /**
     * Triggers the activation of the last hidden layer ie: not logistic regression
     *
     * @return the activation of the last hidden layer given the last input to the network
     */
    public INDArray activate() {
        return getLayers()[getLayers().length - 1].activate();
    }

    /**
     * Triggers the activation for a given layer
     *
     * @param layer the layer to activate on
     * @return the activation for a given layer
     */
    public INDArray activate(int layer) {
        return getLayer(layer).activate();
    }

    @Override
    public INDArray activate(INDArray input) {
        throw new UnsupportedOperationException();
    }

    /**
     * Triggers the activation of the given layer
     *
     * @param layer the layer to trigger on
     * @param input the input to the hidden layer
     * @return the activation of the layer based on the input
     */
    public INDArray activate(int layer, INDArray input) {
        return getLayer(layer).activate(input);
    }

    @Override
    public INDArray activationMean() {
        //TODO determine how to pass back all activationMean for MLN
        throw new UnsupportedOperationException();
        //        List<INDArray> avgActivations =  new ArrayList<>();
        //
        //        for( Layer layer: getLayers() ){
        //            avgActivations.add(layer.activationMean());
        //            }
        //        return Nd4j.toFlattened(avgActivations);
    }

    /**
     * Sets the input and labels from this dataset
     *
     * @param data the dataset to initialize with
     */
    public void initialize(DataSet data) {
        setInput(data.getFeatureMatrix());
        feedForward(getInput());
        this.labels = data.getLabels();
        if (getOutputLayer() instanceof IOutputLayer) {
            IOutputLayer ol = (IOutputLayer) getOutputLayer();
            ol.setLabels(labels);
        }
    }


    /**
     * Compute input linear transformation (z) from previous layer
     * Apply pre processing transformation where necessary
     *
     * @param curr  the current layer
     * @param input the input
     * @param training training or test mode
     * @return the activation from the previous layer
     */
    public INDArray zFromPrevLayer(int curr, INDArray input, boolean training) {
        if (getLayerWiseConfigurations().getInputPreProcess(curr) != null)
            input = getLayerWiseConfigurations().getInputPreProcess(curr).preProcess(input, input.size(0));

        INDArray ret = layers[curr].preOutput(input, training);
        return ret;
    }

    /**
     * Calculate activation from previous layer including pre processing where necessary
     *
     * @param curr  the current layer
     * @param input the input
     * @return the activation from the previous layer
     */
    public INDArray activationFromPrevLayer(int curr, INDArray input, boolean training) {
        if (getLayerWiseConfigurations().getInputPreProcess(curr) != null)
            input = getLayerWiseConfigurations().getInputPreProcess(curr).preProcess(input, getInputMiniBatchSize());
        INDArray ret = layers[curr].activate(input, training);
        return ret;
    }

    /**
     * Calculate activation for few layers at once. Suitable for autoencoder partial activation.
     *
     * In example: in 10-layer deep autoencoder, layers 0 - 4 inclusive are used for encoding part, and layers 5-9 inclusive are used for decoding part.
     *
     * @param from first layer to be activated, inclusive
     * @param to last layer to be activated, inclusive
     * @return the activation from the last layer
     */
    public INDArray activateSelectedLayers(int from, int to, INDArray input) {
        if (input == null)
            throw new IllegalStateException("Unable to perform activation; no input found");
        if (from < 0 || from >= layers.length || from >= to)
            throw new IllegalStateException("Unable to perform activation; FROM is out of layer space");
        if (to < 1 || to >= layers.length)
            throw new IllegalStateException("Unable to perform activation; TO is out of layer space");

        INDArray res = input;
        for (int l = from; l <= to; l++) {
            res = this.activationFromPrevLayer(l, res, false);
        }
        return res;
    }

    /**
     * * Compute input linear transformation (z) of the output layer
     *
     * @return the list of activations for each layer
     */
    public List<INDArray> computeZ(boolean training) {
        INDArray currInput = this.input;

        List<INDArray> activations = new ArrayList<>();
        activations.add(currInput);

        for (int i = 0; i < layers.length; i++) {
            currInput = zFromPrevLayer(i, currInput, training);
            //applies drop connect to the activation
            activations.add(currInput);
        }


        return activations;
    }

    /**
     * Compute activations from input to output of the output layer
     *
     * @return the list of activations for each layer
     */
    public List<INDArray> computeZ(INDArray input, boolean training) {
        if (input == null)
            throw new IllegalStateException("Unable to perform feed forward; no input found");
        else if (this.getLayerWiseConfigurations().getInputPreProcess(0) != null)
            setInput(getLayerWiseConfigurations().getInputPreProcess(0).preProcess(input, getInputMiniBatchSize()));
        else
            setInput(input);
        return computeZ(training);
    }

    /**
     * Compute activations from input to output of the output layer
     *
     * @return the list of activations for each layer
     */
    public List<INDArray> feedForward(INDArray input, boolean train) {
        setInput(input);
        return feedForward(train);
    }

    /**
     * Compute activations from input to output of the output layer
     *
     * @return the list of activations for each layer
     */
    public List<INDArray> feedForward(boolean train) {
        return feedForwardToLayer(layers.length - 1, train);
    }

    /** Compute the activations from the input to the specified layer.<br>
     * To compute activations for all layers, use feedForward(...) methods<br>
     * Note: output list includes the original input. So list.get(0) is always the original input, and
     * list.get(i+1) is the activations of the ith layer.
     * @param layerNum Index of the last layer to calculate activations for. Layers are zero-indexed.
     *                 feedForwardToLayer(i,input) will return the activations for layers 0..i (inclusive)
     * @param input Input to the network
     * @return list of activations.
     */
    public List<INDArray> feedForwardToLayer(int layerNum, INDArray input) {
        return feedForwardToLayer(layerNum, input, false);
    }

    /** Compute the activations from the input to the specified layer.<br>
     * To compute activations for all layers, use feedForward(...) methods<br>
     * Note: output list includes the original input. So list.get(0) is always the original input, and
     * list.get(i+1) is the activations of the ith layer.
     * @param layerNum Index of the last layer to calculate activations for. Layers are zero-indexed.
     *                 feedForwardToLayer(i,input) will return the activations for layers 0..i (inclusive)
     * @param input Input to the network
     * @param train true for training, false for test (i.e., false if using network after training)
     * @return list of activations.
     */
    public List<INDArray> feedForwardToLayer(int layerNum, INDArray input, boolean train) {
        setInput(input);
        return feedForwardToLayer(layerNum, train);
    }

    /** Compute the activations from the input to the specified layer, using the currently set input for the network.<br>
     * To compute activations for all layers, use feedForward(...) methods<br>
     * Note: output list includes the original input. So list.get(0) is always the original input, and
     * list.get(i+1) is the activations of the ith layer.
     * @param layerNum Index of the last layer to calculate activations for. Layers are zero-indexed.
     *                 feedForwardToLayer(i,input) will return the activations for layers 0..i (inclusive)
     * @param train true for training, false for test (i.e., false if using network after training)
     * @return list of activations.
     */
    public List<INDArray> feedForwardToLayer(int layerNum, boolean train) {
        INDArray currInput = input;
        List<INDArray> activations = new ArrayList<>();
        activations.add(currInput);

        for (int i = 0; i <= layerNum; i++) {
            currInput = activationFromPrevLayer(i, currInput, train);
            //applies drop connect to the activation
            activations.add(currInput);
        }
        return activations;
    }

    /**
     * Compute activations from input to output of the output layer
     *
     * @return the list of activations for each layer
     */
    public List<INDArray> feedForward() {
        return feedForward(false);
    }

    /**
     * Compute activations from input to output of the output layer
     *
     * @return the list of activations for each layer
     */
    public List<INDArray> feedForward(INDArray input) {
        if (input == null)
            throw new IllegalStateException("Unable to perform feed forward; no input found");
        else if (this.getLayerWiseConfigurations().getInputPreProcess(0) != null)
            setInput(getLayerWiseConfigurations().getInputPreProcess(0).preProcess(input, input.size(0)));
        else
            setInput(input);
        return feedForward();
    }

    /** Compute the activations from the input to the output layer, given mask arrays (that may be null)
     * The masking arrays are used in situations such an one-to-many and many-to-one rucerrent neural network (RNN)
     * designs, as well as for supporting time series of varying lengths within the same minibatch for RNNs.
     */
    public List<INDArray> feedForward(INDArray input, INDArray featuresMask, INDArray labelsMask) {
        setLayerMaskArrays(featuresMask, labelsMask);
        List<INDArray> list = feedForward(input);
        clearLayerMaskArrays();
        return list;
    }


    @Override
    public Gradient gradient() {
        return gradient;
    }

    public INDArray epsilon() {
        return epsilon;
    }

    @Override
    public Pair<Gradient, Double> gradientAndScore() {
        return new Pair<>(gradient(), score());
    }


    @Override
    public MultiLayerNetwork clone() {
        MultiLayerConfiguration conf = this.layerWiseConfigurations.clone();
        MultiLayerNetwork ret = new MultiLayerNetwork(conf);
        ret.init(this.params().dup(), false);

        if (solver != null) {
            //If  solver is null: updater hasn't been initialized -> getUpdater call will force initialization, however
            Updater u = this.getUpdater();
            INDArray updaterState = u.getStateViewArray();
            if (updaterState != null) {
                ret.getUpdater().setStateViewArray(ret, updaterState.dup(), false);
            }
        }

        if (hasAFrozenLayer()) {
            //correct layers to frozen layers
            Layer[] clonedLayers = ret.getLayers();
            for (int i = 0; i < layers.length; i++) {
                if (layers[i] instanceof FrozenLayer) {
                    clonedLayers[i] = new FrozenLayer<>(ret.getLayer(i));
                }
            }
            ret.setLayers(clonedLayers);
        }
        return ret;
    }

    private boolean hasAFrozenLayer() {
        for (int i = 0; i < layers.length - 1; i++) {
            if (layers[i] instanceof FrozenLayer)
                return true;
        }
        return false;
    }


    /**
     * Returns a 1 x m vector where the vector is composed of
     * a flattened vector of all of the weights for the
     * various neuralNets(w,hbias NOT VBIAS) and output layer
     *
     * @return the params for this neural net
     */
    public INDArray params(boolean backwardOnly) {
        if (backwardOnly)
            return params();

        List<INDArray> params = new ArrayList<>();
        for (Layer layer : getLayers()) {
            INDArray layerParams = layer.params();
            if (layerParams != null)
                params.add(layerParams); //may be null: subsampling etc layers
        }

        return Nd4j.toFlattened('f', params);
    }


    /**
     * Returns a 1 x m vector where the vector is composed of
     * a flattened vector of all of the weights for the
     * various neuralNets(w,hbias NOT VBIAS) and output layer
     *
     * @return the params for this neural net
     */
    @Override
    public INDArray params() {
        return flattenedParams;
    }

    /**
     * Set the parameters for this model.
     * This expects a linear ndarray
     * which then be unpacked internally
     * relative to the expected ordering of the model
     *
     * @param params the parameters for the model
     */
    @Override
    public void setParams(INDArray params) {
        if (flattenedParams == params)
            return; //No op

        if (flattenedParams != null && params.length() == flattenedParams.length()) {
            flattenedParams.assign(params);
        } else {
            if (flattenedParams == null)
                flattenedParams = params.dup();
            int idx = 0;
            for (int i = 0; i < getLayers().length; i++) {
                Layer layer = getLayer(i);
                int range = layer.numParams();
                if (range <= 0)
                    continue; //Some layers: no parameters (subsampling, etc)
                INDArray get = params.get(NDArrayIndex.point(0), NDArrayIndex.interval(idx, range + idx));
                layer.setParams(get);
                idx += range;
            }
        }
    }

    @Override
    public void setParamsViewArray(INDArray params) {
        throw new UnsupportedOperationException("Not yet implemented");
    }

    @Override
    public void setBackpropGradientsViewArray(INDArray gradients) {
        int paramsSoFar = 0;
        for (Layer layer : layers) {
            if (layer.numParams() == 0)
                continue;
            layer.setBackpropGradientsViewArray(gradients.get(NDArrayIndex.point(0),
                            NDArrayIndex.interval(paramsSoFar, paramsSoFar + layer.numParams())));
            paramsSoFar += layer.numParams();
        }
    }

    /**
     * Returns a 1 x m vector where the vector is composed of
     * a flattened vector of all of the weights for the
     * various neuralNets and output layer
     *
     * @return the params for this neural net
     */
    @Override
    public int numParams() {
        if (isInitCalled())
            return numParams(false);
        else
            log.info("Model is not initialized. Initialize net with init()");
        return 0;
    }

    @Override
    public int numParams(boolean backwards) {
        int length = 0;
        for (int i = 0; i < layers.length; i++)
            length += layers[i].numParams(backwards);

        return length;
    }

    /**
     * Sets the input and labels and returns a score for the prediction
     * wrt true labels
     *
     * @param data the data to score
     * @return the score for the given input,label pairs
     */
    @Override
    public double f1Score(org.nd4j.linalg.dataset.api.DataSet data) {
        return f1Score(data.getFeatures(), data.getLabels());
    }

    @Override
    public void fit(DataSetIterator iterator) {
        DataSetIterator iter;
        // we're wrapping all iterators into AsyncDataSetIterator to provide background prefetch - where appropriate
        if (iterator.asyncSupported()) {
            iter = new AsyncDataSetIterator(iterator, 2);
        } else {
            iter = iterator;
        }

        if (trainingListeners.size() > 0) {
            for (TrainingListener tl : trainingListeners) {
                tl.onEpochStart(this);
            }
        }

        if (layerWiseConfigurations.isPretrain()) {
            pretrain(iter);
            if (iter.resetSupported()) {
                iter.reset();
            }
            //            while (iter.hasNext()) {
            //                DataSet next = iter.next();
            //                if (next.getFeatureMatrix() == null || next.getLabels() == null)
            //                    break;
            //                setInput(next.getFeatureMatrix());
            //                setLabels(next.getLabels());
            //                finetune();
            //            }
        }
        if (layerWiseConfigurations.isBackprop()) {
            update(TaskUtils.buildTask(iter));
            if (!iter.hasNext() && iter.resetSupported()) {
                iter.reset();
            }
            while (iter.hasNext()) {
                DataSet next = iter.next();
                if (next.getFeatureMatrix() == null || next.getLabels() == null)
                    break;

                boolean hasMaskArrays = next.hasMaskArrays();

                if (layerWiseConfigurations.getBackpropType() == BackpropType.TruncatedBPTT) {
                    doTruncatedBPTT(next.getFeatureMatrix(), next.getLabels(), next.getFeaturesMaskArray(),
                                    next.getLabelsMaskArray());
                } else {
                    if (hasMaskArrays)
                        setLayerMaskArrays(next.getFeaturesMaskArray(), next.getLabelsMaskArray());
                    setInput(next.getFeatureMatrix());
                    setLabels(next.getLabels());
                    if (solver == null) {
                        solver = new Solver.Builder().configure(conf()).listeners(getListeners()).model(this).build();
                    }
                    solver.optimize();
                }

<<<<<<< HEAD
                if(hasMaskArrays) clearLayerMaskArrays();

                Nd4j.getMemoryManager().invokeGcOccasionally();
=======
                if (hasMaskArrays)
                    clearLayerMaskArrays();
>>>>>>> 48f5b5d9
            }
        } else if (layerWiseConfigurations.isPretrain()) {
            log.warn("Warning: finetune is not applied.");
        }

        if (trainingListeners.size() > 0) {
            for (TrainingListener tl : trainingListeners) {
                tl.onEpochEnd(this);
            }
        }
    }

    /** Calculate and set gradients for MultiLayerNetwork, based on OutputLayer and labels*/
    protected void backprop() {
        Pair<Gradient, INDArray> pair = calcBackpropGradients(null, true);
        this.gradient = (pair == null ? null : pair.getFirst());
        this.epsilon = (pair == null ? null : pair.getSecond());
    }

    /** Calculate gradients and errors. Used in two places:
     * (a) backprop (for standard multi layer network learning)
     * (b) backpropGradient (layer method, for when MultiLayerNetwork is used as a layer)
     * @param epsilon Errors (technically errors .* activations). Not used if withOutputLayer = true
     * @param withOutputLayer if true: assume last layer is output layer, and calculate errors based on labels. In this
     *                        case, the epsilon input is not used (may/should be null).
     *                        If false: calculate backprop gradients
     * @return Gradients and the error (epsilon) at the input
     */
    protected Pair<Gradient, INDArray> calcBackpropGradients(INDArray epsilon, boolean withOutputLayer) {
        if (flattenedGradients == null)
            initGradientsView();
        String multiGradientKey;
        Gradient gradient = new DefaultGradient(flattenedGradients);
        Layer currLayer;



        //calculate and apply the backward gradient for every layer
        /**
         * Skip the output layer for the indexing and just loop backwards updating the coefficients for each layer.
         * (when withOutputLayer == true)
         *
         * Activate applies the activation function for each layer and sets that as the input for the following layer.
         *
         * Typical literature contains most trivial case for the error calculation: wT * weights
         * This interpretation transpose a few things to get mini batch because ND4J is rows vs columns organization for params
         */
        int numLayers = getnLayers();
        //Store gradients is a list; used to ensure iteration order in DefaultGradient linked hash map. i.e., layer 0 first instead of output layer
        LinkedList<Triple<String, INDArray, Character>> gradientList = new LinkedList<>();

        int layerFrom;
        Pair<Gradient, INDArray> currPair;
        if (withOutputLayer) {
            if (!(getOutputLayer() instanceof IOutputLayer)) {
                log.warn("Warning: final layer isn't output layer. You cannot use backprop without an output layer.");
                return null;
            }

            IOutputLayer outputLayer = (IOutputLayer) getOutputLayer();
            if (labels == null)
                throw new IllegalStateException("No labels found");
            outputLayer.setLabels(labels);
            currPair = outputLayer.backpropGradient(null);

            for (Map.Entry<String, INDArray> entry : currPair.getFirst().gradientForVariable().entrySet()) {
                String origName = entry.getKey();
                multiGradientKey = String.valueOf(numLayers - 1) + "_" + origName;
                gradientList.addLast(new Triple<>(multiGradientKey, entry.getValue(),
                                currPair.getFirst().flatteningOrderForVariable(origName)));
            }
            if (getLayerWiseConfigurations().getInputPreProcess(numLayers - 1) != null)
                currPair = new Pair<>(currPair.getFirst(),
                                this.layerWiseConfigurations.getInputPreProcess(numLayers - 1)
                                                .backprop(currPair.getSecond(), getInputMiniBatchSize()));

            layerFrom = numLayers - 2;
        } else {
            currPair = new Pair<>(null, epsilon);
            layerFrom = numLayers - 1;
        }

        // Calculate gradients for previous layers & drops output layer in count
        for (int j = layerFrom; j >= 0; j--) {
            currLayer = getLayer(j);
            if (currLayer instanceof FrozenLayer)
                break;
            currPair = currLayer.backpropGradient(currPair.getSecond());

            LinkedList<Triple<String, INDArray, Character>> tempList = new LinkedList<>();
            for (Map.Entry<String, INDArray> entry : currPair.getFirst().gradientForVariable().entrySet()) {
                String origName = entry.getKey();
                multiGradientKey = String.valueOf(j) + "_" + origName;
                tempList.addFirst(new Triple<>(multiGradientKey, entry.getValue(),
                                currPair.getFirst().flatteningOrderForVariable(origName)));
            }
            for (Triple<String, INDArray, Character> triple : tempList)
                gradientList.addFirst(triple);

            //Pass epsilon through input processor before passing to next layer (if applicable)
            if (getLayerWiseConfigurations().getInputPreProcess(j) != null)
                currPair = new Pair<>(currPair.getFirst(), getLayerWiseConfigurations().getInputPreProcess(j)
                                .backprop(currPair.getSecond(), getInputMiniBatchSize()));
        }

        //Add gradients to Gradients (map), in correct order
        for (Triple<String, INDArray, Character> triple : gradientList) {
            gradient.setGradientFor(triple.getFirst(), triple.getSecond(), triple.getThird());
        }

        return new Pair<>(gradient, currPair.getSecond());
    }

    protected void doTruncatedBPTT(INDArray input, INDArray labels, INDArray featuresMaskArray,
                    INDArray labelsMaskArray) {
        if (input.rank() != 3 || labels.rank() != 3) {
            log.warn("Cannot do truncated BPTT with non-3d inputs or labels. Expect input with shape [miniBatchSize,nIn,timeSeriesLength], got "
                            + Arrays.toString(input.shape()) + "\tand labels with shape "
                            + Arrays.toString(labels.shape()));
            return;
        }
        if (input.size(2) != labels.size(2)) {
            log.warn("Input and label time series have different lengths: {} input length, {} label length",
                            input.size(2), labels.size(2));
            return;
        }

        int fwdLen = layerWiseConfigurations.getTbpttFwdLength();
        update(TaskUtils.buildTask(input, labels));
        int timeSeriesLength = input.size(2);
        int nSubsets = timeSeriesLength / fwdLen;
        if (timeSeriesLength % fwdLen != 0)
            nSubsets++; //Example: 100 fwdLen with timeSeriesLength=100 -> want 2 subsets (1 of size 100, 1 of size 20)

        rnnClearPreviousState();

        for (int i = 0; i < nSubsets; i++) {
            int startTimeIdx = i * fwdLen;
            int endTimeIdx = startTimeIdx + fwdLen;
            if (endTimeIdx > timeSeriesLength)
                endTimeIdx = timeSeriesLength;

            INDArray inputSubset = input.get(NDArrayIndex.all(), NDArrayIndex.all(),
                            NDArrayIndex.interval(startTimeIdx, endTimeIdx));
            INDArray labelSubset = labels.get(NDArrayIndex.all(), NDArrayIndex.all(),
                            NDArrayIndex.interval(startTimeIdx, endTimeIdx));

            setInput(inputSubset);
            setLabels(labelSubset);

            INDArray featuresMaskSubset = null;
            INDArray labelsMaskSubset = null;
            if (featuresMaskArray != null) {
                featuresMaskSubset = featuresMaskArray.get(NDArrayIndex.all(),
                                NDArrayIndex.interval(startTimeIdx, endTimeIdx));
            }
            if (labelsMaskArray != null) {
                labelsMaskSubset = labelsMaskArray.get(NDArrayIndex.all(),
                                NDArrayIndex.interval(startTimeIdx, endTimeIdx));
            }
            if (featuresMaskSubset != null || labelsMaskSubset != null)
                setLayerMaskArrays(featuresMaskSubset, labelsMaskSubset);

            if (solver == null) {
                solver = new Solver.Builder().configure(conf()).listeners(getListeners()).model(this).build();
            }
            solver.optimize();

            //Finally, update the state of the RNN layers:
            updateRnnStateWithTBPTTState();
        }

        rnnClearPreviousState();
        if (featuresMaskArray != null || labelsMaskArray != null)
            clearLayerMaskArrays();
    }

    public void updateRnnStateWithTBPTTState() {
        for (int i = 0; i < layers.length; i++) {
            if (layers[i] instanceof RecurrentLayer) {
                RecurrentLayer l = ((RecurrentLayer) layers[i]);
                l.rnnSetPreviousState(l.rnnGetTBPTTState());
            } else if (layers[i] instanceof MultiLayerNetwork) {
                ((MultiLayerNetwork) layers[i]).updateRnnStateWithTBPTTState();
            }
        }
    }

    /** Equivalent to backprop(), but calculates gradient for truncated BPTT instead. */
    protected void truncatedBPTTGradient() {
        if (flattenedGradients == null)
            initGradientsView();
        String multiGradientKey;
        gradient = new DefaultGradient();
        Layer currLayer;

        if (!(getOutputLayer() instanceof IOutputLayer)) {
            log.warn("Warning: final layer isn't output layer. You cannot use backprop (truncated BPTT) without an output layer.");
            return;
        }

        IOutputLayer outputLayer = (IOutputLayer) getOutputLayer();
        if (labels == null)
            throw new IllegalStateException("No labels found");
        if (outputLayer.conf().getLayer().getWeightInit() == WeightInit.ZERO) {
            throw new IllegalStateException("Output layer weights cannot be initialized to zero when using backprop.");
        }

        outputLayer.setLabels(labels);

        //calculate and apply the backward gradient for every layer
        int numLayers = getnLayers();
        //Store gradients is a list; used to ensure iteration order in DefaultGradient linked hash map. i.e., layer 0 first instead of output layer
        LinkedList<Pair<String, INDArray>> gradientList = new LinkedList<>();

        Pair<Gradient, INDArray> currPair = outputLayer.backpropGradient(null);

        for (Map.Entry<String, INDArray> entry : currPair.getFirst().gradientForVariable().entrySet()) {
            multiGradientKey = String.valueOf(numLayers - 1) + "_" + entry.getKey();
            gradientList.addLast(new Pair<>(multiGradientKey, entry.getValue()));
        }

        if (getLayerWiseConfigurations().getInputPreProcess(numLayers - 1) != null)
            currPair = new Pair<>(currPair.getFirst(), this.layerWiseConfigurations.getInputPreProcess(numLayers - 1)
                            .backprop(currPair.getSecond(), getInputMiniBatchSize()));

        // Calculate gradients for previous layers & drops output layer in count
        for (int j = numLayers - 2; j >= 0; j--) {
            currLayer = getLayer(j);
            if (currLayer instanceof RecurrentLayer) {
                currPair = ((RecurrentLayer) currLayer).tbpttBackpropGradient(currPair.getSecond(),
                                layerWiseConfigurations.getTbpttBackLength());
            } else {
                currPair = currLayer.backpropGradient(currPair.getSecond());
            }

            LinkedList<Pair<String, INDArray>> tempList = new LinkedList<>();
            for (Map.Entry<String, INDArray> entry : currPair.getFirst().gradientForVariable().entrySet()) {
                multiGradientKey = String.valueOf(j) + "_" + entry.getKey();
                tempList.addFirst(new Pair<>(multiGradientKey, entry.getValue()));
            }

            for (Pair<String, INDArray> pair : tempList)
                gradientList.addFirst(pair);

            //Pass epsilon through input processor before passing to next layer (if applicable)
            if (getLayerWiseConfigurations().getInputPreProcess(j) != null)
                currPair = new Pair<>(currPair.getFirst(), getLayerWiseConfigurations().getInputPreProcess(j)
                                .backprop(currPair.getSecond(), getInputMiniBatchSize()));
        }

        //Add gradients to Gradients, in correct order
        for (Pair<String, INDArray> pair : gradientList)
            gradient.setGradientFor(pair.getFirst(), pair.getSecond());
    }


    /**
     *
     * @return
     */
    public Collection<IterationListener> getListeners() {
        return listeners;
    }

    @Override
    public void setListeners(Collection<IterationListener> listeners) {
        this.listeners = listeners;

        if (layers == null) {
            init();
        }
        for (Layer layer : layers) {
            layer.setListeners(listeners);
        }

        if (solver != null) {
            solver.setListeners(listeners);
        }

        this.trainingListeners.clear();
        if (listeners != null) {
            for (IterationListener il : listeners) {
                if (il instanceof TrainingListener) {
                    this.trainingListeners.add((TrainingListener) il);
                }
            }
        }
    }


    @Override
    public void setListeners(IterationListener... listeners) {
        Collection<IterationListener> cListeners = new ArrayList<>();
        //Check: user might have done setListeners(null) thinking this would clear the current listeners.
        //This results in an IterationListener[1] with a single null value -> results in a NPE later
        if (listeners != null && listeners.length > 0) {
            for (IterationListener i : listeners) {
                if (i != null)
                    cListeners.add(i);
            }
        }
        setListeners(cListeners);
    }


    /**
     * Run SGD based on the given labels
     */
    public void finetune() {
        if (!layerWiseConfigurations.isBackprop()) {
            log.warn("Warning: finetune is not applied.");
            return;
        }
        if (!(getOutputLayer() instanceof IOutputLayer)) {
            log.warn("Output layer not instance of output layer returning.");
            return;
        }
        if (flattenedGradients == null)
            initGradientsView();

        if (labels == null)
            throw new IllegalStateException("No labels found");

        log.info("Finetune phase");
        IOutputLayer output = (IOutputLayer) getOutputLayer();
        if (output.conf().getOptimizationAlgo() != OptimizationAlgorithm.HESSIAN_FREE) {
            feedForward();
            output.fit(output.input(), labels);
        } else {
            throw new UnsupportedOperationException();
        }
    }


    /**
     * Returns the predictions for each example in the dataset
     *
     * @param d the matrix to predict
     * @return the prediction for the dataset
     */
    @Override
    public int[] predict(INDArray d) {
        INDArray output = output(d, Layer.TrainingMode.TEST);
        int[] ret = new int[d.size(0)];
        if (d.isRowVector())
            ret[0] = Nd4j.getBlasWrapper().iamax(output);
        else {
            for (int i = 0; i < ret.length; i++)
                ret[i] = Nd4j.getBlasWrapper().iamax(output.getRow(i));
        }
        return ret;
    }

    /**
     * Return predicted label names
     *
     * @param dataSet to predict
     * @return the predicted labels for the dataSet
     */
    @Override
    public List<String> predict(org.nd4j.linalg.dataset.api.DataSet dataSet) {
        int[] intRet = predict(dataSet.getFeatures());
        List<String> ret = new ArrayList<>();
        for (int i = 0; i < intRet.length; i++) {
            ret.add(i, dataSet.getLabelName(intRet[i]));
        }
        return ret;
    }



    /**
     * Returns the probabilities for each label
     * for each example row wise
     *
     * @param examples the examples to classify (one example in each row)
     * @return the likelihoods of each example and each label
     */
    @Override
    public INDArray labelProbabilities(INDArray examples) {
        List<INDArray> feed = feedForward(examples);
        IOutputLayer o = (IOutputLayer) getOutputLayer();
        return o.labelProbabilities(feed.get(feed.size() - 1));
    }

    /**
     * Fit the model
     *
     * @param data   the examples to classify (one example in each row)
     * @param labels the example labels(a binary outcome matrix)
     */
    @Override
    public void fit(INDArray data, INDArray labels) {
        fit(data, labels, null, null);
    }

    /**
     * Fit the model
     *
     * @param features   the examples to classify (one example in each row)
     * @param labels the example labels(a binary outcome matrix)
     * @param featuresMask The mask array for the features (used for variable length time series, etc). May be null.
     * @param labelsMask The mask array for the labels (used for variable length time series, etc). May be null.
     */
    public void fit(INDArray features, INDArray labels, INDArray featuresMask, INDArray labelsMask) {
        setInput(features);
        setLabels(labels);
        if (featuresMask != null || labelsMask != null) {
            this.setLayerMaskArrays(featuresMask, labelsMask);
        }
        update(TaskUtils.buildTask(features, labels));

        if (layerWiseConfigurations.isPretrain()) {
            pretrain(features);
        }

        if (layerWiseConfigurations.isBackprop()) {
            if (layerWiseConfigurations.getBackpropType() == BackpropType.TruncatedBPTT) {
                doTruncatedBPTT(features, labels, featuresMask, labelsMask);
            } else {
                if (solver == null) {
                    solver = new Solver.Builder().configure(conf()).listeners(getListeners()).model(this).build();
                }

                solver.optimize();
            }
        }

        if (featuresMask != null || labelsMask != null) {
            clearLayerMaskArrays();
        }
    }

    /**
     * Fit the unsupervised model
     *
     * @param data the examples to classify (one example in each row)
     */

    @Override
    public void fit(INDArray data) {
        setInput(data);
        if (!layerWiseConfigurations.isPretrain())
            throw new IllegalStateException(
                            "Set pretrain to true in the configuration in order to pretrain the model.");
        update(TaskUtils.buildTask(data));
        pretrain(data);
    }

    @Override
    public void iterate(INDArray input) {
        pretrain(input);
    }


    /**
     * Fit the model
     *
     * @param data the data to train on
     */
    @Override
    public void fit(org.nd4j.linalg.dataset.api.DataSet data) {
        if (layerWiseConfigurations.getBackpropType() == BackpropType.TruncatedBPTT) {
            doTruncatedBPTT(data.getFeatures(), data.getLabels(), data.getFeaturesMaskArray(),
                            data.getLabelsMaskArray());
        } else {
            //Standard training
            boolean hasMaskArrays = data.hasMaskArrays();
            if (hasMaskArrays)
                setLayerMaskArrays(data.getFeaturesMaskArray(), data.getLabelsMaskArray());
            fit(data.getFeatures(), data.getLabels());
            if (hasMaskArrays)
                clearLayerMaskArrays();
        }
    }

    /**
     * Fit the model
     *
     * @param examples the examples to classify (one example in each row)
     * @param labels   the labels for each example (the number of labels must match
     */
    @Override
    public void fit(INDArray examples, int[] labels) {
        org.deeplearning4j.nn.conf.layers.OutputLayer layerConf =
                        (org.deeplearning4j.nn.conf.layers.OutputLayer) getOutputLayer().conf().getLayer();
        fit(examples, FeatureUtil.toOutcomeMatrix(labels, layerConf.getNOut()));
    }


    /**
     * Label the probabilities of the input
     *
     * @param input    the input to label
     * @param train whether the output
     *             is test or train. This mainly
     *             affect hyper parameters such as
     *             drop out where certain things should
     *             be applied with activations
     * @return a vector of probabilities
     * given each label.
     * <p>
     * This is typically of the form:
     * [0.5, 0.5] or some other probability distribution summing to one
     */
    public INDArray output(INDArray input, TrainingMode train) {
        return output(input, train == TrainingMode.TRAIN);
    }

    /**
     * Label the probabilities of the input
     *
     * @param input    the input to label
     * @param train whether the output
     *             is test or train. This mainly
     *             affect hyper parameters such as
     *             drop out where certain things should
     *             be applied with activations
     * @return a vector of probabilities
     * given each label.
     * <p>
     * This is typically of the form:
     * [0.5, 0.5] or some other probability distribution summing to one
     */
    public INDArray output(INDArray input, boolean train) {
        List<INDArray> activations = feedForward(input, train);
        //last activation is output
        return activations.get(activations.size() - 1);
    }

    /** Calculate the output of the network, with masking arrays. The masking arrays are used in situations such
     * as one-to-many and many-to-one recurrent neural network (RNN) designs, as well as for supporting time series
     * of varying lengths within the same minibatch.
     */
    public INDArray output(INDArray input, boolean train, INDArray featuresMask, INDArray labelsMask) {
        setLayerMaskArrays(featuresMask, labelsMask);
        INDArray out = output(input, train);
        clearLayerMaskArrays();
        return out;
    }

    /**
     * Label the probabilities of the input
     *
     * @param input the input to label
     * @return a vector of probabilities
     * given each label.
     * <p>
     * This is typically of the form:
     * [0.5, 0.5] or some other probability distribution summing to one
     */
    public INDArray output(INDArray input) {
        return output(input, TrainingMode.TEST);
    }

    /**
     * Label the probabilities of the input
     *
     * @param iterator test data to evaluate
     * @return a vector of probabilities
     * given each label.
     * <p>
     * This is typically of the form:
     * [0.5, 0.5] or some other probability distribution summing to one
     */
    public INDArray output(DataSetIterator iterator, boolean train) {
        List<INDArray> outList = new ArrayList<>();
        while (iterator.hasNext()) {
            DataSet next = iterator.next();

            if (next.getFeatureMatrix() == null || next.getLabels() == null)
                break;

            INDArray features = next.getFeatures();

            if (next.hasMaskArrays()) {
                INDArray fMask = next.getFeaturesMaskArray();
                INDArray lMask = next.getLabelsMaskArray();
                outList.add(this.output(features, train, fMask, lMask));

            } else {
                outList.add(output(features, train));
            }
        }
        return Nd4j.vstack(outList.toArray(new INDArray[0]));
    }

    public INDArray output(DataSetIterator iterator) {
        return output(iterator, false);
    }


    /**
     * Reconstructs the input.
     * This is equivalent functionality to a
     * deep autoencoder.
     *
     * @param x        the input to transform
     * @param layerNum the layer to output for encoding
     * @return a reconstructed matrix
     * relative to the size of the last hidden layer.
     * This is great for data compression and visualizing
     * high dimensional data (or just doing dimensionality reduction).
     * <p>
     * This is typically of the form:
     * [0.5, 0.5] or some other probability distribution summing to one
     */
    public INDArray reconstruct(INDArray x, int layerNum) {
        List<INDArray> forward = feedForward(x);
        return forward.get(layerNum - 1);
    }


    /**
     * Prints the configuration
     */
    public void printConfiguration() {
        StringBuilder sb = new StringBuilder();
        int count = 0;
        for (NeuralNetConfiguration conf : getLayerWiseConfigurations().getConfs()) {
            sb.append(" Layer " + count++ + " conf " + conf);
        }

        log.info(sb.toString());
    }


    /**
     * Assigns the parameters of this model to the ones specified by this
     * network. This is used in loading from input streams, factory methods, etc
     *
     * @param network the network to getFromOrigin parameters from
     */
    public void update(MultiLayerNetwork network) {
        this.defaultConfiguration =
                        (network.defaultConfiguration != null ? network.defaultConfiguration.clone() : null);
        if (network.input != null)
            setInput(network.input.dup()); //Dup in case of dropout etc
        this.labels = network.labels;
        if (network.layers != null) {
            layers = new Layer[network.layers.length];
            for (int i = 0; i < layers.length; i++) {
                layers[i] = network.layers[i].clone();
            }
        } else {
            this.layers = null;
        }
        if (network.solver != null) {
            //Network updater state: should be cloned over also
            INDArray updaterView = network.getUpdater().getStateViewArray();
            if (updaterView != null) {
                Updater newUpdater = new MultiLayerUpdater(this, updaterView.dup());
                this.setUpdater(newUpdater);
            }
        } else {
            this.solver = null;
        }
    }


    /**
     * Sets the input and labels and returns a score for the prediction
     * wrt true labels
     *
     * @param input  the input to score
     * @param labels the true labels
     * @return the score for the given input,label pairs
     */
    @Override
    public double f1Score(INDArray input, INDArray labels) {
        feedForward(input);
        setLabels(labels);
        Evaluation eval = new Evaluation();
        eval.eval(labels, labelProbabilities(input));
        return eval.f1();
    }

    /**
     * Returns the number of possible labels
     *
     * @return the number of possible labels for this classifier
     */
    @Override
    public int numLabels() {
        return labels.columns();
    }

    /**Sets the input and labels and returns a score for the prediction with respect to the true labels<br>
     * This is equivalent to {@link #score(DataSet, boolean)} with training==true.
     * @param data the data to score
     * @return the score for the given input,label pairs
     * @see #score(DataSet, boolean)
     */
    public double score(DataSet data) {
        return score(data, false);
    }

    /**Calculate the score (loss function) of the prediction with respect to the true labels<br>
     * @param data data to calculate score for
     * @param training If true: score during training. If false: score at test time. This can affect the application of
     *                 certain features, such as dropout and dropconnect (which are applied at training time only)
     * @return the score (value of the loss function)
     */
    public double score(DataSet data, boolean training) {
        boolean hasMaskArray = data.hasMaskArrays();
        if (hasMaskArray)
            setLayerMaskArrays(data.getFeaturesMaskArray(), data.getLabelsMaskArray());
        // activation for output layer is calculated in computeScore
        List<INDArray> activations = feedForwardToLayer(layers.length - 2, data.getFeatureMatrix(), training);
        int n = activations.size();
        setLabels(data.getLabels());
        if (getOutputLayer() instanceof IOutputLayer) {
            IOutputLayer ol = (IOutputLayer) getOutputLayer();
            INDArray olInput = activations.get(n - 1);
            if (getLayerWiseConfigurations().getInputPreProcess(n - 1) != null) {
                olInput = getLayerWiseConfigurations().getInputPreProcess(n - 1).preProcess(olInput, input.size(0));
            }
            ol.setInput(olInput); //Feedforward doesn't include output layer for efficiency
            ol.setLabels(data.getLabels());
            ol.computeScore(calcL1(true), calcL2(true), training);
            this.score = ol.score();
        } else {
            log.warn("Cannot calculate score wrt labels without an OutputLayer");
            return 0.0;
        }
        if (hasMaskArray)
            clearLayerMaskArrays();
        return score();
    }

    public INDArray scoreExamples(DataSetIterator iter, boolean addRegularizationTerms) {
        List<INDArray> out = new ArrayList<>();

        while (iter.hasNext()) {
            out.add(scoreExamples(iter.next(), addRegularizationTerms));
        }
        return Nd4j.toFlattened('f', out);
    }

    /**Calculate the score for each example in a DataSet individually. Unlike {@link #score(DataSet)} and {@link #score(DataSet, boolean)}
     * this method does not average/sum over examples. This method allows for examples to be scored individually (at test time only), which
     * may be useful for example for autoencoder architectures and the like.<br>
     * Each row of the output (assuming addRegularizationTerms == true) is equivalent to calling score(DataSet) with a single example.
     * @param data The data to score
     * @param addRegularizationTerms If true: add l1/l2 regularization terms (if any) to the score. If false: don't add regularization terms
     * @return An INDArray (column vector) of size input.numRows(); the ith entry is the score (loss value) of the ith example
     */
    public INDArray scoreExamples(DataSet data, boolean addRegularizationTerms) {
        boolean hasMaskArray = data.hasMaskArrays();
        if (hasMaskArray)
            setLayerMaskArrays(data.getFeaturesMaskArray(), data.getLabelsMaskArray());
        feedForward(data.getFeatureMatrix(), false);
        setLabels(data.getLabels());

        INDArray out;
        if (getOutputLayer() instanceof IOutputLayer) {
            IOutputLayer ol = (IOutputLayer) getOutputLayer();
            ol.setLabels(data.getLabels());
            double l1 = (addRegularizationTerms ? calcL1(true) : 0.0);
            double l2 = (addRegularizationTerms ? calcL2(true) : 0.0);
            out = ol.computeScoreForExamples(l1, l2);
        } else {
            throw new UnsupportedOperationException(
                            "Cannot calculate score with respect to labels without an OutputLayer");
        }
        if (hasMaskArray)
            clearLayerMaskArrays();
        return out;
    }


    @Override
    public void fit() {
        fit(input, labels);
    }

    @Override
    public void update(INDArray gradient, String paramType) {
        throw new UnsupportedOperationException("Not implemented");
    }


    /**
     * Score of the model (relative to the objective function)
     *
     * @return the score of the model (relative to the objective function)
     */
    @Override
    public double score() {
        return score;
    }


    public void setScore(double score) {
        this.score = score;
    }

    @Override
    public void computeGradientAndScore() {
        //Calculate activations (which are stored in each layer, and used in backprop)
        if (layerWiseConfigurations.getBackpropType() == BackpropType.TruncatedBPTT) {
            List<INDArray> activations = rnnActivateUsingStoredState(getInput(), true, true);
            if (trainingListeners.size() > 0) {
                for (TrainingListener tl : trainingListeners) {
                    tl.onForwardPass(this, activations);
                }
            }
            truncatedBPTTGradient();
        } else {
            //First: do a feed-forward through the network
            //Note that we don't actually need to do the full forward pass through the output layer right now; but we do
            // need the input to the output layer to be set (such that backprop can be done)
            List<INDArray> activations = feedForwardToLayer(layers.length - 2, true);
            if (trainingListeners.size() > 0) {
                //TODO: We possibly do want output layer activations in some cases here...
                for (TrainingListener tl : trainingListeners) {
                    tl.onForwardPass(this, activations);
                }
            }
            INDArray actSecondLastLayer = activations.get(activations.size() - 1);
            if (layerWiseConfigurations.getInputPreProcess(layers.length - 1) != null)
                actSecondLastLayer = layerWiseConfigurations.getInputPreProcess(layers.length - 1)
                                .preProcess(actSecondLastLayer, getInputMiniBatchSize());
            getOutputLayer().setInput(actSecondLastLayer);
            //Then: compute gradients
            backprop();
        }

        //Calculate score
        if (!(getOutputLayer() instanceof IOutputLayer)) {
            throw new IllegalStateException(
                            "Cannot calculate gradient and score with respect to labels: final layer is not an IOutputLayer");
        }
        score = ((IOutputLayer) getOutputLayer()).computeScore(calcL1(true), calcL2(true), true);

        //Listeners
        if (trainingListeners.size() > 0) {
            for (TrainingListener tl : trainingListeners) {
                tl.onBackwardPass(this);
            }
        }
    }

    @Override
    public void accumulateScore(double accum) {

    }

    /**
     * Clear the inputs. Clears optimizer state.
     */
    public void clear() {
        for (Layer layer : layers)
            layer.clear();

        input = null;
        labels = null;
        solver = null;
    }

    /**
     * Averages the given logistic regression
     * from a mini batch in to this one
     *
     * @param layer     the logistic regression to average in to this one
     * @param batchSize the batch size
     * @deprecated Not supported and not used
     */
    @Override
    @Deprecated
    public void merge(Layer layer, int batchSize) {
        throw new UnsupportedOperationException();
    }

    /**
     * Deprecated: Merges this network with the other one.
     *
     * @param network   the network to merge with
     * @param batchSize the batch size (number of training examples)
     *                  to average by
     * @deprecated As of 0.7.3 - Feb 2017. No longer used; parameter averaging is performed via alternative means/methods
     */
    @Deprecated
    public void merge(MultiLayerNetwork network, int batchSize) {
        if (network.layers.length != layers.length)
            throw new IllegalArgumentException("Unable to merge networks that are not of equal length");
        for (int i = 0; i < getnLayers(); i++) {
            Layer n = layers[i];
            Layer otherNetwork = network.layers[i];
            n.merge(otherNetwork, batchSize);

        }

        getOutputLayer().merge(network.getOutputLayer(), batchSize);
    }


    /**
     * Note that if input isn't null
     * and the neuralNets are null, this is a way
     * of initializing the neural network
     *
     * @param input
     */
    public void setInput(INDArray input) {
        this.input = input;
        if (this.layers == null)
            this.initializeLayers(getInput());
        if (input != null) {
            if (input.length() == 0)
                throw new IllegalArgumentException(
                                "Invalid input: length 0 (shape: " + Arrays.toString(input.shape()) + ")");
            setInputMiniBatchSize(input.size(0));
        }
    }


    /**
     * Get the output layer
     *
     * @return
     */
    public Layer getOutputLayer() {
        return getLayers()[getLayers().length - 1];
    }


    /**
     * Sets parameters for the model.
     * This is used to manipulate the weights and biases across
     * all neuralNets (including the output layer)
     *
     * @param params a parameter vector equal 1,numParameters
     */
    public void setParameters(INDArray params) {
        setParams(params);
    }

    @Override
    public void applyLearningRateScoreDecay() {
        for (Layer layer : layers) {
            if (!layer.conf().getLearningRateByParam().isEmpty()) {
                for (Map.Entry<String, Double> lrPair : layer.conf().getLearningRateByParam().entrySet()) {
                    layer.conf().setLearningRateByParam(lrPair.getKey(),
                                    lrPair.getValue() * (layer.conf().getLrPolicyDecayRate() + Nd4j.EPS_THRESHOLD));
                }
            }
        }
    }

    public NeuralNetConfiguration getDefaultConfiguration() {
        return defaultConfiguration;
    }

    public INDArray getLabels() {
        return labels;
    }

    public INDArray getInput() {
        return input;
    }


    /**
     *
     * @param labels
     */
    public void setLabels(INDArray labels) {
        this.labels = labels;
    }

    /**
     * Get the number of layers in the network
     *
     * @return the number of layers in the network
     */
    public int getnLayers() {
        return layerWiseConfigurations.getConfs().size();
    }

    /**
     *
     * @return
     */
    public synchronized Layer[] getLayers() {
        return layers;
    }

    public Layer getLayer(int i) {
        return layers[i];
    }

    public Layer getLayer(String name) {
        return layerMap.get(name);
    }

    public List<String> getLayerNames() {
        return new ArrayList<>(layerMap.keySet());
    }

    public void setLayers(Layer[] layers) {
        this.layers = layers;
    }

    public INDArray getMask() {
        return mask;
    }

    public void setMask(INDArray mask) {
        this.mask = mask;
    }

    public INDArray getMaskArray() {
        return mask;
    }

    @Override
    public boolean isPretrainLayer() {
        return false;
    }

    @Override
    public Pair<INDArray, MaskState> feedForwardMaskArray(INDArray maskArray, MaskState currentMaskState,
                    int minibatchSize) {
        if (maskArray == null) {
            for (int i = 0; i < layers.length; i++) {
                layers[i].feedForwardMaskArray(null, null, minibatchSize);
            }
        } else {
            //Do a forward pass through each preprocessor and layer
            for (int i = 0; i < layers.length; i++) {
                InputPreProcessor preProcessor = getLayerWiseConfigurations().getInputPreProcess(i);

                if (preProcessor != null) {
                    Pair<INDArray, MaskState> p =
                                    preProcessor.feedForwardMaskArray(maskArray, currentMaskState, minibatchSize);
                    if (p != null) {
                        maskArray = p.getFirst();
                        currentMaskState = p.getSecond();
                    } else {
                        maskArray = null;
                        currentMaskState = null;
                    }
                }

                Pair<INDArray, MaskState> p =
                                layers[i].feedForwardMaskArray(maskArray, currentMaskState, minibatchSize);
                if (p != null) {
                    maskArray = p.getFirst();
                    currentMaskState = p.getSecond();
                } else {
                    maskArray = null;
                    currentMaskState = null;
                }
            }
        }

        return new Pair<>(maskArray, currentMaskState);
    }

    //==========
    //Layer methods

    @Override
    public Gradient error(INDArray errorSignal) {
        throw new UnsupportedOperationException();
    }

    @Override
    public Type type() {
        return Type.MULTILAYER;
    }

    @Override
    public INDArray derivativeActivation(INDArray input) {
        throw new UnsupportedOperationException();
    }

    @Override
    public Gradient calcGradient(Gradient layerError, INDArray activation) {
        throw new UnsupportedOperationException();
    }

    @Override
    public INDArray preOutput(INDArray x) {
        INDArray lastLayerActivation = x;
        for (int i = 0; i < layers.length - 1; i++) {
            if (getLayerWiseConfigurations().getInputPreProcess(i) != null)
                lastLayerActivation = getLayerWiseConfigurations().getInputPreProcess(i).preProcess(lastLayerActivation,
                                getInputMiniBatchSize());
            lastLayerActivation = layers[i].activate(lastLayerActivation);
        }
        if (getLayerWiseConfigurations().getInputPreProcess(layers.length - 1) != null)
            lastLayerActivation = getLayerWiseConfigurations().getInputPreProcess(layers.length - 1)
                            .preProcess(lastLayerActivation, getInputMiniBatchSize());
        return layers[layers.length - 1].preOutput(lastLayerActivation);
    }

    @Override
    public INDArray preOutput(INDArray x, TrainingMode training) {
        return preOutput(x, training == TrainingMode.TRAIN);
    }

    @Override
    public INDArray activate(TrainingMode training) {
        return activate(training == TrainingMode.TRAIN);
    }

    @Override
    public INDArray activate(INDArray input, TrainingMode training) {
        return activate(input, training == TrainingMode.TRAIN);
    }

    @Override
    public Layer transpose() {
        throw new UnsupportedOperationException();
    }

    @Override
    public Pair<Gradient, INDArray> backpropGradient(INDArray epsilon) {
        if (getOutputLayer() instanceof IOutputLayer)
            throw new UnsupportedOperationException("Cannot calculate gradients based on epsilon with OutputLayer");

        return calcBackpropGradients(epsilon, false);
    }

    @Override
    public void setIndex(int index) {
        layerIndex = index;
    }

    @Override
    public int getIndex() {
        return layerIndex;
    }

    @Override
    public double calcL2(boolean backpropParamsOnly) {
        double l2 = 0.0;
        for (int i = 0; i < layers.length; i++) {
            l2 += layers[i].calcL2(backpropParamsOnly);
        }
        return l2;
    }

    @Override
    public double calcL1(boolean backpropParamsOnly) {
        double l1 = 0.0;
        for (int i = 0; i < layers.length; i++) {
            l1 += layers[i].calcL1(backpropParamsOnly);
        }
        return l1;
    }

    @Override
    public void update(Gradient gradient) {
        if (gradient.gradient().length() != numParams(true))
            throw new IllegalArgumentException("Invalid input: expect gradients array of length " + numParams(true));
        for (Map.Entry<String, INDArray> entry : gradient.gradientForVariable().entrySet()) {
            String key = entry.getKey();
            INDArray val = entry.getValue();
            int idx = key.indexOf('_');
            if (idx == -1)
                throw new IllegalStateException("Invalid param key: not have layer separator: \"" + key + "\"");
            Integer layerId = Integer.parseInt(key.substring(0, idx));
            String paramType = key.substring(idx + 1);
            // Update MLN gradient
            this.gradient.gradientForVariable().put(key, val);
            // Update layer params
            layers[layerId].update(val, paramType);
        }
        // Update layerwise gradient view
        setBackpropGradientsViewArray(gradient.gradient());

    }

    @Override
    public INDArray preOutput(INDArray x, boolean training) {
        throw new UnsupportedOperationException();

    }

    @Override
    public INDArray activate(boolean training) {
        throw new UnsupportedOperationException();
    }

    @Override
    public INDArray activate(INDArray input, boolean training) {
        throw new UnsupportedOperationException();
    }

    @Override
    public void setInputMiniBatchSize(int size) {
        if (layers != null)
            for (Layer l : layers)
                l.setInputMiniBatchSize(size);
    }

    @Override
    public int getInputMiniBatchSize() {
        return input.size(0);
    }

    @Override
    public void setMaskArray(INDArray maskArray) {
        throw new UnsupportedOperationException();
    }

    /**
     *
     * If this MultiLayerNetwork contains one or more RNN layers: conduct forward pass (prediction)
     * but using previous stored state for any RNN layers. The activations for the final step are
     * also stored in the RNN layers for use next time rnnTimeStep() is called.<br>
     * This method can be used to generate output one or more steps at a time instead of always having to do
     * forward pass from t=0. Example uses are for streaming data, and for generating samples from network output
     * one step at a time (where samples are then fed back into the network as input)<br>
     * If no previous state is present in RNN layers (i.e., initially or after calling rnnClearPreviousState()),
     * the default initialization (usually 0) is used.<br>
     * Supports mini-batch (i.e., multiple predictions/forward pass in parallel) as well as for single examples.<br>
     * @param input Input to network. May be for one or multiple time steps. For single time step:
     *  input has shape [miniBatchSize,inputSize] or [miniBatchSize,inputSize,1]. miniBatchSize=1 for single example.<br>
     *  For multiple time steps: [miniBatchSize,inputSize,inputTimeSeriesLength]
     * @return Output activations. If output is RNN layer (such as RnnOutputLayer): if input has shape [miniBatchSize,inputSize]
     * i.e., is 2d, output has shape [miniBatchSize,outputSize] (i.e., also 2d).<br>
     * Otherwise output is 3d [miniBatchSize,outputSize,inputTimeSeriesLength] when using RnnOutputLayer.
     */
    public INDArray rnnTimeStep(INDArray input) {
        this.setInputMiniBatchSize(input.size(0)); //Necessary for preprocessors/reshaping
        this.input = input;
        boolean inputIs2d = input.rank() == 2;
        for (int i = 0; i < layers.length; i++) {
            if (getLayerWiseConfigurations().getInputPreProcess(i) != null)
                input = getLayerWiseConfigurations().getInputPreProcess(i).preProcess(input, getInputMiniBatchSize());
            if (layers[i] instanceof RecurrentLayer) {
                input = ((RecurrentLayer) layers[i]).rnnTimeStep(input);
            } else if (layers[i] instanceof MultiLayerNetwork) {
                input = ((MultiLayerNetwork) layers[i]).rnnTimeStep(input);
            } else {
                input = layers[i].activate(input, false);
            }
        }
        if (inputIs2d && input.rank() == 3 && layers[layers.length - 1].type() == Type.RECURRENT) {
            //Return 2d output with shape [miniBatchSize,nOut]
            // instead of 3d output with shape [miniBatchSize,nOut,1]
            return input.tensorAlongDimension(0, 1, 0);
        }

        this.input = null;
        return input;
    }

    /**Get the state of the RNN layer, as used in rnnTimeStep().
     * @param layer Number/index of the layer.
     * @return Hidden state, or null if layer is not an RNN layer
     */
    public Map<String, INDArray> rnnGetPreviousState(int layer) {
        if (layer < 0 || layer >= layers.length)
            throw new IllegalArgumentException("Invalid layer number");
        if (!(layers[layer] instanceof RecurrentLayer))
            throw new IllegalArgumentException("Layer is not an RNN layer");
        return ((RecurrentLayer) layers[layer]).rnnGetPreviousState();
    }

    /**Set the state of the RNN layer.
     * @param layer The number/index of the layer.
     * @param state The state to set the specified layer to
     */
    public void rnnSetPreviousState(int layer, Map<String, INDArray> state) {
        if (layer < 0 || layer >= layers.length)
            throw new IllegalArgumentException("Invalid layer number");
        if (!(layers[layer] instanceof RecurrentLayer))
            throw new IllegalArgumentException("Layer is not an RNN layer");

        RecurrentLayer r = (RecurrentLayer) layers[layer];
        r.rnnSetPreviousState(state);
    }

    /** Clear the previous state of the RNN layers (if any).
     */
    public void rnnClearPreviousState() {
        if (layers == null)
            return;
        for (int i = 0; i < layers.length; i++) {
            if (layers[i] instanceof RecurrentLayer)
                ((RecurrentLayer) layers[i]).rnnClearPreviousState();
            else if (layers[i] instanceof MultiLayerNetwork) {
                ((MultiLayerNetwork) layers[i]).rnnClearPreviousState();
            }
        }
    }

    /** Similar to rnnTimeStep and feedForward() methods. Difference here is that this method:<br>
     * (a) like rnnTimeStep does forward pass using stored state for RNN layers, and<br>
     * (b) unlike rnnTimeStep does not modify the RNN layer state<br>
     * Therefore multiple calls to this method with the same input should have the same output.<br>
     * Typically used during training only. Use rnnTimeStep for prediction/forward pass at test time.
     * @param input Input to network
     * @param training Whether training or not
     * @param storeLastForTBPTT set to true if used as part of truncated BPTT training
     * @return Activations for each layer (including input, as per feedforward() etc)
     */
    public List<INDArray> rnnActivateUsingStoredState(INDArray input, boolean training, boolean storeLastForTBPTT) {
        INDArray currInput = input;
        List<INDArray> activations = new ArrayList<>();
        activations.add(currInput);

        for (int i = 0; i < layers.length; i++) {
            if (getLayerWiseConfigurations().getInputPreProcess(i) != null)
                currInput = getLayerWiseConfigurations().getInputPreProcess(i).preProcess(currInput, input.size(0));
            if (layers[i] instanceof RecurrentLayer) {
                currInput = ((RecurrentLayer) layers[i]).rnnActivateUsingStoredState(currInput, training,
                                storeLastForTBPTT);
            } else if (layers[i] instanceof MultiLayerNetwork) {
                List<INDArray> temp = ((MultiLayerNetwork) layers[i]).rnnActivateUsingStoredState(currInput, training,
                                storeLastForTBPTT);
                currInput = temp.get(temp.size() - 1);
            } else {
                currInput = layers[i].activate(currInput, training);
            }
            activations.add(currInput);
        }
        return activations;
    }

    /** Get the updater for this MultiLayerNetwork
     * @return Updater for MultiLayerNetwork
     */
    public synchronized Updater getUpdater() {
        if (solver == null) {
            solver = new Solver.Builder().configure(conf()).listeners(getListeners()).model(this).build();
            solver.getOptimizer().setUpdater(UpdaterCreator.getUpdater(this));
        }
        return solver.getOptimizer().getUpdater();
    }

    /** Set the updater for the MultiLayerNetwork */
    public void setUpdater(Updater updater) {
        if (solver == null) {
            solver = new Solver.Builder().configure(conf()).listeners(getListeners()).model(this).build();
        }
        solver.getOptimizer().setUpdater(updater);
    }

    /**Set the mask arrays for features and labels. Mask arrays are typically used in situations such as one-to-many
     * and many-to-one learning with recurrent neural networks, as well as for supporting time series of varying lengths
     * within the same minibatch.<br>
     * For example, with RNN data sets with input of shape [miniBatchSize,nIn,timeSeriesLength] and outputs of shape
     * [miniBatchSize,nOut,timeSeriesLength], the features and mask arrays will have shape [miniBatchSize,timeSeriesLength]
     * and contain values 0 or 1 at each element (to specify whether a given input/example is present - or merely padding -
     * at a given time step).<br>
     * <b>NOTE</b>: This method is not usually used directly. Instead, methods such as {@link #feedForward(INDArray, INDArray, INDArray)}
     * and {@link #output(INDArray, boolean, INDArray, INDArray)} handle setting of masking internally.
     * @param featuresMaskArray Mask array for features (input)
     * @param labelsMaskArray Mask array for labels (output)
     * @see #clearLayerMaskArrays()
     */
    public void setLayerMaskArrays(INDArray featuresMaskArray, INDArray labelsMaskArray) {
        if (featuresMaskArray != null) {

            //New approach: use feedForwardMaskArray method
            feedForwardMaskArray(featuresMaskArray, MaskState.Active, featuresMaskArray.size(0));


            /*
            //feedforward layers below a RNN layer: need the input (features) mask array
            //Reason: even if the time series input is zero padded, the output from the dense layers are
            // non-zero (i.e., activationFunction(0*weights + bias) != 0 in general)
            //This assumes that the time series input is masked - i.e., values are 0 at the padded time steps,
            // so we don't need to do anything for the recurrent layer
            
            //Now, if mask array is 2d -> need to reshape to 1d (column vector) in the exact same order
            // as is done for 3d -> 2d time series reshaping
            INDArray reshapedFeaturesMask = TimeSeriesUtils.reshapeTimeSeriesMaskToVector(featuresMaskArray);
            
            for( int i=0; i<layers.length-1; i++ ){
                Type t = layers[i].type();
                if( t == Type.CONVOLUTIONAL || t == Type.FEED_FORWARD ){
                    layers[i].setMaskArray(reshapedFeaturesMask);
                } else if( t == Type.RECURRENT ) break;
            
            }
            */
        }
        if (labelsMaskArray != null) {
            if (!(getOutputLayer() instanceof IOutputLayer))
                return;
            layers[layers.length - 1].setMaskArray(labelsMaskArray);
        }
    }

    /** Remove the mask arrays from all layers.<br>
     * See {@link #setLayerMaskArrays(INDArray, INDArray)} for details on mask arrays.
     */
    public void clearLayerMaskArrays() {
        for (Layer layer : layers) {
            layer.setMaskArray(null);
        }
    }

    /**
     * Evaluate the network (classification performance)
     *
     * @param iterator Iterator to evaluate on
     * @return Evaluation object; results of evaluation on all examples in the data set
     */
    public Evaluation evaluate(DataSetIterator iterator) {
        return evaluate(iterator, null);
    }

    /**
     * Evaluate the network for regression performance
     * @param iterator Data to evaluate on
     * @return
     */
    public RegressionEvaluation evaluateRegression(DataSetIterator iterator) {
        RegressionEvaluation e = new RegressionEvaluation(iterator.totalOutcomes());
        doEvaluation(iterator, e);

        return e;
    }

    /**
     * Evaluate the network (must be a binary classifier) on the specified data, using the {@link ROC} class
     *
     * @param iterator          Data to evaluate on
     * @param rocThresholdSteps Number of threshold steps to use with {@link ROC}
     * @return ROC evaluation on the given dataset
     */
    public ROC evaluateROC(DataSetIterator iterator, int rocThresholdSteps) {
        ROC roc = new ROC(rocThresholdSteps);
        doEvaluation(iterator, roc);
        return roc;
    }

    /**
     * Evaluate the network on the specified data, using the {@link ROCMultiClass} class
     *
     * @param iterator          Data to evaluate on
     * @param rocThresholdSteps Number of threshold steps to use with {@link ROCMultiClass}
     * @return Multi-class ROC evaluation on the given dataset
     */
    public ROCMultiClass evaluateROCMultiClass(DataSetIterator iterator, int rocThresholdSteps) {
        ROCMultiClass roc = new ROCMultiClass(rocThresholdSteps);
        doEvaluation(iterator, roc);
        return roc;
    }

    /**
     * Perform evaluation using an arbitrary IEvaluation instance.
     *
     * @param iterator   data to evaluate on
     * @param evaluation IEvaluation instance to perform evaluation with
     */
    public void doEvaluation(DataSetIterator iterator, IEvaluation evaluation) {
        if (!iterator.hasNext() && iterator.resetSupported()) {
            iterator.reset();
        }

        while (iterator.hasNext()) {
            DataSet next = iterator.next();

            if (next.getFeatureMatrix() == null || next.getLabels() == null)
                break;

            INDArray features = next.getFeatures();
            INDArray labels = next.getLabels();

            INDArray out;
            if (next.hasMaskArrays()) {
                INDArray fMask = next.getFeaturesMaskArray();
                INDArray lMask = next.getLabelsMaskArray();
                out = this.output(features, false, fMask, lMask);

                //Assume this is time series data. Not much point having a mask array for non TS data
                evaluation.evalTimeSeries(labels, out, lMask);
            } else {
                out = this.output(features, false);
                if (labels.rank() == 3)
                    evaluation.evalTimeSeries(labels, out, null);
                else {
                    List<Serializable> meta = next.getExampleMetaData();
                    evaluation.eval(labels, out, meta);
                }
            }
        }
    }

    /**
     * Evaluate the network on the provided data set. Used for evaluating the performance of classifiers
     *
     * @param iterator Data to undertake evaluation on
     * @return Evaluation object, summarizing the results of the evaluation on the provided DataSetIterator
     */
    public Evaluation evaluate(DataSetIterator iterator, List<String> labelsList) {
        return evaluate(iterator, labelsList, 1);
    }

    /**
     * Evaluate the network (for classification) on the provided data set, with top N accuracy in addition to standard accuracy.
     * For 'standard' accuracy evaluation only, use topN = 1
     *
     * @param iterator   Iterator (data) to evaluate on
     * @param labelsList List of labels. May be null.
     * @param topN       N value for top N accuracy evaluation
     * @return Evaluation object, summarizing the results of the evaluation on the provided DataSetIterator
     */
    public Evaluation evaluate(DataSetIterator iterator, List<String> labelsList, int topN) {
        if (layers == null || !(getOutputLayer() instanceof IOutputLayer)) {
            throw new IllegalStateException("Cannot evaluate network with no output layer");
        }
        if (labelsList == null)
            labelsList = iterator.getLabels();

        Evaluation e = new Evaluation(labelsList, topN);
        doEvaluation(iterator, e);

        return e;
    }

    private void update(Task task) {
        if (!initDone) {
            initDone = true;
            Heartbeat heartbeat = Heartbeat.getInstance();
            task = ModelSerializer.taskByModel(this);
            Environment env = EnvironmentUtils.buildEnvironment();
            heartbeat.reportEvent(Event.STANDALONE, env, task);
        }
    }

    /**
     * String detailing the architecture of the multilayernetwork.
     * Columns are LayerIndex with layer type, nIn, nOut, Total number of parameters and the Shapes of the parameters
     * Will also give information about frozen layers, if any.
     * @return Summary as a string
     */
    public String summary() {
        String ret = "\n";
        ret += StringUtils.repeat("=", 140);
        ret += "\n";
        ret += String.format("%-40s%-15s%-15s%-30s\n", "LayerName (LayerType)", "nIn,nOut", "TotalParams",
                        "ParamsShape");
        ret += StringUtils.repeat("=", 140);
        ret += "\n";
        int frozenParams = 0;
        for (Layer currentLayer : layers) {
            String name = String.valueOf(currentLayer.getIndex());
            String paramShape = "-";
            String in = "-";
            String out = "-";
            String[] classNameArr = currentLayer.getClass().getName().split("\\.");
            String className = classNameArr[classNameArr.length - 1];
            String paramCount = String.valueOf(currentLayer.numParams());
            if (currentLayer.numParams() > 0) {
                paramShape = "";
                in = String.valueOf(((FeedForwardLayer) currentLayer.conf().getLayer()).getNIn());
                out = String.valueOf(((FeedForwardLayer) currentLayer.conf().getLayer()).getNOut());
                Set<String> paraNames = currentLayer.conf().getLearningRateByParam().keySet();
                for (String aP : paraNames) {
                    String paramS = ArrayUtils.toString(currentLayer.paramTable().get(aP).shape());
                    paramShape += aP + ":" + paramS + ", ";
                }
                paramShape = paramShape.subSequence(0, paramShape.lastIndexOf(",")).toString();
            }
            if (currentLayer instanceof FrozenLayer) {
                frozenParams += currentLayer.numParams();
                classNameArr = ((FrozenLayer) currentLayer).getInsideLayer().getClass().getName().split("\\.");
                className = "Frozen " + classNameArr[classNameArr.length - 1];
            }
            ret += String.format("%-40s%-15s%-15s%-30s", name + " (" + className + ")", in + "," + out, paramCount,
                            paramShape);
            ret += "\n";
        }
        ret += StringUtils.repeat("-", 140);
        ret += String.format("\n%30s %d", "Total Parameters: ", params().length());
        ret += String.format("\n%30s %d", "Trainable Parameters: ", params().length() - frozenParams);
        ret += String.format("\n%30s %d", "Frozen Parameters: ", frozenParams);
        ret += "\n";
        ret += StringUtils.repeat("=", 140);
        ret += "\n";
        return ret;
    }

}<|MERGE_RESOLUTION|>--- conflicted
+++ resolved
@@ -999,14 +999,8 @@
                     solver.optimize();
                 }
 
-<<<<<<< HEAD
-                if(hasMaskArrays) clearLayerMaskArrays();
-
-                Nd4j.getMemoryManager().invokeGcOccasionally();
-=======
                 if (hasMaskArrays)
                     clearLayerMaskArrays();
->>>>>>> 48f5b5d9
             }
         } else if (layerWiseConfigurations.isPretrain()) {
             log.warn("Warning: finetune is not applied.");
