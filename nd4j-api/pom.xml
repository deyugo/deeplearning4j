<!--
  ~ /*
  ~  * Copyright 2015 Skymind,Inc.
  ~  *
  ~  *    Licensed under the Apache License, Version 2.0 (the "License");
  ~  *    you may not use this file except in compliance with the License.
  ~  *    You may obtain a copy of the License at
  ~  *
  ~  *        http://www.apache.org/licenses/LICENSE-2.0
  ~  *
  ~  *    Unless required by applicable law or agreed to in writing, software
  ~  *    distributed under the License is distributed on an "AS IS" BASIS,
  ~  *    WITHOUT WARRANTIES OR CONDITIONS OF ANY KIND, either express or implied.
  ~  *    See the License for the specific language governing permissions and
  ~  *    limitations under the License.
  ~  */
  ~
  -->

<project xmlns="http://maven.apache.org/POM/4.0.0" xmlns:xsi="http://www.w3.org/2001/XMLSchema-instance" xsi:schemaLocation="http://maven.apache.org/POM/4.0.0 http://maven.apache.org/xsd/maven-4.0.0.xsd">
    <parent>
        <artifactId>nd4j</artifactId>
        <groupId>org.nd4j</groupId>
        <version>0.4-rc3.8-SNAPSHOT</version>
    </parent>
    <modelVersion>4.0.0</modelVersion>


    <artifactId>nd4j-api</artifactId>
  <version> 0.4-rc3.8-SNAPSHOT</version>
    <packaging>jar</packaging>

    <name>nd4j-api</name>
    <url>http://nd4j.org</url>

	<build>
		<plugins>
			<plugin>
				<groupId>org.apache.maven.plugins</groupId>
				<artifactId>maven-compiler-plugin</artifactId>
				<configuration>
					<source>1.7</source>
					<target>1.7</target>
				</configuration>
			</plugin>
			<plugin>
				<groupId>org.apache.maven.plugins</groupId>
				<artifactId>maven-jar-plugin</artifactId>
				<version>2.4</version>
				<executions>
					<execution>
						<goals>
							<goal>test-jar</goal>
						</goals>
					</execution>
				</executions>
			</plugin>
		</plugins>
	</build>

    <properties>
        <project.build.sourceEncoding>UTF-8</project.build.sourceEncoding>
        <junit.version>4.12</junit.version>
        <netty.version>4.0.28.Final</netty.version>
        <lombok.version>1.16.4</lombok.version>
    </properties>

    <dependencyManagement>
        <dependencies>
            <dependency>
                <groupId>junit</groupId>
                <artifactId>junit</artifactId>
                <version>4.11</version>
            </dependency>
            <dependency>
                <groupId>ch.qos.logback</groupId>
                <artifactId>logback-classic</artifactId>
                <version>${logback.version}</version>
            </dependency>
            <dependency>
                <groupId>ch.qos.logback</groupId>
                <artifactId>logback-core</artifactId>
                <version>${logback.version}</version>
            </dependency>

        </dependencies>
    </dependencyManagement>


    <dependencies>
        <dependency>
            <groupId>net.bytebuddy</groupId>
            <artifactId>byte-buddy</artifactId>
            <version>0.6.14</version>
        </dependency>
        <dependency>
            <groupId>junit</groupId>
            <artifactId>junit</artifactId>
        </dependency>
        <dependency>
            <groupId>ch.qos.logback</groupId>
            <artifactId>logback-classic</artifactId>
            <scope>test</scope>
        </dependency>
        <dependency>
            <groupId>ch.qos.logback</groupId>
            <artifactId>logback-core</artifactId>
            <scope>test</scope>
        </dependency>

        <dependency>
            <groupId>org.slf4j</groupId>
            <artifactId>slf4j-api</artifactId>
        </dependency>

        <dependency>
            <groupId>junit</groupId>
            <artifactId>junit</artifactId>
        </dependency>


        <dependency>
            <groupId>io.netty</groupId>
            <artifactId>netty-buffer</artifactId>
            <version>${netty.version}</version>
        </dependency>
        <dependency>
            <groupId>org.projectlombok</groupId>
            <artifactId>lombok</artifactId>
            <version>${lombok.version}</version>
        </dependency>
<<<<<<< HEAD
        <dependency>
            <groupId>org.nd4j</groupId>
            <artifactId>nd4j-bytebuddy</artifactId>
            <version>${project.version}</version>
        </dependency>
        <dependency>
            <groupId>org.nd4j</groupId>
            <artifactId>nd4j-common</artifactId>
            <version>${project.version}</version>
        </dependency>
=======
>>>>>>> e53bd795
    </dependencies>
</project><|MERGE_RESOLUTION|>--- conflicted
+++ resolved
@@ -27,36 +27,36 @@
 
 
     <artifactId>nd4j-api</artifactId>
-  <version> 0.4-rc3.8-SNAPSHOT</version>
+    <version> 0.4-rc3.8-SNAPSHOT</version>
     <packaging>jar</packaging>
 
     <name>nd4j-api</name>
     <url>http://nd4j.org</url>
 
-	<build>
-		<plugins>
-			<plugin>
-				<groupId>org.apache.maven.plugins</groupId>
-				<artifactId>maven-compiler-plugin</artifactId>
-				<configuration>
-					<source>1.7</source>
-					<target>1.7</target>
-				</configuration>
-			</plugin>
-			<plugin>
-				<groupId>org.apache.maven.plugins</groupId>
-				<artifactId>maven-jar-plugin</artifactId>
-				<version>2.4</version>
-				<executions>
-					<execution>
-						<goals>
-							<goal>test-jar</goal>
-						</goals>
-					</execution>
-				</executions>
-			</plugin>
-		</plugins>
-	</build>
+    <build>
+        <plugins>
+            <plugin>
+                <groupId>org.apache.maven.plugins</groupId>
+                <artifactId>maven-compiler-plugin</artifactId>
+                <configuration>
+                    <source>1.7</source>
+                    <target>1.7</target>
+                </configuration>
+            </plugin>
+            <plugin>
+                <groupId>org.apache.maven.plugins</groupId>
+                <artifactId>maven-jar-plugin</artifactId>
+                <version>2.4</version>
+                <executions>
+                    <execution>
+                        <goals>
+                            <goal>test-jar</goal>
+                        </goals>
+                    </execution>
+                </executions>
+            </plugin>
+        </plugins>
+    </build>
 
     <properties>
         <project.build.sourceEncoding>UTF-8</project.build.sourceEncoding>
@@ -129,18 +129,10 @@
             <artifactId>lombok</artifactId>
             <version>${lombok.version}</version>
         </dependency>
-<<<<<<< HEAD
-        <dependency>
-            <groupId>org.nd4j</groupId>
-            <artifactId>nd4j-bytebuddy</artifactId>
-            <version>${project.version}</version>
-        </dependency>
         <dependency>
             <groupId>org.nd4j</groupId>
             <artifactId>nd4j-common</artifactId>
             <version>${project.version}</version>
         </dependency>
-=======
->>>>>>> e53bd795
     </dependencies>
 </project>