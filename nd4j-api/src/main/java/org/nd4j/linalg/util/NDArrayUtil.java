--- conflicted
+++ resolved
@@ -24,9 +24,7 @@
 import org.nd4j.linalg.api.blas.Level1;
 import org.nd4j.linalg.api.buffer.DataBuffer;
 import org.nd4j.linalg.api.ndarray.INDArray;
-import org.nd4j.linalg.api.ops.impl.transforms.arithmetic.*;
 import org.nd4j.linalg.api.shape.Shape;
-import org.nd4j.linalg.api.shape.loop.coordinatefunction.CoordinateFunction;
 import org.nd4j.linalg.factory.Nd4j;
 import org.nd4j.linalg.indexing.INDArrayIndex;
 import org.nd4j.linalg.indexing.Indices;
@@ -157,12 +155,12 @@
             //Decide which dimension we want to split on
             int opAlongDimension = chooseElementWiseTensorDimension(first, second);
 
-            if(first.rank() == 2 &&  canDoElementWiseOpDirectly(first, second)) {
+            if(first.rank() == 2) {
                 //Certain optimizations are possible on 2d that are not always possible on 3+d
                 Tensor1DStats fs = get1DTensorStats(first, opAlongDimension);
                 Tensor1DStats ss = get1DTensorStats(second, opAlongDimension);
                 if (fs.tensorStartSeparation == fs.getTensorLength() * fs.getElementWiseStride() &&
-                        ss.tensorStartSeparation == ss.getTensorLength() * ss.getElementWiseStride() && canDoElementWiseOpDirectly(first, second)) {
+                        ss.tensorStartSeparation == ss.getTensorLength() * ss.getElementWiseStride()) {
                     //One tensor ends and the next begins at same element-wise interval for both
                     doOpDirectly(first, second, op);
                 } else {
@@ -175,12 +173,8 @@
     }
 
     /** Can we do the element-wise op directly on the arrays without breaking them up into 1d tensors first? */
-    private static boolean canDoElementWiseOpDirectly(INDArray first, INDArray second) {
-        if(first.data().allocationMode() != DataBuffer.AllocationMode.HEAP || second.data().allocationMode()  != DataBuffer.AllocationMode.HEAP)
-            return false;
-
-        if(first.isVector())
-            return true;
+    private static boolean canDoElementWiseOpDirectly(INDArray first, INDArray second){
+        if(first.isVector()) return true;
 
         //Full buffer + matching strides -> implies all elements are contiguous (and match)
         int l1 = first.length();
@@ -190,8 +184,7 @@
         int[] strides1 = first.stride();
         int[] strides2 = second.stride();
         boolean equalStrides = Arrays.equals(strides1, strides2);
-        if(l1 == dl1 && l2 == dl2 && equalStrides)
-            return true;
+        if(l1==dl1 && l2==dl2 && equalStrides) return true;
 
         //Strides match + are same as a zero offset NDArray -> all elements are contiguous (and match)
         int[] shape1 = first.shape();
@@ -229,11 +222,7 @@
      * Can do this when elements are contiguous in buffer and first/second arrays
      * have same stride - i.e., when canDoElementWiseOpDirectly(...) returns true
      * */
-<<<<<<< HEAD
-    private static void doOpDirectly(final INDArray first, final INDArray second, char op) {
-=======
     private static void doOpDirectly(INDArray first, INDArray second, char op) {
->>>>>>> 7e98a5ba
         switch(op){
             case 'a':
             case 's':
@@ -318,16 +307,7 @@
                 }
                 break;
             case 'p':   //put / copy
-                if(first.data().allocationMode() == DataBuffer.AllocationMode.HEAP && first.data().allocationMode() == DataBuffer.AllocationMode.HEAP)
-                    Nd4j.getBlasWrapper().level1().copy(second,first); //first = second
-                else {
-                    Shape.iterate(first, new CoordinateFunction() {
-                        @Override
-                        public void process(int[]... coord) {
-                            first.putScalar(coord[0], second.getDouble(coord[0]));
-                        }
-                    });
-                }
+                Nd4j.getBlasWrapper().level1().copy(second,first); //first = second
                 break;
             default:
                 throw new UnsupportedOperationException("Unknown op: " + op);
@@ -434,7 +414,7 @@
                 }
                 break;
             case 'p':   //put / copy
-                for(int i = 0; i< nTensors; i++ ) {
+                for(int i=0; i<nTensors; i++ ) {
                     int offset1 = fs.getFirstTensorOffset() + i*fs.getTensorStartSeparation();
                     int offset2 = ss.getFirstTensorOffset() + i*ss.getTensorStartSeparation();
                     l1Blas.copy(n,ds,offset2,incrS,df,offset1,incrF);
@@ -445,50 +425,20 @@
         }
     }
 
-    private static void doElementWiseOpGeneral(INDArray first, INDArray second, char op) {
+    private static void doElementWiseOpGeneral(INDArray first, INDArray second, char op){
         //Decide which dimension we want to split on
         int opAlongDimension = chooseElementWiseTensorDimension(first, second);
         int nTensors = first.tensorssAlongDimension(opAlongDimension);
 
         DataBuffer df = first.data();
         DataBuffer ds = second.data();
-        if(df.allocationMode() != DataBuffer.AllocationMode.HEAP || ds.allocationMode() != DataBuffer.AllocationMode.HEAP) {
-            switch(op) {
-                case 'a':
-                    Nd4j.getExecutioner().exec(new AddOp(first,second,second));
-                    break;
-                case 's':
-                    Nd4j.getExecutioner().exec(new SubOp(first,second,second));
-                    break;
-                case 'm' :
-                    Nd4j.getExecutioner().exec(new MulOp(first,second,second));
-                    break;
-                case 'd' :
-                    Nd4j.getExecutioner().exec(new DivOp(first,second,second));
-                    break;
-                case 'h' :
-                    Nd4j.getExecutioner().exec(new RSubOp(first,second,second));
-                    break;
-                case 't' :
-                    Nd4j.getExecutioner().exec(new RDivOp(first,second,second));
-                    break;
-                case 'p' :
-                    Nd4j.getExecutioner().exec(new CopyOp(first, second, second));
-                    break;
-            }
-
-            return;
-        }
-
         Level1 l1Blas = Nd4j.getBlasWrapper().level1();
-        switch(op) {
-            case 'h' : throw new IllegalStateException("Reverse subtraction not supported");
-            case 't' : throw new IllegalStateException("Reverse division not supported");
+        switch(op){
             case 'a':
             case 's':
                 //first.addi(second) or first.subi(second)
                 double a = (op == 'a' ? 1.0 : -1.0);
-                for(int i = 0; i < nTensors; i++ ) {
+                for(int i=0; i<nTensors; i++ ) {
                     INDArray tad1 = first.tensorAlongDimension(i,opAlongDimension);
                     INDArray tad2 = second.tensorAlongDimension(i,opAlongDimension);
                     l1Blas.axpy(tad1.length(),a,ds,tad2.offset(),tad2.elementWiseStride(),df,tad1.offset(),tad1.elementWiseStride());
@@ -499,8 +449,8 @@
                 Object arrayFirst = df.array();
                 Object arraySecond = ds.array();
                 if(arrayFirst instanceof float[]) {
-                    float[] f1 = (float[]) arrayFirst;
-                    float[] f2 = (float[]) arraySecond;
+                    float[] f1 = (float[])arrayFirst;
+                    float[] f2 = (float[])arraySecond;
                     for (int i = 0; i < nTensors; i++) {
                         INDArray tad1 = first.tensorAlongDimension(i,opAlongDimension);
                         INDArray tad2 = second.tensorAlongDimension(i,opAlongDimension);
@@ -539,7 +489,7 @@
                 }
                 break;
             case 'p':   //put / copy
-                for(int i = 0; i < nTensors; i++ ) {
+                for(int i=0; i<nTensors; i++ ) {
                     INDArray tad1 = first.tensorAlongDimension(i,opAlongDimension);
                     INDArray tad2 = second.tensorAlongDimension(i,opAlongDimension);
                     l1Blas.copy(tad1.length(),ds,tad2.offset(),tad2.elementWiseStride(),df,tad1.offset(),tad1.elementWiseStride());
