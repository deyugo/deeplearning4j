--- conflicted
+++ resolved
@@ -149,19 +149,11 @@
      * @param arr NDArray to duplicate
      * @return Copy with offset 0, but order might be c, or might be f
      */
-    public static INDArray toOffsetZeroCopyAnyOrder(INDArray arr) {
+    public static INDArray toOffsetZeroCopyAnyOrder(INDArray arr){
         return toOffsetZeroCopyHelper(arr, Nd4j.order(), true);
     }
 
     private static INDArray toOffsetZeroCopyHelper(final INDArray arr, char order, boolean anyOrder) {
-<<<<<<< HEAD
-        final INDArray ret = Nd4j.create(arr.shape(),order);
-        for(int i = 0; i < arr.length(); i++) {
-            ret.data().put(ret.offset() + i * ret.elementWiseStride() ,arr.data().getDouble(arr.offset() + i * arr.elementWiseStride()));
-        }
-
-        return ret;
-=======
 
         if(arr instanceof IComplexNDArray){
             if(arr.isRowVector()){
@@ -227,12 +219,11 @@
                 for(int i = 0; i < ret.length(); i++)
                     ret.putScalarUnsafe(i * ret.elementWiseStride(),arr.getDoubleUnsafe(i * arr.elementWiseStride()));
             }
->>>>>>> 534f49a0
-
-    }
-
-<<<<<<< HEAD
-=======
+
+            return ret;
+        }
+    }
+
     /**
      *
      * Idea: make an matrix compatible for mmul without needing to be copied first<br>
@@ -254,7 +245,6 @@
         if(doCopy) return Shape.toOffsetZeroCopyAnyOrder(input);
         else return input;
     }
->>>>>>> 534f49a0
 
     /**
      * Get a double based on the array and given indices
@@ -399,7 +389,7 @@
         }
         for (int i = 0; i < size[dimension]; i++) {
             res[dimension] = i;
-            iterate(dimension + 1, n, size, res,func);
+            iterate(dimension + 1, n, size, res, func);
         }
     }
 
@@ -544,10 +534,14 @@
      */
     public static int getOffset(int baseOffset,int[] shape,int[] stride,int...indices) {
         //int ret =  mappers[shape.length].getOffset(baseOffset, shape, stride, indices);
+
         int offset = baseOffset;
         for(int i = 0; i < shape.length; i++) {
-            if(shape[i] != 1)
+            if(indices[i] >= shape[i])
+                throw new IllegalArgumentException(String.format("Index [%d] must not be >= shape[d].",i));
+            if(shape[i] != 1) {
                 offset += indices[i] * stride[i];
+            }
         }
 
         return offset;
