--- conflicted
+++ resolved
@@ -79,13 +79,8 @@
         if(!parallelEnabled()) {
             for (int i = 0; i < task.x().tensorssAlongDimension(dimension); i++) {
                 Op op2 = task.opForDimension(i, dimension);
-<<<<<<< HEAD
-                double result = executioner.execAndReturn((Accumulation) op2).currentResult().doubleValue();
-                retArray.putScalarUnsafe(i * retArray.elementWiseStride(), result);
-=======
                 double result = executioner.execAndReturn((Accumulation) op2).getFinalResult().doubleValue();
                 retArray.putScalar(i, result);
->>>>>>> b217d558
 
             }
 
