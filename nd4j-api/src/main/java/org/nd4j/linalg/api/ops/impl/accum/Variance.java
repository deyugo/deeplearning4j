--- conflicted
+++ resolved
@@ -194,16 +194,12 @@
     }
 
     @Override
-<<<<<<< HEAD
-    public void exec() {
-=======
     public boolean isPassThrough() {
         return true;
     }
 
     @Override
     public void exec(){
->>>>>>> 24fa4be5
         if (biasCorrected)
             this.bias = Nd4j.getExecutioner().execAndReturn(new Bias(x)).getFinalResult().doubleValue();
         this.mean = Nd4j.getExecutioner().execAndReturn(new Mean(x)).getFinalResult().doubleValue();
