--- conflicted
+++ resolved
@@ -18,11 +18,7 @@
 @Data
 public class ParameterAveragingListener implements NDArrayCallback,NDArrayHolder {
     private INDArray arr;
-<<<<<<< HEAD
-    private double totalN;
-=======
     private AtomicInteger totalN = new AtomicInteger(0);
->>>>>>> 4bafbe4f
     private boolean master;
 
     /**
