package org.deeplearning4j.nearestneighbor.server;

import com.beust.jcommander.JCommander;
import com.beust.jcommander.Parameter;
import com.beust.jcommander.ParameterException;
import org.apache.commons.io.FileUtils;
import org.datavec.api.transform.TransformProcess;
import org.deeplearning4j.clustering.sptree.DataPoint;
import org.deeplearning4j.clustering.vptree.VPTree;
import org.deeplearning4j.nearestneighbor.model.*;
import org.nd4j.linalg.api.ndarray.INDArray;
import org.nd4j.serde.base64.Nd4jBase64;
import play.Mode;
import play.libs.Json;
import play.routing.RoutingDsl;
import play.server.Server;

import java.io.File;
import java.util.ArrayList;
import java.util.List;

import static play.mvc.Controller.request;
import static play.mvc.Results.badRequest;
import static play.mvc.Results.internalServerError;
import static play.mvc.Results.ok;

/**
 * A rest server for using an
 * {@link VPTree} based on loading an ndarray containing
 * the data points for the path
 * The input values are an {@link CSVRecord}
 * which (based on the input schema) will automatically
 * have their values transformed.
 *
 * @author Adam Gibson
 */
public class NearestNeighborsServer {
    @Parameter(names = {"--ndarrayPath"}, arity = 1, required = true)
    private String ndarrayPath = null;
<<<<<<< HEAD
    @Parameter(names = {"-dp", "--nearestNeighborsPort"}, arity = 1)
=======
    @Parameter(names = {"--nearestNeighborsPort"}, arity = 1)
>>>>>>> 2d819404
    private int port = 9000;
    @Parameter(names = {"--similarityFunction"}, arity = 1)
    private String similarityFunction = "euclidean";
    @Parameter(names = {"--invert"}, arity = 1)
    private boolean invert = false;

    private Server server;

    public void runMain(String[] args) throws Exception {
        JCommander jcmdr = new JCommander(this);

        try {
            jcmdr.parse(args);
        } catch (ParameterException e) {
            //User provides invalid input -> print the usage info
            jcmdr.usage();
            if (ndarrayPath == null)
                System.err.println("Json path parameter is missing.");
            try {
                Thread.sleep(500);
            } catch (Exception e2) {
            }
            System.exit(1);
        }

        String json = FileUtils.readFileToString(new File(ndarrayPath));
        INDArray points = Nd4jBase64.fromBase64(json);


        VPTree tree = new VPTree(points,similarityFunction,invert);


        RoutingDsl routingDsl = new RoutingDsl();
        //return the host information for a given id
        routingDsl.POST("/knn").routeTo(FunctionUtil.function0((() -> {
            try {
                NearestNeighborRequest record = Json.fromJson(request().body().asJson(), NearestNeighborRequest.class);
                NearestNeighbor nearestNeighbor = NearestNeighbor.builder()
                        .points(points).record(record).tree(tree).build();
                if (record == null)
                    return badRequest();
                NearstNeighborsResults results = NearstNeighborsResults.builder().results(nearestNeighbor.search()).build();
                return ok(Json.toJson(results));

            } catch (Exception e) {
                e.printStackTrace();
                return internalServerError();
            }
        })));


        server = Server.forRouter(routingDsl.build(), Mode.DEV, port);


    }

    /**
     * Stop the server
     */
    public void stop() {
        if (server != null)
            server.stop();
    }

    public static void main(String[] args) throws Exception {
        new NearestNeighborsServer().runMain(args);
    }

}<|MERGE_RESOLUTION|>--- conflicted
+++ resolved
@@ -37,11 +37,7 @@
 public class NearestNeighborsServer {
     @Parameter(names = {"--ndarrayPath"}, arity = 1, required = true)
     private String ndarrayPath = null;
-<<<<<<< HEAD
-    @Parameter(names = {"-dp", "--nearestNeighborsPort"}, arity = 1)
-=======
     @Parameter(names = {"--nearestNeighborsPort"}, arity = 1)
->>>>>>> 2d819404
     private int port = 9000;
     @Parameter(names = {"--similarityFunction"}, arity = 1)
     private String similarityFunction = "euclidean";
