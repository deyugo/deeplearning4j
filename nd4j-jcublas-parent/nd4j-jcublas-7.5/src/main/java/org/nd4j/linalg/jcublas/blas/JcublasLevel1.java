package org.nd4j.linalg.jcublas.blas;

import jcuda.Pointer;
import jcuda.jcublas.JCublas;
import jcuda.jcublas.JCublas2;
import org.nd4j.linalg.api.blas.impl.BaseLevel1;
import org.nd4j.linalg.api.buffer.DataBuffer;
import org.nd4j.linalg.api.complex.IComplexDouble;
import org.nd4j.linalg.api.complex.IComplexFloat;
import org.nd4j.linalg.api.complex.IComplexNDArray;
import org.nd4j.linalg.api.ndarray.INDArray;
import org.nd4j.linalg.factory.DataTypeValidation;
import org.nd4j.linalg.jcublas.CublasPointer;
import org.nd4j.linalg.jcublas.SimpleJCublas;
import org.nd4j.linalg.jcublas.context.ContextHolder;
import org.nd4j.linalg.jcublas.context.CudaContext;
import org.nd4j.linalg.jcublas.util.PointerUtil;

/**
 * @author Adam Gibson
 */
public class JcublasLevel1 extends BaseLevel1 {
    @Override
    protected float sdsdot(int N, float alpha, INDArray X, int incX, INDArray Y, int incY) {
        throw new UnsupportedOperationException();
    }

    @Override
    protected double dsdot(int N, INDArray X, int incX, INDArray Y, int incY) {
        throw new UnsupportedOperationException();
    }

    @Override
    protected float sdot(int N, INDArray X, int incX, INDArray Y, int incY) {
        DataTypeValidation.assertSameDataType(X, Y);
        CudaContext ctx = CudaContext.getBlasContext();
        CublasPointer xCPointer = new CublasPointer(X,ctx);
        CublasPointer yCPointer = new CublasPointer(Y,ctx);

        Pointer result;
        float[] ret = new float[1];
        result = Pointer.to(ret);
        JCublas2.cublasSdot(
                ctx.getHandle(),
                N,
                xCPointer.getDevicePointer(),
                incX
                , yCPointer.getDevicePointer(),
                incY, result);

<<<<<<< HEAD
        ctx.finishBlasOperation();

=======
>>>>>>> b217d558
        return ret[0];
    }

    @Override
    protected float sdot( int N, DataBuffer X, int offsetX, int incX, DataBuffer Y,  int offsetY, int incY){
        throw new UnsupportedOperationException("not yet implemented");
    }

    @Override
    protected double ddot(int N, INDArray X, int incX, INDArray Y, int incY) {
        double[] ret = new double[1];
        Pointer result = Pointer.to(ret);
        CudaContext ctx = CudaContext.getBlasContext();

        CublasPointer xCPointer = new CublasPointer(X,ctx);
        CublasPointer yCPointer = new CublasPointer(Y,ctx);

        JCublas2.cublasDdot(
                ContextHolder.getInstance().getHandle(),
                N,
                xCPointer.getDevicePointer(),
                incX
                , yCPointer.getDevicePointer(),
                incY, result);
        ctx.finishBlasOperation();
        try {
            xCPointer.close();
            yCPointer.close();
        } catch (Exception e) {
            e.printStackTrace();
        }
        return ret[0];
    }

    @Override
    protected double ddot( int N, DataBuffer X, int offsetX, int incX, DataBuffer Y,  int offsetY, int incY){
        throw new UnsupportedOperationException("not yet implemented");
    }

    @Override
    protected void cdotu_sub(int N, IComplexNDArray X, int incX, IComplexNDArray Y, int incY, IComplexNDArray dotu) {
        throw new UnsupportedOperationException();
    }

    @Override
    protected void cdotc_sub(int N, IComplexNDArray X, int incX, IComplexNDArray Y, int incY, IComplexNDArray dotc) {
        throw new UnsupportedOperationException();

    }

    @Override
    protected void zdotu_sub(int N, IComplexNDArray X, int incX, IComplexNDArray Y, int incY, IComplexNDArray dotu) {
        throw new UnsupportedOperationException();

    }

    @Override
    protected void zdotc_sub(int N, IComplexNDArray X, int incX, IComplexNDArray Y, int incY, IComplexNDArray dotc) {
        throw new UnsupportedOperationException();

    }

    @Override
    protected float snrm2(int N, INDArray X, int incX) {

        CudaContext ctx = CudaContext.getBlasContext();

        CublasPointer cAPointer = new CublasPointer(X,ctx);

        float[] ret = new float[1];
        Pointer result = Pointer.to(ret);
        JCublas2.cublasSnrm2(
                ContextHolder.getInstance().getHandle()
                ,N
                ,cAPointer.getDevicePointer(),
                incX
                , result);
        ctx.finishBlasOperation();
        try {
            cAPointer.close();
        } catch (Exception e) {
            e.printStackTrace();
        }
        return ret[0];
    }

    @Override
    protected float sasum(int N, INDArray X, int incX) {
        CudaContext ctx = CudaContext.getBlasContext();
        CublasPointer xCPointer = new CublasPointer(X,ctx);
        float[] ret = new float[1];
        Pointer result = Pointer.to(ret);
        JCublas2.cublasScasum(ContextHolder.getInstance().getHandle(), N, xCPointer.getDevicePointer(), incX, result);
        ctx.finishBlasOperation();
        try {
            xCPointer.close();
        } catch (Exception e) {
            e.printStackTrace();
        }
        return ret[0];
    }

    @Override
    protected float sasum(int N, DataBuffer X, int offsetX, int incX){
        throw new UnsupportedOperationException("not yet implemented");
    }

    @Override
    protected double dnrm2(int N, INDArray X, int incX) {
        double[] ret = new double[1];
        Pointer result = Pointer.to(ret);
        CudaContext ctx = CudaContext.getBlasContext();

        CublasPointer cAPointer = new CublasPointer(X,ctx);

        JCublas2.cublasDnrm2(
                ContextHolder.getInstance().getHandle()
                , N,
                cAPointer.getDevicePointer()
                , incX
                , result);
        ctx.finishBlasOperation();
        try {
            cAPointer.close();
        } catch (Exception e) {
            e.printStackTrace();
        }
        return ret[0];
    }

    @Override
    protected double dasum(int N, INDArray X, int incX) {
        CudaContext ctx = CudaContext.getBlasContext();
        CublasPointer xCPointer = new CublasPointer(X,ctx);
        float[] ret = new float[1];
        Pointer result = Pointer.to(ret);
        JCublas2.cublasDasum(ContextHolder.getInstance().getHandle(), N, xCPointer.getDevicePointer(), incX, result);
        ctx.finishBlasOperation();
        try {
            xCPointer.close();
        } catch (Exception e) {
            e.printStackTrace();
        }
        return ret[0];
    }

    @Override
    protected double dasum(int N, DataBuffer X, int offsetX, int incX){
        throw new UnsupportedOperationException("not yet implemented");
    }

    @Override
    protected float scnrm2(int N, IComplexNDArray X, int incX) {
        CudaContext ctx = CudaContext.getBlasContext();
        CublasPointer xCPointer = new CublasPointer(X,ctx);
        float[] ret = new float[1];
        Pointer result = Pointer.to(ret);
        JCublas2.cublasScnrm2(ContextHolder.getInstance().getHandle(), N, xCPointer.getDevicePointer(), incX, result);
        ctx.finishBlasOperation();
        try {
            xCPointer.close();
        } catch (Exception e) {
            e.printStackTrace();
        }
        return ret[0];
    }

    @Override
    protected float scasum(int N, IComplexNDArray X, int incX) {
        CudaContext ctx = CudaContext.getBlasContext();
        CublasPointer xCPointer = new CublasPointer(X,ctx);
        float[] ret = new float[1];
        Pointer result = Pointer.to(ret);
        JCublas2.cublasScasum(ContextHolder.getInstance().getHandle(), N, xCPointer.getDevicePointer(), incX, result);
        ctx.finishBlasOperation();
        try {
            xCPointer.close();
        } catch (Exception e) {
            e.printStackTrace();
        }
        return ret[0];
    }

    @Override
    protected double dznrm2(int N, IComplexNDArray X, int incX) {
        CudaContext ctx = CudaContext.getBlasContext();
        CublasPointer xCPointer = new CublasPointer(X,ctx);
        double[] ret = new double[1];
        Pointer result = Pointer.to(ret);
        JCublas2.cublasDznrm2(ContextHolder.getInstance().getHandle(), N, xCPointer.getDevicePointer(), incX, result);
        ctx.finishBlasOperation();
        try {
            xCPointer.close();
        } catch (Exception e) {
            e.printStackTrace();
        }
        return ret[0];
    }

    @Override
    protected double dzasum(int N, IComplexNDArray X, int incX) {
        CudaContext ctx = CudaContext.getBlasContext();
        CublasPointer xCPointer = new CublasPointer(X,ctx);
        double[] ret = new double[1];
        Pointer result = Pointer.to(ret);
        JCublas2.cublasDzasum(ContextHolder.getInstance().getHandle(), N, xCPointer.getDevicePointer(), incX, result);
        ctx.finishBlasOperation();
        try {
            xCPointer.close();
        } catch (Exception e) {
            e.printStackTrace();
        }
        return ret[0];
    }

    @Override
    protected int isamax(int N, INDArray X, int incX) {
        CudaContext ctx = CudaContext.getBlasContext();
        CublasPointer xCPointer = new CublasPointer(X,ctx);

        int ret2 = JCublas.cublasIsamax(
                N,
                xCPointer.getDevicePointer(),
                incX);
        ctx.finishBlasOperation();
        try {
            xCPointer.close();
        } catch (Exception e) {
            e.printStackTrace();
        }
        return  ret2 - 1;
    }

    @Override
    protected int isamax(int N, DataBuffer X, int offsetX, int incX){
        throw new UnsupportedOperationException("not yet implemented");
    }

    @Override
    protected int idamax(int N, INDArray X, int incX) {
        CudaContext ctx = CudaContext.getBlasContext();
        CublasPointer xCPointer = new CublasPointer(X,ctx);

        int ret2 = JCublas.cublasIdamax(
                N,
                xCPointer.getDevicePointer(),
                incX);
        ctx.finishBlasOperation();
        try {
            xCPointer.close();
        } catch (Exception e) {
            e.printStackTrace();
        }
        return  ret2 - 1;
    }

    @Override
    protected int idamax(int N, DataBuffer X, int offsetX, int incX){
        throw new UnsupportedOperationException("not yet implemented");
    }


    @Override
    protected int icamax(int N, IComplexNDArray X, int incX) {
        CudaContext ctx = CudaContext.getBlasContext();
        CublasPointer xCPointer = new CublasPointer(X,ctx);
        int[] result = new int[1];
        Pointer resultPointer = Pointer.to(result);
        ctx.finishBlasOperation();
        try {
            xCPointer.close();
        } catch (Exception e) {
            e.printStackTrace();
        }
        return JCublas2.cublasIcamax(ContextHolder.getInstance().getHandle(),N,xCPointer.getDevicePointer(),incX,resultPointer) - 1;
    }

    @Override
    protected int izamax(int N, IComplexNDArray X, int incX) {
        CudaContext ctx = CudaContext.getBlasContext();
        CublasPointer xCPointer = new CublasPointer(X,ctx);
        int[] result = new int[1];
        Pointer resultPointer = Pointer.to(result);
        ctx.finishBlasOperation();
        try {
            xCPointer.close();
        } catch (Exception e) {
            e.printStackTrace();
        }
        return JCublas2.cublasIzamax(ContextHolder.getInstance().getHandle(), N, xCPointer.getDevicePointer(), incX, resultPointer) - 1;
    }

    @Override
    protected void sswap(int N, INDArray X, int incX, INDArray Y, int incY) {
        CudaContext ctx = CudaContext.getBlasContext();
        CublasPointer xCPointer = new CublasPointer(X,ctx);
        CublasPointer yCPointer = new CublasPointer(Y,ctx);

        JCublas2.cublasSswap(
                ctx.getHandle(),
                N,
                xCPointer.getDevicePointer(),
                incX,
                yCPointer.getDevicePointer(),
                incY);
        ctx.finishBlasOperation();
        try {
            xCPointer.close();
            yCPointer.close();
        } catch (Exception e) {
            e.printStackTrace();
        }
        yCPointer.copyToHost();
    }

    @Override
    protected void scopy(int N, INDArray X, int incX, INDArray Y, int incY) {
        CudaContext ctx = CudaContext.getBlasContext();

        CublasPointer xCPointer = new CublasPointer(X,ctx);
        CublasPointer yCPointer = new CublasPointer(Y,ctx);

        JCublas2.cublasScopy(
                ctx.getHandle()
                , N, xCPointer.getDevicePointer()
                , incX
                , yCPointer.getDevicePointer()
                , incY);


        yCPointer.copyToHost();
        try {
            xCPointer.close();
            yCPointer.close();
        } catch (Exception e) {
            e.printStackTrace();
        }
        ctx.finishBlasOperation();
    }

    @Override
    protected void scopy(int n, DataBuffer x, int offsetX, int incrX, DataBuffer y, int offsetY, int incrY ){
        throw new UnsupportedOperationException("not yet implemented");
    }

    @Override
    protected void saxpy(int N, float alpha, INDArray X, int incX, INDArray Y, int incY) {
        CudaContext ctx = CudaContext.getBlasContext();

        CublasPointer xAPointer = new CublasPointer(X,ctx);
        CublasPointer xBPointer = new CublasPointer(Y,ctx);


        JCublas2.cublasSaxpy(
                ctx.getHandle(),
                N,
                Pointer.to(new float[]{alpha}),
                xAPointer.getDevicePointer(),
                incX,
                xBPointer.getDevicePointer(),
                incY);



        xBPointer.copyToHost();
        try {
            xAPointer.close();
            xBPointer.close();
        } catch (Exception e) {
            e.printStackTrace();
        }
        ctx.finishBlasOperation();


    }

    @Override
    protected void saxpy( int N, float alpha, DataBuffer x, int offsetX, int incrX, DataBuffer y, int offsetY, int incrY ){
        throw new UnsupportedOperationException("not yet implemented");
    }

    @Override
    protected void dswap(int N, INDArray X, int incX, INDArray Y, int incY) {
        CudaContext ctx = CudaContext.getBlasContext();

        CublasPointer xCPointer = new CublasPointer(X,ctx);
        CublasPointer yCPointer = new CublasPointer(Y,ctx);



        JCublas2.cublasDswap(
                ctx.getHandle(),
                N,
                xCPointer.getDevicePointer(),
                incX,
                yCPointer.getDevicePointer(),
                incY);

        yCPointer.copyToHost();
        ctx.finishBlasOperation();
        try {
            xCPointer.close();
            yCPointer.close();
        }catch (Exception e) {
            e.printStackTrace();
        }


    }

    @Override
    protected void dcopy(int N, INDArray X, int incX, INDArray Y, int incY) {
        CudaContext ctx = CudaContext.getBlasContext();

        CublasPointer xCPointer = new CublasPointer(X,ctx);
        CublasPointer yCPointer = new CublasPointer(Y,ctx);

        JCublas2.cublasDcopy(
                ctx.getHandle()
                , N, xCPointer.getDevicePointer()
                , incX
                , yCPointer.getDevicePointer()
                , incY);


        yCPointer.copyToHost();
        ctx.finishBlasOperation();
        try {
            xCPointer.close();
            yCPointer.close();
        }catch (Exception e) {
            e.printStackTrace();
        }
    }

    @Override
    protected void dcopy(int n, DataBuffer x, int offsetX, int incrX, DataBuffer y, int offsetY, int incrY ){
        throw new UnsupportedOperationException("not yet implemented");
    }

    @Override
    protected void daxpy(int N, double alpha, INDArray X, int incX, INDArray Y, int incY) {
        CudaContext ctx = CudaContext.getBlasContext();

        CublasPointer xAPointer = new CublasPointer(X,ctx);
        CublasPointer xBPointer = new CublasPointer(Y,ctx);


        JCublas2.cublasDaxpy(
                ctx.getHandle(),
                N,
                Pointer.to(new double[]{alpha}),
                xAPointer.getDevicePointer(),
                incX,
                xBPointer.getDevicePointer(),
                incY);



        xBPointer.copyToHost();
        ctx.finishBlasOperation();

        try {
            xAPointer.close();
            xBPointer.close();
        }catch (Exception e) {
            e.printStackTrace();
        }
    }

    @Override
    protected void daxpy( int N, double alpha, DataBuffer x, int offsetX, int incrX, DataBuffer y, int offsetY, int incrY ){
        throw new UnsupportedOperationException("not yet implemented");
    }

    @Override
    protected void cswap(int N, IComplexNDArray X, int incX, IComplexNDArray Y, int incY) {
        CudaContext ctx = CudaContext.getBlasContext();

        CublasPointer xAPointer = new CublasPointer(X,ctx);
        CublasPointer xBPointer = new CublasPointer(Y,ctx);

        JCublas2.cublasCswap(ContextHolder.getInstance().getHandle(), N, xAPointer.getDevicePointer(), incX, xBPointer.getDevicePointer(), incY);

        xBPointer.copyToHost();
        ctx.finishBlasOperation();
        CublasPointer.free(xAPointer, xBPointer);

    }

    @Override
    protected void ccopy(int N, IComplexNDArray X, int incX, IComplexNDArray Y, int incY) {
        throw new UnsupportedOperationException();
    }

    @Override
    protected void caxpy(int N, IComplexFloat alpha, IComplexNDArray X, int incX, IComplexNDArray Y, int incY) {
        CudaContext ctx = CudaContext.getBlasContext();

        CublasPointer aCPointer = new CublasPointer(X,ctx);
        CublasPointer bCPointer = new CublasPointer(Y,ctx);


        JCublas2.cublasCaxpy(
                ContextHolder.getInstance().getHandle(),
                N,
                PointerUtil.getPointer(jcuda.cuComplex.cuCmplx(alpha.realComponent().floatValue(), alpha.imaginaryComponent().floatValue())),
                aCPointer.getDevicePointer(),
                incX,
                bCPointer.getDevicePointer(),
                incY
        );

        ctx.finishBlasOperation();
        CublasPointer.free(aCPointer, bCPointer);




    }

    @Override
    protected void zswap(int N, IComplexNDArray X, int incX, IComplexNDArray Y, int incY) {
        CudaContext ctx = CudaContext.getBlasContext();

        CublasPointer xAPointer = new CublasPointer(X,ctx);
        CublasPointer xBPointer = new CublasPointer(Y,ctx);

        JCublas2.cublasZswap(ContextHolder.getInstance().getHandle(), N, xAPointer.getDevicePointer(), incX, xBPointer.getDevicePointer(), incY);

        xBPointer.copyToHost();
        CublasPointer.free(xAPointer,xBPointer);
        ctx.finishBlasOperation();

    }

    @Override
    protected void zcopy(int N, IComplexNDArray X, int incX, IComplexNDArray Y, int incY) {
        throw new UnsupportedOperationException();
    }

    @Override
    protected void zaxpy(int N, IComplexDouble alpha, IComplexNDArray X, int incX, IComplexNDArray Y, int incY) {
        CudaContext ctx = CudaContext.getBlasContext();

        CublasPointer aCPointer = new CublasPointer(X,ctx);
        CublasPointer bCPointer = new CublasPointer(Y,ctx);


        JCublas2.cublasZaxpy(
                ctx.getHandle(),
                N,
                PointerUtil.getPointer(jcuda.cuComplex.cuCmplx(alpha.realComponent().floatValue(), alpha.imaginaryComponent().floatValue())),
                aCPointer.getDevicePointer(),
                incX,
                bCPointer.getDevicePointer(),
                incY
        );

        ctx.finishBlasOperation();
        CublasPointer.free(aCPointer,bCPointer);


    }

    @Override
    protected void srotg(float a, float b, float c, float s) {
        throw new UnsupportedOperationException();

    }

    @Override
    protected void srotmg(float d1, float d2, float b1, float b2, INDArray P) {
        throw new UnsupportedOperationException();

    }

    @Override
    protected void srot(int N, INDArray X, int incX, INDArray Y, int incY, float c, float s) {
        throw new UnsupportedOperationException();

    }

    @Override
    protected void srotm(int N, INDArray X, int incX, INDArray Y, int incY, INDArray P) {
        throw new UnsupportedOperationException();

    }

    @Override
    protected void drotg(double a, double b, double c, double s) {
        throw new UnsupportedOperationException();

    }

    @Override
    protected void drotmg(double d1, double d2, double b1, double b2, INDArray P) {
        throw new UnsupportedOperationException();

    }

    @Override
    protected void drot(int N, INDArray X, int incX, INDArray Y, int incY, double c, double s) {
        throw new UnsupportedOperationException();

    }

    @Override
    protected void drotm(int N, INDArray X, int incX, INDArray Y, int incY, INDArray P) {
        throw new UnsupportedOperationException();

    }

    @Override
    protected void sscal(int N, float alpha, INDArray X, int incX) {
        CudaContext ctx = CudaContext.getBlasContext();
        CublasPointer xCPointer = new CublasPointer(X,ctx);
        JCublas2.cublasSscal(
                ctx.getHandle(),
                N,
                Pointer.to(new float[]{alpha}),
                xCPointer.getDevicePointer(),
                incX);


        xCPointer.copyToHost();
        CublasPointer.free(xCPointer);


    }

    @Override
    protected void dscal(int N, double alpha, INDArray X, int incX) {
        CudaContext ctx = CudaContext.getBlasContext();
        CublasPointer xCPointer = new CublasPointer(X,ctx);
        JCublas2.cublasDscal(
                ctx.getHandle(),
                N,
                Pointer.to(new double[]{alpha}),
                xCPointer.getDevicePointer(),
                incX);


        xCPointer.copyToHost();
        CublasPointer.free(xCPointer);

    }

    @Override
    protected void cscal(int N, IComplexFloat alpha, IComplexNDArray X, int incX) {
        CudaContext ctx = CudaContext.getBlasContext();
        CublasPointer xCPointer = new CublasPointer(X,ctx);

        JCublas2.cublasCscal(
                ContextHolder.getInstance().getHandle(),
                N,
                PointerUtil.getPointer(jcuda.cuComplex.cuCmplx(alpha.realComponent(), alpha.imaginaryComponent())),
                xCPointer.getDevicePointer(),
                incX
        );

        ctx.finishBlasOperation();
        xCPointer.copyToHost();
        CublasPointer.free(xCPointer);

    }

    @Override
    protected void zscal(int N, IComplexDouble alpha, IComplexNDArray X, int incX) {
        CudaContext ctx = CudaContext.getBlasContext();
        CublasPointer xCPointer = new CublasPointer(X,ctx);

        JCublas2.cublasZscal(
                ContextHolder.getInstance().getHandle(),
                N,
                PointerUtil.getPointer(jcuda.cuDoubleComplex.cuCmplx(alpha.realComponent(), alpha.imaginaryComponent())),
                xCPointer.getDevicePointer(),
                incX
        );

        xCPointer.copyToHost();
        ctx.finishBlasOperation();
        CublasPointer.free(xCPointer);


    }

    @Override
    protected void csscal(int N, float alpha, IComplexNDArray X, int incX) {
        CudaContext ctx = CudaContext.getBlasContext();
        CublasPointer p = new CublasPointer(X,ctx);
        JCublas2.cublasSscal(ContextHolder.getInstance().getHandle(), N, Pointer.to(new float[]{alpha}), p.getDevicePointer(), incX);
        p.copyToHost();
    }

    @Override
    protected void zdscal(int N, double alpha, IComplexNDArray X, int incX) {
        CudaContext ctx = CudaContext.getBlasContext();
        CublasPointer p = new CublasPointer(X,ctx);
        JCublas2.cublasZdscal(ContextHolder.getInstance().getHandle(), N, Pointer.to(new double[]{alpha}), p.getDevicePointer(), incX);
        p.copyToHost();
        ctx.finishBlasOperation();
        CublasPointer.free(p);
    }

    @Override
    public boolean supportsDataBufferL1Ops() {
        return false;
    }
}<|MERGE_RESOLUTION|>--- conflicted
+++ resolved
@@ -48,11 +48,9 @@
                 , yCPointer.getDevicePointer(),
                 incY, result);
 
-<<<<<<< HEAD
-        ctx.finishBlasOperation();
-
-=======
->>>>>>> b217d558
+        ctx.finishBlasOperation();
+
+
         return ret[0];
     }
 
