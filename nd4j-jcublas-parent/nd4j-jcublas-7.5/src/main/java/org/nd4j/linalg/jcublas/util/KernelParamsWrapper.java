--- conflicted
+++ resolved
@@ -207,13 +207,8 @@
 
 			if(acc instanceof Accumulation) {
 				Accumulation acc2 = (Accumulation) acc;
-<<<<<<< HEAD
 				acc2.setFinalResult(data[0]);
-				acc2.setFinalResultComplex(new ComplexDouble(data[0],data[1]));
-=======
-				acc2.setCurrentResult(data[0]);
-				//acc2.setCurrentResultComplex(new ComplexDouble(data[0],data[1]));
->>>>>>> 207fc944
+//				acc2.setFinalResultComplex(new ComplexDouble(data[0],data[1]));
 			}
 
 
