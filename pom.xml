<!--
  ~ /*
  ~  * Copyright 2015 Skymind,Inc.
  ~  *
  ~  *    Licensed under the Apache License, Version 2.0 (the "License");
  ~  *    you may not use this file except in compliance with the License.
  ~  *    You may obtain a copy of the License at
  ~  *
  ~  *        http://www.apache.org/licenses/LICENSE-2.0
  ~  *
  ~  *    Unless required by applicable law or agreed to in writing, software
  ~  *    distributed under the Licese is distributed on an "AS IS" BASIS,
  ~  *    WITHOUT WARRANTIES OR CONDITIONS OF ANY KIND, either express or implied.
  ~  *    See the License for the specific language governing permissions and
  ~  *    limitations under the License.
  ~  */
  ~
  -->

<project xmlns="http://maven.apache.org/POM/4.0.0" xmlns:xsi="http://www.w3.org/2001/XMLSchema-instance" xsi:schemaLocation="http://maven.apache.org/POM/4.0.0 http://maven.apache.org/xsd/maven-4.0.0.xsd">

    <modelVersion>4.0.0</modelVersion>
    <groupId>org.nd4j</groupId>
    <artifactId>nd4j</artifactId>
    <version>0.7.2-SNAPSHOT</version>

    <parent>
        <groupId>org.sonatype.oss</groupId>
        <artifactId>oss-parent</artifactId>
        <version>7</version>
    </parent>

    <distributionManagement>
        <snapshotRepository>
            <id>sonatype-nexus-snapshots</id>
            <name>Sonatype Nexus snapshot repository</name>
            <url>https://oss.sonatype.org/content/repositories/snapshots</url>
        </snapshotRepository>
        <repository>
            <id>nexus-releases</id>
            <name>Nexus Release Repository</name>
            <url>http://oss.sonatype.org/service/local/staging/deploy/maven2/</url>
        </repository>
    </distributionManagement>

    <profiles>

        <!-- If someone knows a better way to do this, please do let me know! -->
        <profile>
            <id>linux</id>
            <activation>
                <os><name>linux</name></os>
            </activation>
            <properties>
                <os.name>linux</os.name>
            </properties>
        </profile>
        <profile>
            <id>macosx</id>
            <activation>
                <os><name>mac os x</name></os>
            </activation>
            <properties>
                <os.name>macosx</os.name>
            </properties>
        </profile>
        <profile>
            <id>windows</id>
            <activation>
                <os><family>windows</family></os>
            </activation>
            <properties>
                <os.name>windows</os.name>
            </properties>
        </profile>
        <profile>
            <id>i386</id>
            <activation>
                <os><arch>i386</arch></os>
            </activation>
            <properties>
                <os.arch>x86_64</os.arch>
            </properties>
        </profile>
        <profile>
            <id>i486</id>
            <activation>
                <os><arch>i486</arch></os>
            </activation>
            <properties>
                <os.arch>x86_64</os.arch>
            </properties>
        </profile>
        <profile>
            <id>i586</id>
            <activation>
                <os><arch>i586</arch></os>
            </activation>
            <properties>
                <os.arch>x86_64</os.arch>
            </properties>
        </profile>
        <profile>
            <id>i686</id>
            <activation>
                <os><arch>i686</arch></os>
            </activation>
            <properties>
                <os.arch>x86_64</os.arch>
            </properties>
        </profile>
        <profile>
            <id>x86</id>
            <activation>
                <os><arch>x86</arch></os>
            </activation>
            <properties>
                <os.arch>x86_64</os.arch>
            </properties>
        </profile>
        <profile>
            <id>amd64</id>
            <activation>
                <os><arch>amd64</arch></os>
            </activation>
            <properties>
                <os.arch>x86_64</os.arch>
            </properties>
        </profile>
        <profile>
            <id>x86-64</id>
            <activation>
                <os><arch>x86-64</arch></os>
            </activation>
            <properties>
                <os.arch>x86_64</os.arch>
            </properties>
        </profile>
        <profile>
            <id>arm</id>
            <activation>
                <os><arch>arm</arch></os>
            </activation>
            <properties>
                <os.arch>arm</os.arch>
            </properties>
        </profile>

        <profile>
            <id>release-sign-artifacts</id>
            <activation>
                <property>
                    <name>performRelease</name>
                    <value>true</value>
                </property>
            </activation>
            <build>
                <plugins>
                    <plugin>
                        <artifactId>maven-source-plugin</artifactId>
                        <version>2.4</version>
                        <executions>
                            <execution>
                                <id>attach-sources</id>
                                <goals>
                                    <goal>jar</goal>
                                </goals>
                            </execution>
                        </executions>
                    </plugin>
                    <plugin>
                        <artifactId>maven-javadoc-plugin</artifactId>
                        <executions>
                            <execution>
                                <id>attach-javadocs</id>
                                <goals>
                                    <goal>jar</goal>
                                </goals>
                            </execution>
                        </executions>
                    </plugin>
                    <plugin>
                        <groupId>org.apache.maven.plugins</groupId>
                        <artifactId>maven-gpg-plugin</artifactId>
                        <version>1.5</version>
                        <configuration>
                            <passphrase>${gpg.passphrase}</passphrase>
                        </configuration>
                        <executions>
                            <execution>
                                <id>sign-artifacts</id>
                                <phase>verify</phase>
                                <goals>
                                    <goal>sign</goal>
                                </goals>
                            </execution>
                        </executions>
                    </plugin>
                </plugins>
            </build>
        </profile>
        <profile>
            <id>release</id>
            <build>
                <plugins>
                    <plugin>
                        <artifactId>maven-source-plugin</artifactId>
                        <executions>
                            <execution>
                                <id>attach-sources</id>
                                <goals>
                                    <goal>jar</goal>
                                </goals>
                            </execution>
                        </executions>
                    </plugin>
                    <plugin>
                        <artifactId>maven-javadoc-plugin</artifactId>
                        <configuration>
                            <additionalparam>-Xdoclint:none</additionalparam>
                        </configuration>
                        <executions>
                            <execution>
                                <id>attach-javadocs</id>
                                <goals>
                                    <goal>jar</goal>
                                </goals>
                            </execution>
                        </executions>
                    </plugin>
                </plugins>
            </build>
        </profile>
    </profiles>
    <scm>
        <connection>scm:git@github.com:deeplearning4j/nd4j.git</connection>
        <developerConnection>scm:git:git@github.com:deeplearning4j/nd4j.git</developerConnection>
        <url>git@github.com:deeplearning4j/nd4j.git</url>
        <tag> HEAD</tag>
    </scm>


    <packaging>pom</packaging>

    <name>nd4j</name>
    <url>http://nd4j.org/</url>
    <modules>
        <module>nd4j-shade</module>
        <module>nd4j-jdbc</module>
        <module>nd4j-instrumentation</module>
        <module>nd4j-perf</module>
        <module>nd4j-serde</module>
        <module>nd4j-bytebuddy</module>
        <module>nd4j-common</module>
        <module>nd4j-buffer</module>
        <module>nd4j-context</module>
        <module>nd4j-backends</module>
        <module>nd4j-parameter-server-parent</module>
    </modules>

    <properties>
        <unirest.version>1.4.9</unirest.version>
        <mapdb.version>3.0.2</mapdb.version>
        <maven-scala-plugin.version>2.15.2</maven-scala-plugin.version>
        <maven-resources-plugin.version>3.0.1</maven-resources-plugin.version>
        <sbt-compiler-maven-plugin.version>1.0.0-beta8</sbt-compiler-maven-plugin.version>
        <maven-build-helper-plugin.version>1.12</maven-build-helper-plugin.version>
        <maven-play2-plugin.version>1.0.0-beta5</maven-play2-plugin.version>
        <jcommander.version>1.27</jcommander.version>
        <playframework.version>2.4.6</playframework.version>
        <lombok.version>1.16.10</lombok.version>
        <jackson.version>2.5.1</jackson.version>
        <project.build.sourceEncoding>UTF-8</project.build.sourceEncoding>
        <junit.version>4.12</junit.version>
        <slf4j.version>1.7.10</slf4j.version>
        <logback.version>1.1.2</logback.version>
<<<<<<< HEAD
        <javacpp.version>1.2.5</javacpp.version>
=======
        <javacpp.version>1.3</javacpp.version>
        <javacpp-presets.version>1.3</javacpp-presets.version>
>>>>>>> 1b0805be
        <process-classes.skip> false</process-classes.skip>  <!-- To skip native compilation phase: -Dprocess-classes.skip=true    -->
        <javacpp.platform>${os.name}-${os.arch}</javacpp.platform> <!-- For Android: -Dplatform=android-arm                                        -->
        <javacpp.platform.root />            <!--              -Dplatform.root=/path/to/android-ndk/                         -->
        <javacpp.platform.compiler />    <!--              -Dplatform.compiler=/path/to/arm-linux-androideabi-g++        -->
        <javacpp.platform.properties>${javacpp.platform}</javacpp.platform.properties>
        <spark.version>1.6.2</spark.version>
        <maven-shade-plugin.version>2.4.3</maven-shade-plugin.version>
        <maven-deploy-plugin.version>2.8.2</maven-deploy-plugin.version>
    </properties>

    <developers>
        <developer>
            <id>agibsonccc</id>
            <name>Adam Gibson</name>
            <email>adam@skymind.io</email>
        </developer>
    </developers>

    <licenses>
        <license>
            <name>Apache License, Version 2.0</name>
            <url>http://www.apache.org/licenses/LICENSE-2.0.txt</url>
            <distribution>repo</distribution>
        </license>
    </licenses>


    <build>

        <plugins>
            <plugin>
                <groupId>org.apache.maven.plugins</groupId>
                <artifactId>maven-jar-plugin</artifactId>
                <version>2.4</version>
                <configuration>
                    <includes>
                        <include>**/*.so</include>
                        <include>**/*.so.*</include>
                        <include>META-INF/*</include>
                        <include>META-INF/services/**</include>
                        <include>org.*</include>
                        <include>**/*.properties</include>
                        <include>**/*.class</include>
                        <include>**/*.dll</include>
                        <include>**/*.dylib</include>
                        <include>lib/*</include>

                    </includes>
                </configuration>
            </plugin>
            <plugin>
                <artifactId>maven-source-plugin</artifactId>
                <version>2.4</version>
                <executions>
                    <execution>
                        <id>attach-sources</id>
                        <goals>
                            <goal>jar</goal>
                        </goals>
                    </execution>
                </executions>
            </plugin>
            <plugin>
                <artifactId>maven-javadoc-plugin</artifactId>
                <executions>
                    <execution>
                        <id>attach-javadocs</id>
                        <goals>
                            <goal>jar</goal>
                        </goals>
                    </execution>
                </executions>
            </plugin>
            <plugin>
                <artifactId>maven-deploy-plugin</artifactId>
                <version>${maven-deploy-plugin.version}</version>
                <configuration>
                    <skip>true</skip>
                </configuration>
            </plugin>
            <plugin>
                <groupId>org.sonatype.plugins</groupId>
                <artifactId>nexus-staging-maven-plugin</artifactId>
                <version>1.6.6</version>
                <executions>
                    <execution>
                        <id>default-deploy</id>
                        <phase>deploy</phase>
                        <goals>
                            <goal>deploy</goal>
                        </goals>
                    </execution>
                </executions>
                <extensions>true</extensions>
                <configuration>
                    <serverId>nexus-releases</serverId>
                    <nexusUrl>https://oss.sonatype.org/</nexusUrl>
                    <skipStagingRepositoryClose>true</skipStagingRepositoryClose>
                </configuration>
            </plugin>
            <plugin>
              <groupId>com.lewisd</groupId>
              <artifactId>lint-maven-plugin</artifactId>
              <version>0.0.8</version>
              <configuration>
                <failOnViolation>true</failOnViolation>
                <onlyRunRules>
                  <rule>DuplicateDep</rule>
                  <rule>RedundantDepVersion</rule>
                  <rule>RedundantPluginVersion</rule>
                  <rule>VersionProp</rule>
                  <rule>DotVersionProperty</rule>
                </onlyRunRules>
                <xmlOutputFile>${project.build.directory}/maven-lint-result.xml</xmlOutputFile>
              </configuration>
              <executions>
                <execution>
                  <id>pom-lint</id>
                  <phase>validate</phase>
                  <goals>
                    <goal>check</goal>
                  </goals>
                </execution>
              </executions>
            </plugin>
        </plugins>

        <pluginManagement>
            <plugins>
                <plugin>
                    <groupId>org.apache.maven.plugins</groupId>
                    <artifactId>maven-javadoc-plugin</artifactId>
                    <version>2.10.1</version>
                    <configuration>
                        <additionalparam>-Xdoclint:none</additionalparam>
                    </configuration>
                    <executions>
                        <execution>
                            <id>attach-javadocs</id>
                            <goals>
                                <goal>jar</goal>
                            </goals>
                        </execution>
                    </executions>
                </plugin>

                <plugin>
                    <groupId>org.apache.maven.plugins</groupId>
                    <artifactId>maven-source-plugin</artifactId>
                    <executions>
                        <execution>
                            <id>attach-sources</id>
                            <goals>
                                <goal>jar</goal>
                            </goals>
                        </execution>
                    </executions>
                </plugin>
                <plugin>
                    <groupId>org.apache.maven.plugins</groupId>
                    <artifactId>maven-release-plugin</artifactId>
                    <version>2.5</version>
                    <configuration>
                        <mavenExecutorId>forked-path</mavenExecutorId>
                        <!-- To deploy to an open staging repository: -Darguments=-DstagingRepositoryId=orgnd4j-xxxx -->
                        <arguments>-Psonatype-oss-release -DskipTests ${arguments}</arguments>
                        <localCheckout>true</localCheckout>
                        <pushChanges>false</pushChanges>
                    </configuration>
                </plugin>
                <plugin>
                    <groupId>org.apache.maven.plugins</groupId>
                    <artifactId>maven-gpg-plugin</artifactId>
                    <configuration>
                        <passphrase>${gpg.passphrase}</passphrase>
                    </configuration>
                    <executions>
                        <execution>
                            <id>sign-artifacts</id>
                            <phase>verify</phase>
                            <goals>
                                <goal>sign</goal>
                            </goals>
                        </execution>
                    </executions>
                </plugin>
                <plugin>
                    <groupId>org.apache.maven.plugins</groupId>
                    <artifactId>maven-compiler-plugin</artifactId>
                    <version>3.1</version>
                    <configuration>
                        <source>1.7</source>
                        <target>1.7</target>
                    </configuration>
                </plugin>
            </plugins>
        </pluginManagement>
    </build>


    <dependencyManagement>
        <dependencies>
            <dependency>
                <groupId>org.slf4j</groupId>
                <artifactId>slf4j-log4j12</artifactId>
                <version>${slf4j.version}</version>
            </dependency>
            <dependency>
                <groupId>org.slf4j</groupId>
                <artifactId>slf4j-api</artifactId>
                <version>${slf4j.version}</version>
            </dependency>
            <dependency>
                <groupId>com.google.guava</groupId>
                <artifactId>guava</artifactId>
                <version>18.0</version>
            </dependency>
            <dependency>
                <groupId>junit</groupId>
                <artifactId>junit</artifactId>
                <version>${junit.version}</version>
                <scope>test</scope>
            </dependency>
        </dependencies>
    </dependencyManagement>

</project><|MERGE_RESOLUTION|>--- conflicted
+++ resolved
@@ -274,12 +274,8 @@
         <junit.version>4.12</junit.version>
         <slf4j.version>1.7.10</slf4j.version>
         <logback.version>1.1.2</logback.version>
-<<<<<<< HEAD
-        <javacpp.version>1.2.5</javacpp.version>
-=======
         <javacpp.version>1.3</javacpp.version>
         <javacpp-presets.version>1.3</javacpp-presets.version>
->>>>>>> 1b0805be
         <process-classes.skip> false</process-classes.skip>  <!-- To skip native compilation phase: -Dprocess-classes.skip=true    -->
         <javacpp.platform>${os.name}-${os.arch}</javacpp.platform> <!-- For Android: -Dplatform=android-arm                                        -->
         <javacpp.platform.root />            <!--              -Dplatform.root=/path/to/android-ndk/                         -->
