<!--
  ~ /*
  ~  * Copyright 2015 Skymind,Inc.
  ~  *
  ~  *    Licensed under the Apache License, Version 2.0 (the "License");
  ~  *    you may not use this file except in compliance with the License.
  ~  *    You may obtain a copy of the License at
  ~  *
  ~  *        http://www.apache.org/licenses/LICENSE-2.0
  ~  *
  ~  *    Unless required by applicable law or agreed to in writing, software
  ~  *    distributed under the License is distributed on an "AS IS" BASIS,
  ~  *    WITHOUT WARRANTIES OR CONDITIONS OF ANY KIND, either express or implied.
  ~  *    See the License for the specific language governing permissions and
  ~  *    limitations under the License.
  ~  */
  -->

<project xmlns="http://maven.apache.org/POM/4.0.0" xmlns:xsi="http://www.w3.org/2001/XMLSchema-instance" xsi:schemaLocation="http://maven.apache.org/POM/4.0.0 http://maven.apache.org/xsd/maven-4.0.0.xsd">
    <parent>
        <artifactId>spark_2.11</artifactId>
        <groupId>org.deeplearning4j</groupId>
        <version>0.7.3_spark_1-SNAPSHOT</version>
    </parent>
    <modelVersion>4.0.0</modelVersion>
<<<<<<< HEAD

=======
>>>>>>> 47db979c
    <artifactId>dl4j-spark-nlp_2.11</artifactId>
    <packaging>jar</packaging>

    <name>dl4j-spark-nlp</name>

    <properties>
        <project.build.sourceEncoding>UTF-8</project.build.sourceEncoding>
        <hazelcast.version>3.4.2</hazelcast.version>
    </properties>

    <build>
        <plugins>
            <plugin>
                <groupId>org.apache.maven.plugins</groupId>
                <artifactId>maven-surefire-plugin</artifactId>
            </plugin>
        </plugins>
    </build>

    <dependencies>
        <dependency>
            <groupId>org.deeplearning4j</groupId>
            <artifactId>deeplearning4j-nlp</artifactId>
            <version>${deeplearning4j.version}</version>
        </dependency>
        <dependency>
            <groupId>org.deeplearning4j</groupId>
            <artifactId>dl4j-spark_2.11</artifactId>
            <version>${project.version}</version>
        </dependency>
        <dependency>
            <groupId>junit</groupId>
            <artifactId>junit</artifactId>
            <scope>test</scope>
        </dependency>
        <dependency>
            <groupId>org.datavec</groupId>
            <artifactId>datavec-spark_2.11</artifactId>
            <version>${datavec.spark.version}</version>
        </dependency>
    </dependencies>
</project><|MERGE_RESOLUTION|>--- conflicted
+++ resolved
@@ -23,10 +23,6 @@
         <version>0.7.3_spark_1-SNAPSHOT</version>
     </parent>
     <modelVersion>4.0.0</modelVersion>
-<<<<<<< HEAD
-
-=======
->>>>>>> 47db979c
     <artifactId>dl4j-spark-nlp_2.11</artifactId>
     <packaging>jar</packaging>
 
