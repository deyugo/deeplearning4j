--- conflicted
+++ resolved
@@ -76,12 +76,7 @@
      
      for(epoch <- (1 to epochs)) {
        val broadcastedParams = sc.broadcast(networkParams)
-<<<<<<< HEAD
-       val zeros = Nd4j.create(networkParams.shape() : _*)
-       val accumulatedParams = sc.accumulator(zeros)(INDArrayAccumulatorParam)
-=======
        val accumulatedParams = sc.accumulator(Nd4j.zeros(networkParams.shape(): _*))(INDArrayAccumulatorParam)
->>>>>>> 6a66808a
      
        rdd.foreachPartition { iterator =>
          @transient val conf: MultiLayerConfiguration = MultiLayerConfiguration.fromJson(confJson)
@@ -105,9 +100,5 @@
 
 private[spark] object INDArrayAccumulatorParam extends AccumulatorParam[INDArray] {
   def addInPlace(t1: INDArray, t2: INDArray): INDArray = { t1.addi(t2); t1 }
-<<<<<<< HEAD
-  def zero(initialValue: INDArray): INDArray = Nd4j.create(initialValue.shape() : _*)
-=======
   def zero(initialValue: INDArray): INDArray = Nd4j.zeros(initialValue.shape(): _*)
->>>>>>> 6a66808a
 }