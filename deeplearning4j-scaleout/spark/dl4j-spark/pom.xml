<!--
  ~ /*
  ~  * Copyright 2015 Skymind,Inc.
  ~  *
  ~  *    Licensed under the Apache License, Version 2.0 (the "License");
  ~  *    you may not use this file except in compliance with the License.
  ~  *    You may obtain a copy of the License at
  ~  *
  ~  *        http://www.apache.org/licenses/LICENSE-2.0
  ~  *
  ~  *    Unless required by applicable law or agreed to in writing, software
  ~  *    distributed under the License is distributed on an "AS IS" BASIS,
  ~  *    WITHOUT WARRANTIES OR CONDITIONS OF ANY KIND, either express or implied.
  ~  *    See the License for the specific language governing permissions and
  ~  *    limitations under the License.
  ~  */
  -->

<project xmlns="http://maven.apache.org/POM/4.0.0" xmlns:xsi="http://www.w3.org/2001/XMLSchema-instance" xsi:schemaLocation="http://maven.apache.org/POM/4.0.0 http://maven.apache.org/xsd/maven-4.0.0.xsd">
    <parent>
        <artifactId>spark_2.10</artifactId>
        <groupId>org.deeplearning4j</groupId>
        <version>0.7.3_spark_1-SNAPSHOT</version>
    </parent>
    <modelVersion>4.0.0</modelVersion>
<<<<<<< HEAD

    <artifactId>dl4j-spark_2.10</artifactId>
=======
    <artifactId>dl4j-spark_2.11</artifactId>
>>>>>>> 5b34bdd9
    <packaging>jar</packaging>

    <name>dl4j-spark</name>


    <properties>
        <project.build.sourceEncoding>UTF-8</project.build.sourceEncoding>
        <project.reporting.outputEncoding>UTF-8</project.reporting.outputEncoding>
    </properties>

    <pluginRepositories>
        <pluginRepository>
            <id>scala-tools.org</id>
            <name>Scala-tools Maven2 Repository</name>
            <url>http://scala-tools.org/repo-releases</url>
        </pluginRepository>
    </pluginRepositories>

    <dependencies>

        <!-- ND4J Shaded Jackson Dependency -->

        <dependency>
            <groupId>org.deeplearning4j</groupId>
            <artifactId>deeplearning4j-core</artifactId>
<<<<<<< HEAD
            <version>${project.version}</version>
        </dependency>

        <dependency>
            <groupId>org.apache.spark</groupId>
            <artifactId>spark-mllib_2.10</artifactId>
            <version>${spark.version}</version>
        </dependency>

        <dependency>
            <groupId>org.apache.spark</groupId>
            <artifactId>spark-core_2.10</artifactId>
            <version>${spark.version}</version>
            <exclusions>
                <exclusion>
                    <groupId>javax.servlet</groupId>
                    <artifactId>servlet-api</artifactId>
                </exclusion>
            </exclusions>
=======
            <version>${deeplearning4j.version}</version>
>>>>>>> 5b34bdd9
        </dependency>

        <dependency>
            <groupId>org.datavec</groupId>
            <artifactId>datavec-spark_2.10</artifactId>
            <version>${datavec.spark.version}</version>
        </dependency>

        <dependency>
            <groupId>org.deeplearning4j</groupId>
            <artifactId>deeplearning4j-ui-components</artifactId>
            <version>${deeplearning4j.version}</version>
        </dependency>

        <!-- Test Dependencies -->
        <dependency>
            <groupId>junit</groupId>
            <artifactId>junit</artifactId>
            <scope>test</scope>
        </dependency>

        <dependency>
            <groupId>ch.qos.logback</groupId>
            <artifactId>logback-classic</artifactId>    <!-- Version set by deeplearning4j-parent dependency management -->
            <scope>test</scope>
        </dependency>

        <dependency>
            <groupId>org.deeplearning4j</groupId>
<<<<<<< HEAD
            <artifactId>deeplearning4j-play_2.10</artifactId>
            <version>${project.version}</version>
=======
            <artifactId>deeplearning4j-play_2.11</artifactId>
            <version>${deeplearning4j.version}</version>
>>>>>>> 5b34bdd9
            <scope>test</scope>
        </dependency>

    </dependencies>

</project><|MERGE_RESOLUTION|>--- conflicted
+++ resolved
@@ -18,17 +18,12 @@
 
 <project xmlns="http://maven.apache.org/POM/4.0.0" xmlns:xsi="http://www.w3.org/2001/XMLSchema-instance" xsi:schemaLocation="http://maven.apache.org/POM/4.0.0 http://maven.apache.org/xsd/maven-4.0.0.xsd">
     <parent>
-        <artifactId>spark_2.10</artifactId>
+        <artifactId>spark_2.11</artifactId>
         <groupId>org.deeplearning4j</groupId>
         <version>0.7.3_spark_1-SNAPSHOT</version>
     </parent>
     <modelVersion>4.0.0</modelVersion>
-<<<<<<< HEAD
-
-    <artifactId>dl4j-spark_2.10</artifactId>
-=======
     <artifactId>dl4j-spark_2.11</artifactId>
->>>>>>> 5b34bdd9
     <packaging>jar</packaging>
 
     <name>dl4j-spark</name>
@@ -54,34 +49,12 @@
         <dependency>
             <groupId>org.deeplearning4j</groupId>
             <artifactId>deeplearning4j-core</artifactId>
-<<<<<<< HEAD
-            <version>${project.version}</version>
-        </dependency>
-
-        <dependency>
-            <groupId>org.apache.spark</groupId>
-            <artifactId>spark-mllib_2.10</artifactId>
-            <version>${spark.version}</version>
-        </dependency>
-
-        <dependency>
-            <groupId>org.apache.spark</groupId>
-            <artifactId>spark-core_2.10</artifactId>
-            <version>${spark.version}</version>
-            <exclusions>
-                <exclusion>
-                    <groupId>javax.servlet</groupId>
-                    <artifactId>servlet-api</artifactId>
-                </exclusion>
-            </exclusions>
-=======
             <version>${deeplearning4j.version}</version>
->>>>>>> 5b34bdd9
         </dependency>
 
         <dependency>
             <groupId>org.datavec</groupId>
-            <artifactId>datavec-spark_2.10</artifactId>
+            <artifactId>datavec-spark_2.11</artifactId>
             <version>${datavec.spark.version}</version>
         </dependency>
 
@@ -106,13 +79,8 @@
 
         <dependency>
             <groupId>org.deeplearning4j</groupId>
-<<<<<<< HEAD
-            <artifactId>deeplearning4j-play_2.10</artifactId>
-            <version>${project.version}</version>
-=======
             <artifactId>deeplearning4j-play_2.11</artifactId>
             <version>${deeplearning4j.version}</version>
->>>>>>> 5b34bdd9
             <scope>test</scope>
         </dependency>
 
