package org.deeplearning4j.spark.impl.paramavg.stats;

import lombok.Data;
import org.apache.commons.io.FilenameUtils;
import org.apache.commons.math.stat.StatUtils;
import org.apache.spark.SparkContext;
import org.deeplearning4j.spark.api.stats.CommonSparkTrainingStats;
import org.deeplearning4j.spark.api.stats.SparkTrainingStats;
import org.deeplearning4j.spark.stats.*;
import org.deeplearning4j.spark.time.TimeSource;
import org.deeplearning4j.spark.time.TimeSourceProvider;
import org.nd4j.linalg.util.ArrayUtil;

import java.io.IOException;
import java.util.*;

/**
 * Statistics colected by a {@link org.deeplearning4j.spark.impl.paramavg.ParameterAveragingTrainingMaster}
 *
 * @author Alex Black
 */
@Data
public class ParameterAveragingTrainingMasterStats implements SparkTrainingStats {

    public static final String DEFAULT_DELIMITER = CommonSparkTrainingStats.DEFAULT_DELIMITER;
    public static final String FILENAME_BROADCAST_CREATE = "parameterAveragingMasterBroadcastCreateTimesMs.txt";
    public static final String FILENAME_FIT_TIME = "parameterAveragingMasterFitTimesMs.txt";
    public static final String FILENAME_SPLIT_TIME = "parameterAveragingMasterSplitTimesMs.txt";
    public static final String FILENAME_MAP_PARTITIONS_TIME = "parameterAveragingMasterMapPartitionsTimesMs.txt";
    public static final String FILENAME_AGGREGATE_TIME = "parameterAveragingMasterAggregateTimesMs.txt";
    public static final String FILENAME_PROCESS_PARAMS_TIME = "parameterAveragingMasterProcessParamsUpdaterTimesMs.txt";
    public static final String FILENAME_REPARTITION_STATS = "parameterAveragingMasterRepartitionTimesMs.txt";

    public static final String PARAMETER_AVERAGING_MASTER_BROADCAST_CREATE_TIMES_MS = "ParameterAveragingMasterBroadcastCreateTimesMs";
    public static final String PARAMETER_AVERAGING_MASTER_FIT_TIMES_MS = "ParameterAveragingMasterFitTimesMs";
    public static final String PARAMETER_AVERAGING_MASTER_SPLIT_TIMES_MS = "ParameterAveragingMasterSplitTimesMs";
    public static final String PARAMETER_AVERAGING_MASTER_MAP_PARTITIONS_TIMES_MS = "ParameterAveragingMasterMapPartitionsTimesMs";
    public static final String PARAMETER_AVERAGING_MASTER_AGGREGATE_TIMES_MS = "ParameterAveragingMasterAggregateTimesMs";
    public static final String PARAMETER_AVERAGING_MASTER_PROCESS_PARAMS_UPDATER_TIMES_MS = "ParameterAveragingMasterProcessParamsUpdaterTimesMs";
    public static final String PARAMETER_AVERAGING_MASTER_REPARTITION_TIMES_MS = "ParameterAveragingMasterRepartitionTimesMs";

    private static Set<String> columnNames = Collections.unmodifiableSet(
            new LinkedHashSet<>(Arrays.asList(
                    PARAMETER_AVERAGING_MASTER_BROADCAST_CREATE_TIMES_MS,
                    PARAMETER_AVERAGING_MASTER_FIT_TIMES_MS,
                    PARAMETER_AVERAGING_MASTER_SPLIT_TIMES_MS,
                    PARAMETER_AVERAGING_MASTER_MAP_PARTITIONS_TIMES_MS,
                    PARAMETER_AVERAGING_MASTER_AGGREGATE_TIMES_MS,
                    PARAMETER_AVERAGING_MASTER_PROCESS_PARAMS_UPDATER_TIMES_MS,
                    PARAMETER_AVERAGING_MASTER_REPARTITION_TIMES_MS
            )));

    private SparkTrainingStats workerStats;
    private List<EventStats> parameterAveragingMasterBroadcastCreateTimesMs;
    private List<EventStats> parameterAveragingMasterFitTimesMs;
    private List<EventStats> parameterAveragingMasterSplitTimesMs;
    private List<EventStats> parameterAveragingMasterMapPartitionsTimesMs;
    private List<EventStats> paramaterAveragingMasterAggregateTimesMs;
    private List<EventStats> parameterAveragingMasterProcessParamsUpdaterTimesMs;
    private List<EventStats> parameterAveragingMasterRepartitionTimesMs;


    public ParameterAveragingTrainingMasterStats(SparkTrainingStats workerStats, List<EventStats> parameterAveragingMasterBroadcastCreateTimeMs,
                                                 List<EventStats> parameterAveragingMasterFitTimeMs, List<EventStats> parameterAveragingMasterSplitTimeMs,
                                                 List<EventStats> parameterAveragingMasterMapPartitionsTimesMs, List<EventStats> parameterAveragingMasterAggregateTimesMs,
                                                 List<EventStats> parameterAveragingMasterProcessParamsUpdaterTimesMs, List<EventStats> parameterAveragingMasterRepartitionTimesMs) {
        this.workerStats = workerStats;
        this.parameterAveragingMasterBroadcastCreateTimesMs = parameterAveragingMasterBroadcastCreateTimeMs;
        this.parameterAveragingMasterFitTimesMs = parameterAveragingMasterFitTimeMs;
        this.parameterAveragingMasterSplitTimesMs = parameterAveragingMasterSplitTimeMs;
        this.parameterAveragingMasterMapPartitionsTimesMs = parameterAveragingMasterMapPartitionsTimesMs;
        this.paramaterAveragingMasterAggregateTimesMs = parameterAveragingMasterAggregateTimesMs;
        this.parameterAveragingMasterProcessParamsUpdaterTimesMs = parameterAveragingMasterProcessParamsUpdaterTimesMs;
        this.parameterAveragingMasterRepartitionTimesMs = parameterAveragingMasterRepartitionTimesMs;
    }


    @Override
    public Set<String> getKeySet() {
        Set<String> out = new LinkedHashSet<>(columnNames);
        if (workerStats != null) out.addAll(workerStats.getKeySet());
        return out;
    }

    @Override
    public List<EventStats> getValue(String key) {
        switch (key) {
            case PARAMETER_AVERAGING_MASTER_BROADCAST_CREATE_TIMES_MS:
                return parameterAveragingMasterBroadcastCreateTimesMs;
            case PARAMETER_AVERAGING_MASTER_FIT_TIMES_MS:
                return parameterAveragingMasterFitTimesMs;
            case PARAMETER_AVERAGING_MASTER_SPLIT_TIMES_MS:
                return parameterAveragingMasterSplitTimesMs;
            case PARAMETER_AVERAGING_MASTER_MAP_PARTITIONS_TIMES_MS:
                return parameterAveragingMasterMapPartitionsTimesMs;
            case PARAMETER_AVERAGING_MASTER_AGGREGATE_TIMES_MS:
                return paramaterAveragingMasterAggregateTimesMs;
            case PARAMETER_AVERAGING_MASTER_PROCESS_PARAMS_UPDATER_TIMES_MS:
                return parameterAveragingMasterProcessParamsUpdaterTimesMs;
            case PARAMETER_AVERAGING_MASTER_REPARTITION_TIMES_MS:
                return parameterAveragingMasterRepartitionTimesMs;
            default:
                if (workerStats != null) return workerStats.getValue(key);
                throw new IllegalArgumentException("Unknown key: \"" + key + "\"");
        }
    }

    @Override
    public String getShortNameForKey(String key) {
        switch (key) {
            case PARAMETER_AVERAGING_MASTER_BROADCAST_CREATE_TIMES_MS:
                return "CreateBroadcast";
            case PARAMETER_AVERAGING_MASTER_FIT_TIMES_MS:
                return "Fit";
            case PARAMETER_AVERAGING_MASTER_SPLIT_TIMES_MS:
                return "Split";
            case PARAMETER_AVERAGING_MASTER_MAP_PARTITIONS_TIMES_MS:
                return "MapPart";
            case PARAMETER_AVERAGING_MASTER_AGGREGATE_TIMES_MS:
                return "Aggregate";
            case PARAMETER_AVERAGING_MASTER_PROCESS_PARAMS_UPDATER_TIMES_MS:
                return "ProcessParams";
            case PARAMETER_AVERAGING_MASTER_REPARTITION_TIMES_MS:
                return "Repartition";
            default:
                if (workerStats != null) return workerStats.getShortNameForKey(key);
                throw new IllegalArgumentException("Unknown key: \"" + key + "\"");
        }
    }

    @Override
    public boolean defaultIncludeInPlots(String key) {
        switch (key) {
            case PARAMETER_AVERAGING_MASTER_FIT_TIMES_MS:
            case PARAMETER_AVERAGING_MASTER_MAP_PARTITIONS_TIMES_MS:
                return false;
            case PARAMETER_AVERAGING_MASTER_SPLIT_TIMES_MS:
            case PARAMETER_AVERAGING_MASTER_BROADCAST_CREATE_TIMES_MS:
            case PARAMETER_AVERAGING_MASTER_AGGREGATE_TIMES_MS:
            case PARAMETER_AVERAGING_MASTER_PROCESS_PARAMS_UPDATER_TIMES_MS:
            case PARAMETER_AVERAGING_MASTER_REPARTITION_TIMES_MS:
                return true;
            default:
                if (workerStats != null) return workerStats.defaultIncludeInPlots(key);
                return false;
        }
    }

    @Override
    public void addOtherTrainingStats(SparkTrainingStats other) {
        if (!(other instanceof ParameterAveragingTrainingMasterStats))
            throw new IllegalArgumentException("Expected ParameterAveragingTrainingMasterStats, got " + (other != null ? other.getClass() : null));

        ParameterAveragingTrainingMasterStats o = (ParameterAveragingTrainingMasterStats) other;

        if (workerStats != null) {
            if (o.workerStats != null) workerStats.addOtherTrainingStats(o.workerStats);
        } else {
            if (o.workerStats != null) workerStats = o.workerStats;
        }

        this.parameterAveragingMasterBroadcastCreateTimesMs.addAll(o.parameterAveragingMasterBroadcastCreateTimesMs);
        this.parameterAveragingMasterRepartitionTimesMs.addAll(o.parameterAveragingMasterRepartitionTimesMs);
        this.parameterAveragingMasterFitTimesMs.addAll(o.parameterAveragingMasterFitTimesMs);
        if (parameterAveragingMasterRepartitionTimesMs == null) {
            if (o.parameterAveragingMasterRepartitionTimesMs != null)
                parameterAveragingMasterRepartitionTimesMs = o.parameterAveragingMasterRepartitionTimesMs;
        } else {
            if (o.parameterAveragingMasterRepartitionTimesMs != null)
                parameterAveragingMasterRepartitionTimesMs.addAll(o.parameterAveragingMasterRepartitionTimesMs);
        }
    }

    @Override
    public SparkTrainingStats getNestedTrainingStats() {
        return workerStats;
    }

    @Override
    public String statsAsString() {
        StringBuilder sb = new StringBuilder();
        String f = SparkTrainingStats.DEFAULT_PRINT_FORMAT;

        sb.append(String.format(f, PARAMETER_AVERAGING_MASTER_BROADCAST_CREATE_TIMES_MS));
        if (parameterAveragingMasterBroadcastCreateTimesMs == null) sb.append("-\n");
        else
            sb.append(StatsUtils.getDurationAsString(parameterAveragingMasterBroadcastCreateTimesMs, ",")).append("\n");

        sb.append(String.format(f, PARAMETER_AVERAGING_MASTER_REPARTITION_TIMES_MS));
        if (parameterAveragingMasterRepartitionTimesMs == null) sb.append("-\n");
        else sb.append(StatsUtils.getDurationAsString(parameterAveragingMasterRepartitionTimesMs, ",")).append("\n");

        sb.append(String.format(f, PARAMETER_AVERAGING_MASTER_FIT_TIMES_MS));
        if (parameterAveragingMasterFitTimesMs == null) sb.append("-\n");
        else sb.append(StatsUtils.getDurationAsString(parameterAveragingMasterFitTimesMs, ",")).append("\n");

        sb.append(String.format(f, PARAMETER_AVERAGING_MASTER_SPLIT_TIMES_MS));
        if (parameterAveragingMasterSplitTimesMs == null) sb.append("-\n");
        else sb.append(StatsUtils.getDurationAsString(parameterAveragingMasterSplitTimesMs, ",")).append("\n");

        sb.append(String.format(f, PARAMETER_AVERAGING_MASTER_MAP_PARTITIONS_TIMES_MS));
        if (parameterAveragingMasterMapPartitionsTimesMs == null) sb.append("-\n");
        else sb.append(StatsUtils.getDurationAsString(parameterAveragingMasterMapPartitionsTimesMs, ",")).append("\n");

        sb.append(String.format(f, PARAMETER_AVERAGING_MASTER_AGGREGATE_TIMES_MS));
        if (paramaterAveragingMasterAggregateTimesMs == null) sb.append("-\n");
        else sb.append(StatsUtils.getDurationAsString(paramaterAveragingMasterAggregateTimesMs, ",")).append("\n");

        sb.append(String.format(f, PARAMETER_AVERAGING_MASTER_PROCESS_PARAMS_UPDATER_TIMES_MS));
        if (parameterAveragingMasterProcessParamsUpdaterTimesMs == null) sb.append("-\n");
        else
            sb.append(StatsUtils.getDurationAsString(parameterAveragingMasterProcessParamsUpdaterTimesMs, ",")).append("\n");

<<<<<<< HEAD
=======

        sb.append(String.format(f, PARAMETER_AVERAGING_MASTER_REPARTITION_TIMES_MS));
        if (parameterAveragingMasterRepartitionTimesMs == null) sb.append("-\n");
        else sb.append(StatsUtils.getDurationAsString(parameterAveragingMasterRepartitionTimesMs, ",")).append("\n");

>>>>>>> cd10262d
        if (workerStats != null) sb.append(workerStats.statsAsString());

        return sb.toString();
    }

    @Override
    public void exportStatFiles(String outputPath, SparkContext sc) throws IOException {
        String d = DEFAULT_DELIMITER;

        //broadcast create time:
        String broadcastTimePath = FilenameUtils.concat(outputPath, FILENAME_BROADCAST_CREATE);
        StatsUtils.exportStats(parameterAveragingMasterBroadcastCreateTimesMs, broadcastTimePath, d, sc);

        //repartition
        String repartitionTime = FilenameUtils.concat(outputPath, FILENAME_REPARTITION_STATS);
        StatsUtils.exportStats(parameterAveragingMasterRepartitionTimesMs, repartitionTime, d, sc);

        //Fit time:
        String fitTimePath = FilenameUtils.concat(outputPath, FILENAME_FIT_TIME);
        StatsUtils.exportStats(parameterAveragingMasterFitTimesMs, fitTimePath, d, sc);

        //Split time:
        String splitTimePath = FilenameUtils.concat(outputPath, FILENAME_SPLIT_TIME);
        StatsUtils.exportStats(parameterAveragingMasterSplitTimesMs, splitTimePath, d, sc);

        //Map partitions:
        String mapPartitionsPath = FilenameUtils.concat(outputPath, FILENAME_MAP_PARTITIONS_TIME);
        StatsUtils.exportStats(parameterAveragingMasterMapPartitionsTimesMs, mapPartitionsPath, d, sc);

        //Aggregate time:
        String aggregatePath = FilenameUtils.concat(outputPath, FILENAME_AGGREGATE_TIME);
        StatsUtils.exportStats(paramaterAveragingMasterAggregateTimesMs, aggregatePath, d, sc);

        //broadcast create time:
        String processParamsPath = FilenameUtils.concat(outputPath, FILENAME_PROCESS_PARAMS_TIME);
        StatsUtils.exportStats(parameterAveragingMasterProcessParamsUpdaterTimesMs, processParamsPath, d, sc);

        //Repartition
        if (parameterAveragingMasterRepartitionTimesMs != null) {
            String repartitionPath = FilenameUtils.concat(outputPath, FILENAME_REPARTITION_STATS);
            StatsUtils.exportStats(parameterAveragingMasterRepartitionTimesMs, repartitionPath, d, sc);
        }

        if (workerStats != null) workerStats.exportStatFiles(outputPath, sc);
    }

    public static class ParameterAveragingTrainingMasterStatsHelper {

        private long lastBroadcastStartTime;
        private long lastRepartitionStartTime;
        private long lastFitStartTime;
        private long lastSplitStartTime;
        private long lastMapPartitionsStartTime;
        private long lastAggregateStartTime;
        private long lastProcessParamsUpdaterStartTime;

        private SparkTrainingStats workerStats;

        //TODO use fast int collection here (to avoid boxing cost)
        private List<EventStats> broadcastTimes = new ArrayList<>();
        private List<EventStats> repartitionTimes = new ArrayList<>();
        private List<EventStats> fitTimes = new ArrayList<>();
        private List<EventStats> splitTimes = new ArrayList<>();
        private List<EventStats> mapPartitions = new ArrayList<>();
        private List<EventStats> aggregateTimes = new ArrayList<>();
        private List<EventStats> processParamsUpdaterTimes = new ArrayList<>();

        private final TimeSource timeSource = TimeSourceProvider.getInstance();

        public void logBroadcastStart() {
            this.lastBroadcastStartTime = timeSource.currentTimeMillis();
        }

        public void logBroadcastEnd() {
            long now = timeSource.currentTimeMillis();

            broadcastTimes.add(new BaseEventStats(lastBroadcastStartTime, now - lastBroadcastStartTime));
        }

        public void logRepartitionStart() {
            lastRepartitionStartTime = timeSource.currentTimeMillis();
        }

        public void logRepartitionEnd() {
            long now = timeSource.currentTimeMillis();
            repartitionTimes.add(new BaseEventStats(lastRepartitionStartTime, now - lastRepartitionStartTime));
        }

        public void logFitStart() {
            lastFitStartTime = timeSource.currentTimeMillis();
        }

        public void logFitEnd(int examplesCount) {
            long now = timeSource.currentTimeMillis();
            fitTimes.add(new ExampleCountEventStats(lastFitStartTime, now - lastFitStartTime, examplesCount));
        }

        public void logSplitStart() {
            lastSplitStartTime = timeSource.currentTimeMillis();
        }

        public void logSplitEnd() {
            long now = timeSource.currentTimeMillis();
            splitTimes.add(new BaseEventStats(lastSplitStartTime, now - lastSplitStartTime));
        }

        public void logMapPartitionsStart() {
            lastMapPartitionsStartTime = timeSource.currentTimeMillis();
        }

        public void logMapPartitionsEnd(int nPartitions) {
            long now = timeSource.currentTimeMillis();
            mapPartitions.add(new PartitionCountEventStats(lastMapPartitionsStartTime, (now - lastMapPartitionsStartTime), nPartitions));
        }

        public void logAggregateStartTime() {
            lastAggregateStartTime = timeSource.currentTimeMillis();
        }

        public void logAggregationEndTime() {
            long now = timeSource.currentTimeMillis();
            aggregateTimes.add(new BaseEventStats(lastAggregateStartTime, now - lastAggregateStartTime));
        }

        public void logProcessParamsUpdaterStart() {
            lastProcessParamsUpdaterStartTime = timeSource.currentTimeMillis();
        }

        public void logProcessParamsUpdaterEnd() {
            long now = timeSource.currentTimeMillis();
            processParamsUpdaterTimes.add(new BaseEventStats(lastProcessParamsUpdaterStartTime, now - lastProcessParamsUpdaterStartTime));
        }

        public void addWorkerStats(SparkTrainingStats workerStats) {
            if (this.workerStats == null) this.workerStats = workerStats;
            else if (workerStats != null) this.workerStats.addOtherTrainingStats(workerStats);
        }

        public ParameterAveragingTrainingMasterStats build() {
            return new ParameterAveragingTrainingMasterStats(workerStats, broadcastTimes, fitTimes, splitTimes, mapPartitions,
                    aggregateTimes, processParamsUpdaterTimes, repartitionTimes);
        }

    }

}<|MERGE_RESOLUTION|>--- conflicted
+++ resolved
@@ -211,14 +211,6 @@
         else
             sb.append(StatsUtils.getDurationAsString(parameterAveragingMasterProcessParamsUpdaterTimesMs, ",")).append("\n");
 
-<<<<<<< HEAD
-=======
-
-        sb.append(String.format(f, PARAMETER_AVERAGING_MASTER_REPARTITION_TIMES_MS));
-        if (parameterAveragingMasterRepartitionTimesMs == null) sb.append("-\n");
-        else sb.append(StatsUtils.getDurationAsString(parameterAveragingMasterRepartitionTimesMs, ",")).append("\n");
-
->>>>>>> cd10262d
         if (workerStats != null) sb.append(workerStats.statsAsString());
 
         return sb.toString();
