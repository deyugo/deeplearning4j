--- conflicted
+++ resolved
@@ -340,14 +340,7 @@
 
                 assertEquals(initialParams, initialSparkParams);
                 assertNotEquals(initialParams, finalParams);
-<<<<<<< HEAD
                 assertArrayEquals(fp, fps, 1e-5f);
-=======
-
-                float[] finalParamsFloat = finalParams.dup().data().asFloat();
-                float[] finalSparkParamsFloat = finalSparkParams.dup().data().asFloat();
-                assertArrayEquals(finalParamsFloat, finalSparkParamsFloat, 0.001f);
->>>>>>> 86c75371
 
                 double sparkScore = sparkNet.getScore();
                 assertTrue(sparkScore > 0.0);
