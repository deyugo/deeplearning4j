package org.deeplearning4j.iterativereduce.actor.deepautoencoder;

import akka.actor.ActorRef;
import akka.actor.ActorSystem;
import akka.actor.PoisonPill;
import akka.actor.Props;
import akka.contrib.pattern.ClusterSingletonManager;
import akka.contrib.pattern.DistributedPubSubMediator;
import akka.routing.RoundRobinPool;
import org.deeplearning4j.models.featuredetectors.autoencoder.SemanticHashing;
import org.deeplearning4j.iterativereduce.actor.core.*;
import org.deeplearning4j.iterativereduce.actor.core.actor.BatchActor;
import org.deeplearning4j.iterativereduce.tracker.statetracker.StateTracker;

import org.deeplearning4j.iterativereduce.tracker.statetracker.hazelcast.deepautoencoder.DeepAutoEncoderAccumulatorIterateAndUpdate;
import org.nd4j.linalg.dataset.DataSet;
import org.deeplearning4j.nn.BaseMultiLayerNetwork;
import org.deeplearning4j.scaleout.conf.Conf;
import org.deeplearning4j.scaleout.iterativereduce.deepautoencoder.UpdateableEncoderImpl;

import java.io.DataOutputStream;
import java.util.Collection;


/**
 * Handles a applyTransformToDestination of workers and acts as a
 * parameter server for iterative reduce
 * @author Adam Gibson
 *
 */
public class MasterActor extends org.deeplearning4j.iterativereduce.actor.core.actor.MasterActor<UpdateableEncoderImpl> {
    //start with this network as a baseline
    protected SemanticHashing network;
    protected BaseMultiLayerNetwork encoder;
    /**
     * Creates the master and the workers with this given conf
     * @param conf the neural net config to use
     * @param batchActor the batch actor that handles data applyTransformToDestination dispersion
     */
    public MasterActor(Conf conf,ActorRef batchActor, StateTracker<UpdateableEncoderImpl> stateTracker) {
        super(conf,batchActor,stateTracker);
        setup(conf);

    }

    /**
     * Creates the master and the workers with this given conf
     * @param conf the neural net config to use
     * @param batchActor the batch actor for the cluster, this
     * will manage dataset dispersion
     * @param network the neural network to use
     */
    public MasterActor(Conf conf,ActorRef batchActor,BaseMultiLayerNetwork network,StateTracker<UpdateableEncoderImpl> stateTracker) {
        super(conf,batchActor,stateTracker);
        this.encoder = network;
        setup(conf);

    }

    /**
     * Creates the master and the workers with this given conf
     * @param conf the neural net config to use
     * @param batchActor the batch actor for the cluster, this
     * will manage dataset dispersion
     * @param network the neural network to use
     */
    public MasterActor(Conf conf,ActorRef batchActor,SemanticHashing network,StateTracker<UpdateableEncoderImpl> stateTracker) {
        super(conf,batchActor,stateTracker);
        this.network = network;
        setup(conf);

    }

    @Override
    public  UpdateableEncoderImpl compute() {


        DeepAutoEncoderAccumulatorIterateAndUpdate update = (DeepAutoEncoderAccumulatorIterateAndUpdate) stateTracker.updates();
        if(stateTracker.workerUpdates().isEmpty())
            return null;

        try {
            update.accumulate();

        }catch(Exception e) {
            log.debug("Unable to accumulate results",e);
            return null;
        }
        UpdateableEncoderImpl masterResults = getResults();
        if(masterResults == null)
            masterResults = update.accumulated();
        else
            masterResults.set(update.accumulated().get());

        try {
            stateTracker.setCurrent(masterResults);

        } catch (Exception e) {
            throw new RuntimeException(e);
        }


        return masterResults;
    }



    @Override
    public void setup(Conf conf) {
        log.info("Starting workers");
        ActorSystem system = context().system();
        RoundRobinPool pool = new RoundRobinPool(Runtime.getRuntime().availableProcessors());
        //start local workers
        Props p = pool.props(WorkerActor.propsFor(conf, (StateTracker<UpdateableEncoderImpl>) stateTracker));
        p = ClusterSingletonManager.defaultProps(p, "master", PoisonPill.getInstance(), "master");

        system.actorOf(p, "worker");





        log.info("Broadcasting initial master network");
        SemanticHashing network;
        if(this.network == null) {
            if(encoder != null) {
                network = new SemanticHashing.Builder().withEncoder(this.network).build();
                this.network = network;


            }
            else {
                network = new SemanticHashing.Builder().withEncoder(conf.init()).build();
                this.network = network;

            }
        }




        else
            network = this.network;


<<<<<<< HEAD
        network.setOutputLayerActivation(conf.getConf().getActivationFunction());
        network.setRoundCodeLayerInput(conf.isRoundCodeLayer());
        network.setNormalizeCodeLayerOutput(conf.isNormalizeCodeLayer());

=======
>>>>>>> 7ea9d170


        UpdateableEncoderImpl masterResults = new UpdateableEncoderImpl(network);

        /**
         * Note that at this point we are storing an uninitialized network.
         *
         *
         */
        try {
            this.stateTracker.setCurrent(masterResults);
            UpdateableEncoderImpl u2 = this.stateTracker.getCurrent();
            log.info("Stored " + u2.get());
        } catch (Exception e1) {
            throw new RuntimeException(e1);
        }

        stateTracker.setMiniBatchSize(conf.getSplit());

    }





    @SuppressWarnings({ "unchecked" })
    @Override
    public void onReceive(Object message) throws Exception {
        if (message instanceof DistributedPubSubMediator.SubscribeAck || message instanceof DistributedPubSubMediator.UnsubscribeAck) {
            DistributedPubSubMediator.SubscribeAck ack = (DistributedPubSubMediator.SubscribeAck) message;
            //reply
            mediator.tell(new DistributedPubSubMediator.Publish(ClusterListener.TOPICS,
                    message), getSelf());


            log.info("Subscribed " + ack.toString());
        }



        else if(message instanceof DoneMessage) {
            log.info("Received done message");
            doDoneOrNextPhase();
        }


        else if(message instanceof String) {
            getSender().tell(Ack.getInstance(),getSelf());

        }



        else if(message instanceof MoreWorkMessage) {
            log.info("Prompted for more work, starting pipeline");
            mediator.tell(new DistributedPubSubMediator.Publish(BatchActor.BATCH,
                    MoreWorkMessage.getInstance() ), getSelf());

        }

        //list of examples
        else if(message instanceof Collection) {

            if(message instanceof Collection) {
                Collection<String> list = (Collection<String>) message;
                //workers to send job to
                for(String worker : list) {
                    DataSet data = stateTracker.loadForWorker(worker);
                    int numRetries = 0;
                    while(data == null && numRetries < 3) {
                        data = stateTracker.loadForWorker(worker);
                        numRetries++;
                        if(data == null) {
                            Thread.sleep(10000);
                            log.info("Data still not found....sleeping for 10 seconds and trying again");
                        }
                    }


                    if(data == null && numRetries >= 3) {
                        log.info("No data found for worker..." + worker + " returning");
                        return;
                    }


                    Job j2 = new Job(worker,data.copy());
                    //replicate the job to hazelcast
                    stateTracker.addJobToCurrent(j2);
                    //clear data immediately afterwards
                    data = null;
                    log.info("Job delegated for " + worker);
                }
            }


        }

        else
            unhandled(message);
    }


    @Override
    public void complete(DataOutputStream ds) {
        this.getMasterResults().write(ds);
    }



}<|MERGE_RESOLUTION|>--- conflicted
+++ resolved
@@ -143,15 +143,6 @@
             network = this.network;
 
 
-<<<<<<< HEAD
-        network.setOutputLayerActivation(conf.getConf().getActivationFunction());
-        network.setRoundCodeLayerInput(conf.isRoundCodeLayer());
-        network.setNormalizeCodeLayerOutput(conf.isNormalizeCodeLayer());
-
-=======
->>>>>>> 7ea9d170
-
-
         UpdateableEncoderImpl masterResults = new UpdateableEncoderImpl(network);
 
         /**
