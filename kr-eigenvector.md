---
title: "고유 벡터(Eigenvectors), PCA, 공분산(Covariance) 및 엔트로피(Entropy)"
layout: kr-default
---

# 고유 벡터(Eigenvectors), PCA, 공분산(Covariance) 및 엔트로피(Entropy)에 대한 기초 강의

내용: 

* [선형 변환(Linear Transformations)](#linear)
* [주성분 분석(Principal Component Analysis) (PCA)](#principal)
* [공분산 행렬(Covariance Matrix)](#covariance)
* [베이시스 변경(Change of Basis)](#change)
* [엔트로피(Entropy) & 정보 이득(Information Gain)](#entropy)
* [예제 코드(Just Give Me the Code)](#code)
* [학습 자료](#resources)

이 포스팅에서는 고유 벡터(eigenvectors) 및 고유 벡터와 행렬과의 관계를 수식 없이 말로 풀어서 설명하려고 합니다. 고유 벡터를 이해하면 공분산(covariance), 주 성분 분석(principal component analysis) 및 정보 엔트로피(information entropy)도 자연스럽게 이해할 수 있습니다.

고유 벡터(아이겐 벡터, eigenvector)의 *eigen, 아이겐*은 독일어에서 온 말이며, “very own(자기 자신의, 고유의)”라는 뜻 입니다. 예를 들어, 독일어로, “mein eigenes Auto”는 “my very own car(바로 내 자동차)"를 의미합니다 

선형 대수학에서 행렬은 직시각형 모양의 2차원 어레이입니다. 직사각 형태의 액셀 스프레드 시트에 각 칸에 각종 숫자가 적혀있는 것을 상상하시면 됩니다. 행렬 중 행과 열의 크기가 같은 행렬을 정방 행렬(square matrix)이라고 합니다. 그리고 모든 정방 행렬은 각 행렬만의 고유한 벡터를 가지고 있습니다. 고유값에 대한 자세한 설명은 [이 블로그](http://darkpgmr.tistory.com/105)를 참고하시기 바랍니다.

## <a name="linear">선형 변환(Linear Transformations)</a>

행렬과 고유 벡터의 관계를 더 자세히 알아보기 전에 잠시 다른 개념을 설명하겠습니다.

행렬을 이용하면 합, 곱 등의 연산을 편리하게 할 수 있습니다. 특히 벡터와 행렬을 이용하면 더욱 복잡한 일을 할 수 있습니다. 어떤 벡터 *v*에 행렬 *A*를 곱한 결과가 벡터 *b*라고 하면, 이를 아래와 같이 나타낼 수 있습니다.

*Av = b* 

즉, 행렬 A를 이용해 벡터 v를 벡터 b로 변환한 것 입니다. 이 과정을 선형 변환이라고 합니다. 혹은 벡터 *v*를 다른 벡터 *b*로 [매핑(maps)](https://en.wikipedia.org/wiki/Linear_map)했다고도 합니다.

구체적인 예를 보여드리겠습니다. (행렬 곱이 익숙하지 않으신 분은 [여기](http://math.stackexchange.com/a/24469) 또는 [이 강의자료(한글)](http://www.mathteacher.pe.kr/mt_11/mt_11_04.htm)를 참고하시기 바랍니다.)

![Alt text](../img/eigen_matrix.png)

이렇게 행렬 *A*는 벡터 *v*를 벡터 *b*로 변환합니다. 어떻게 이 행렬 *A*가 짧은 파란색 벡터 *v*를 긴 빨간색 벡터 *b*에 매핑했는지 아래 그래프에서 확인하시기 바랍니다.

![Alt text](../img/two_vectors.png)

이렇게 어떤 벡터든지 행렬 A에 곱해주면 더 높고 멀리 뻗은 새로운 벡터로 매핑이 될 것입니다. 이것을 하나의 공간(space)이 다른 공간(space)으로 투영(혹은 사영, projection)되는 개념으로 설명드리겠습니다. 

우선 어떤 입력 벡터 *v*가 이와 같은 격자 공간(normal grid)에 있다고 상상해 보십시오.

![Alt text](../img/space_1.png)

그러면 행렬 A는 이 공간을 아래와 같은 공간으로 투영합니다.

![Alt text](../img/space_2.png)

두 공간을 같이 그려보았습니다. 

![Alt text](../img/two_spaces.png)

(*제공: William Gould, Stata Blog*)

아래 애니메이션을 보면 더욱 쉽게 이해할 수 있습니다.

<iframe src="https://upload.wikimedia.org/wikipedia/commons/0/06/Eigenvectors.gif" width="100%" height="300px;" style="border:none;"></iframe>

이 애니메이션을 보면 다른 벡터와는 달리 파란색 벡터들은 투영 전/후에 방향에 변화가 없는 것을 알 수 있습니다. 투영 전/후에 파란색 벡터 각각의 길이는 늘어나지만 그 방향은 전혀 변하지 않은 상태로 남아있습니다.

이 파란색 벡터의 방향이 변하지 않는 이유는 행렬 *A*가 벡터를 투영하는 방향과 그 방향이 같기 때문입니다. 이런 벡터를 우리는 고유 벡터라고 부릅니다. 예를 들어 바람이 거세게 불면 풍향계는 바람을 받아서 바람의 방향을 가리키게 됩니다. 만일 풍향계가 원래부터 바람의 방향을 향하고 있었다면 그 풍향계의 방향은 바뀌지 않습니다. 즉, 행렬의 고유벡터는 그 행렬의 방향을 - 바람이 부는 방향을 - 나타냅니다. 

![Alt text](../img/mona_lisa_eigenvector.png)
(*제공: Wikipedia*)

고유 벡터는 행렬 *A*를 곱하더라도 방향이 변하지 않고 그 크기만 변합니다. 따라서 고유 벡터는 아래 식과 같이 표현할 수 있씁니다. 행렬 *A*를 좌변에 곱하였지만 그 결과가 마치 어떤 숫자를 벡터에 곱한것과 같은 결과가 나오는 것 입니다. 이 방정식에서, *A*는 행렬, *x*는 벡터, lambda는 스칼라 값인 상관 계수(예:5, 37, pi와 같은 숫자) 입니다.

![Alt text](../img/lambda_eigen.png)

다른 관점으로 생각할 수도 있습니다. 선형 변환은 입력 벡터의 크기를 늘이거나 줄이는 경우가 있는데 이 때 고유벡터는 크기를 늘이거나 줄이는 데 기준이 되는 축이라고 할 수 있습니다. 즉 선형 변환의 '선'에 해당하는 것이 바로 이 고유 벡터입니다.

그런데 이 고유 벡터는 사실 여러 개가 존재합니다. 정방 행렬은 최대 그 차원수 만큼의 고유 벡터를 가질 수 있습니다. 예를 들어 2x2 행렬은 두 개의 고유 벡터를, 3x3 행렬은 3개의 고유 벡터를 가질 수 있습니다. [1](#ref) 

이렇게 고유 벡터는 행렬이 작용하는 힘의 방향과 관계가 있고, 이 때문에 고유 벡터는 행렬을 분해(decomposition)하는데 사용됩니다. 즉 어떤 행렬 *A*는 [그 행렬의 고유 벡터를 이용해 대각행렬화(diagonalization)](http://mathworld.wolfram.com/MatrixDiagonalization.html) 할 수 있습니다. 참고로 이 대각행렬화는 행렬의 정보를 압축해서 표현해주는 것인데, 딥 신경망으로 오토 인코더를 구현하는 것도 같은 목적을 갖고 있습니다.

Yoshua Bengio는 다음과 같이 이를 정리했습니다.

    수학적 객체는 그 구성 성분들로 나누어서 생각하거나, 우리가 그 개념을 표현하는 방식과 전혀 관계없는 보편적인 속성을 파악하면 쉽게 이해할 수 있습니다.
    
    예를 들면 어떤 정수(integers)는 그 정수의 소인수(prime factors)로 분해할 수 있습니다. 정수 12를 표현하는 방법은 우리가 그것을 십진법으로 혹은 이진법으로 작성할 것인지에 따라 달라집니다. 그러나 12 = 2 × 2 × 3은 항상 성립합니다.
    
    이 표현에서 우리는 12는 5로 나누어 떨어지지 않는다거나 12의 모든 배수가 3으로 나누어 떨어진다는 것과 같은 유용한 성질을 파악할 수 있습니다.
    
    정수를 소인수로 분해해서 쉽게 숫자의 특징에 대해 이해할 수 있듯이, 행렬도 마찬가지로 여러가지 요소로 분해해서 생각할 수 있습니다.
    
    행렬을 분해하는 방법엔 여러 가지가 있습니다. 그 중에서 가장 널리 사용되는 방법은 행렬을 여러 개의 고유 벡터와 고유 값으로 분해하는 고유 벡터 분해(eigen vector decomposition)입니다.

## <a name="principal">주성분 분석(PCA, Principal Component Analysis) (PCA)</a> 

PCA는 이미지와 같은 고차원 데이터에서 패턴을 찾는 도구 중 하나입니다. 기계학습 알고리즘에서 데이터를 인공 신경망에 입력하기 전의 전처리 과정에서 PCA가 사용되곤 합니다. PCA를 통해 데이터의 범위를 재조정하고 데이터의 평균을 0으로 맞춰줌으로써 PCA는 고차원 데이터 중 중요한 차원을 골라줍니다. 결과적으로 신경망 학습의 수렴 속도와 성능을 향상시킬 수 있습니다.

PCA에 대해 설명하기 위해 우선 통계의 가장 기초적인 개념인 평균, 표준편차, 분산, 그리고 공분산에 대해 설명하겠습니다. 그리고 이 개념을 모두 이해하면 PCA는 아주 간단히 이해할 수 있습니다.

*평균(mean)*은 모든 데이터의 합을 데이터의 개수 *n*으로 나누어 구할 수 있습니다. 말 그대로 우리가 갖고 있는 데이터 셋 X에 존재하는 모든 *x*의 평균 값입니다.

![Alt text](../img/mean.png)

*표준 편차(Standard deviation)*는 각 데이터 *x*와 평균 사이의 거리를 제곱하고, 이 평균을 구한 뒤, 그 값에 다시 제곱근(square root)을 씌운 값입니다. 아래 식을 참고하면 식의 분자는 각 데이터와 평균값과의 거리를 표현하고 있고, 분모는 전체 데이터의 수에서 1을 뺀 값입니다. 

![Alt text](../img/standard_deviation.png)

*분산(Variance)*은 데이터가 얼마나 분산되어 있는지, 즉 얼마나 퍼져있는지에 대한 측정값입니다. 예를 들어 [네덜란드 농구 팀 선수들의 키](http://www.theguardian.com/world/2015/apr/08/scientists-try-to-answer-why-dutch-people-are-so-tall) 데이터로 분산을 측정한다면 그 값은 그리 크지 않을 것입니다. 왜냐하면 그들은 대부분 190cm 이상의 장신이기 때문입니다. 

반대로 그 농구 팀과 유치원생을 섞어놓고 키를 재서 데이터로 쓴다면, 그 데이터의 분산은 아주 클 것입니다. 왜냐하면 데이터에 작은 키와 큰 키가 섞여있기 때문에, 즉 상대적으로 데이터가 더 퍼져있기 때문입니다.

분산은 표준 편차의 제곱과 같고, 종종 *s^2*로 표현됩니다.

![Alt text](../img/variance.png)

분산과 표준 편차의 계산 과정을 보면 둘 다 각 데이터와 평균과의 차이를 제곱합니다. 따라서 분산과 표준편차는 둘다 항상 양수입니다.

이제 예를 들어봅시다. 우리 데이터는 여러 사람의 나이와 키 값이고, 나이를 x축에, 키를 y축에 나타내보겠 습니다. 보기 좋게 x축과 y축이 평균이 0이 되도록 데이터를 이동했다고 하겠습니다.

![Alt text](../img/scatterplot.png)

PCA는 선형 회귀 분석과 유사하게, 데이터에서 의미있는 '선' 혹은 '축'을 찾는 과정입니다.

각각의 축은 하나의 주성분(principal component)에 해당합니다. 데이터에는 차원 수 만큼의 주성분이 존재하는데, 여기서 PCA는 어떤 축이 더 중요한지 그 우선 순위를 구하는 것 입니다.

첫 번째 주성분은 가장 길게, 가장 퍼져있는 방향의 축에 해당합니다. 예를 들어 아래의 그래프를 보면 마치 바게트를 길이 방향으로 길게 자르는 듯한 방향이 데이터의 분산이 가장 큰, 즉 가장 퍼져있는 방향에 해당합니다.

![Alt text](../img/scatterplot_line.png)

두 번째 주성분의 경우 첫번째 주성분으로 표현할 수 없는 축 중에서 가장 분산이 큰 축에 해당합니다. 이 그림의 경우 전체가 2차원 데이터라 두 개의 주성분이 존재합니다. 만일 3차원 데이터라면 3개의 주성분이 존재합니다. 

## <a name="covariance">공분산 행렬(Covariance Matrix)</a>

앞에서 행렬의 역할 중 벡터를 변환해주는 역할을 소개했었습니다. 이번엔 조금 다른 관점으로 행렬에 대해 이야기하겠습니다. 행렬을 이용하면 두 밴수가 서로 어떤 관계를 가지는지를 쉽게 표현할 수 있습니다. 특히, 각 데이터의 분산과 공분산을 이용해 만드는 공분산 행렬이 이에 해당합니다.

쉽게 말하자면, 정방 행렬의 값을 각 변수의 분산과 공분산으로 채운 것이 바로 공분산 행렬입니다. 이에 대해서는 이제부터 자세히 설명하겠습니다.

우선 공분산 행렬의 쓰임새에 대해 알아보겠습니다. 공분산 행렬에서 고유 벡터와 고유 값을 찾는 것은 데이터의 주성분을 찾는 것과 동일합니다. 왜냐하면 위에서 언급했 듯이 고유 벡터는 행렬이 어떤 방향으로 힘을 가하는지를 표현하는데, 이것은 데이터가 어떤 방향으로의 분산이 가장 큰지를 구하는 것과 같기 때문입니다.

두 개의 변수가 있다고 생각해보십시오. 변수 하나가 변할 수도 있고 두 변수가 같이 변할 수도 있습니다. 어떻게 되든지 간에 그 이유는 그 데이터가 그렇게 나오도록 하는 원리가 있기 때문일 것입니다.

어떤 행렬로 선형 변환을 하는 경우 고유 벡터는 그 행렬이 벡터에 작용하는 힘의 방향을 나타냅니다. 만일 이 행렬이 공분산 행렬일 경우에 이 공분산 행렬의 고유 벡터는 데이터가 어떤 방향으로 분산되어 있는지, 즉 어떤 방향으로 힘이 작용하는 지를 나타냅니다.

*고유값(Eigenvalues)*은 각 고유 벡터에 해당하는 상관 계수일 뿐입니다. 우리가 다루는 행렬이 공분산 행렬일 경우 고유 값은 각 축에 대한 공분산 값이 됩니다. 그리고 고유 값이 큰 순서대로 고유 벡터를 정렬하면, 결과적으로 중요한 순서대로 주성분을 구하는 것이 됩니다.

2x2 공분산 행렬의 예는 아래와 같습니다.

![Alt text](../img/covariance_matrix.png)

좌측 하단 (2,1)성분 및 우측 상단의 (1,2) 성분의 값이 동일합니다. 이 값은 x와 y의 공분산을 포현합니다. 'x와 y의 공분산'과 'y와 x의 공분산'의 값이 같기 때문에 두 값이 동일한 것입니다. 한편 좌측 상단의 값은 x의 분산에, 우측 하단의 값은 y의 분산에 해당합니다. 결과적으로 공분산 행렬은 대각선 성분을 중심으로 대칭이 되게 됩니다. 그리고 PCA 섹션 상단의 데이터 그래프를 보면 데이터가 우상향입니다. 즉, x의 값이 커질수록 y의 값도 커지기 때문에 공분산의 값이 양수입니다. 

만일 x의 값이 커질수록 y의 값이 감소하는 데이터라면 공분산 값은 음수가 됩니다. 

![Alt text](../img/covariances.png)

(*제공: Vincent Spruyt*)

만일 변수 x의 변화에 따른 변수 y의 변화가 전혀 없다면, 즉 데이터 그래프가 우상향이나 좌상향이 아닌 경우엔 공분산의 값이 0이 됩니다. 즉, 공분산 값은 두 변수가 연관이 되어있어서 같이 변하는지 아닌지를 알려줍니다. 

아래 방정식을 보면 분산과 공분산을 구하는 과정은 거의 차이가 없다는 것을 알 수 있습니다. 예를 들면 'x의 분산'은 'x와 x의 공분산'이라고 생각할 수 있습니다.

![Alt text](../img/covariance.png)

vs.

![Alt text](../img/variance.png)

공분산은 아주 유용합니다. 고차원 변수의 경우 시각화하기 어렵기 때문에 변수의 상관 관계를 파악하기 어렵습니다. 이럴 때 공분산을 이용하면 각 변수의 값과 부호(음/양)를 통해 변수의 관계를 쉽게 알 수 있습니다. (*상관계수(Correlation coefficient)*공분산을 -1과 1 사이의 값으로 정규화한 것 입니다.)

요약하자면, 공분산 행렬은 데이터의 분포 형태를 나타냅니다. x축과 y축의 분산은 각 변수의 분산으로 표현되고, 대각선 방향의 분산은 공분산으로 표현됩니다.

통계 자료를 보고 인과 관계를 알아내는 것은 매우 어렵고 아주 많은 경우에 잘못 사용되곤 합니다. 매우, 매우 주의하시기 바랍니다.

위의 네덜란드 농구선수 키 데이터를 인과 관계와 엮어 생각해볼 수 있습니다. 예를 들어 첫 번째 주 성분으로 나이를, 두 번째 주 성분으로 성별을, 세 번째 성분으로 국적을 표현하면 키와 성별, 키와 국적의 관계를 각각의 공분산으로 파악할 수 있고 결과적으로 어떤 인과 관계를 추정해볼 수 있습니다. 그러나 공분산으로 알 수 있는 것은 상관 관계이지, 인과 관계가 아니라는 것을 주의하시기 바랍니다.

### <a name="change">기저(basis) 변경</a>

공분산 행렬의 고유 벡터는 서로 수직(orthogonal)입니다. 따라서 이 고유 벡터에 해당하는 축을 이용해 데이터를 나타낼 수 있습니다. 즉 [값을 나타내는 좌표계(기저)를 변환하는 것(re-base the coordinate system)](https://en.wikipedia.org/wiki/Change_of_basis) 입니다.

그 동안 우리는 기저로 x축과 y축을 사용해 왔습니다. 즉, 그 동안 데이터는 x, y축에서 어떤 값에 해당하는지를 x, y좌표로 나타냈습니다. 그러나 같은 데이터를 다른 축을 이용해서 표현할 수 있습니다. 예를 들면 한 행렬의 고유 벡터를 이용해 각 데이터의 값을 표현할 수 있습니다. 고유 벡터는 서로 수직이기 때문에 모든 데이터를 나타내는 것이 가능합니다. 

![Alt text](../img/basis_change.png)

위의 그래프에서, 하나의 벡터 v가 어떻게 다른 축을 이용해 표현되는지 볼 수 있습니다. 검정색 축은 x, y축입니다. 한편 붉은색 점선을 이용한 다른 축을 선택할 수도 있습니다. 검정색 축에 의하면 v는 (1,1)이지만 붉은색 축에 의하면 v는 (1,0)이 됩니다. 하지만 v는 여전히 같은 v입니다. 

다소 철학적인 이야기인데, 어떤 값이든 그거을 표현하는 방법은 여러 가지 방법이 있고 우리가 일반적으로 쓰는 방법이 유일하지 않다는 것입니다. 

다른 기저(basis) 벡터를 이용해 벡터의 값을 표현하는 것은 마치 어떤 진법을 이용해 숫자를 표현하느냐와 비슷합니다. 숫자 9는 십진법에서 9, 이진법에서 1001, 삼진법에서는 30으로 표현합니다. 본질적으로 그 값은 같지만 어떤 방식으로 표현하느냐의 차이가 있을 뿐입니다.

## <a name="entropy">엔트로피 & 정보 이득(Entropy & Information Gain)</a>

정보 이론에서 *엔트로피(entropy)*란 우리가 가지고 있지 않은 정보의 양을 의미합니다. 즉, 우리가 얼마나 어떤 시스템에 대해, 혹은 변수에 대해 모르고 있는지, 얼마나 실제 관측이 우리를 놀라게 할 수 있는지에 대한 값입니다.

만일 양면이 모두 앞인 동전이 있다고 하면, 이 동전은 여러분에게 아무런 정보를 제공하지 않습니다. 왜냐하면 어떻게 던지든지간에 이 동전은 늘 앞을 보여줄 것 이기 때문입니다. 따라서 이 동전을 아무리 던져도 예상 외의 일이 일어나지 않으며, 우리는 전혀 이 결과를 보고 놀라지 않을 것 입니다. 이런 경우에 정보 이론에서는 이 동전이 아무런 정보를 가지고 있지 않다고 이야기합니다.

한편 양면이 각각 앞/뒤인 동전은 던질 때마다 어느 정도 예상하지 못하는 결과가 나옵니다. 육면체 주사위를 던진다면 더욱 더 예측하기가 어려우며, 따라서 결과는 더욱 우리에게 놀랄 거리를 제공합니다. 정보 이론에서는 이런 동전이나 주사위는 *정보*를 가지고 있다고 이야기합니다.

주사위를 여섯번 굴렸더니 다섯번이나 3이 나와서, 이 주사위가 사실은 6면 중 하나를 빼면 전부 3으로 이루어져 있다는 것을 알았다고 해봅시다. 이렇게 되면 주사위의 결과는 대부분 3일 것이고, 즉 더 예측 가능한 상태가 되고 우리는 덜 놀랄 것 입니다. 

위의 주사위 굴리기 예제는 데이터 셋에서 주성분을 찾는 것과 비슷합니다. 

우리가 시스템에 대해 알게 될수록 시스템의 엔트로피는 감소합니다. 예를 들어 데이터의 통계를 알게 되면 엔트로피는 감소합니다. 이것을 정보 이득(information gain)이라고 합니다. (참고로, [정보 이득](https://en.wikipedia.org/wiki/Information_gain_in_decision_trees)는 저희가 [RBM(Restricted Boltzmann Machines)](../kr-restrictedboltzmannmachine.html) 튜토리알에서 설명한 Kullback-Leibler divergence와 같습니다.) 

데이터의 분포를 주성분으로 나타내면 성분의 차수가 낮아질수록 분산이 감소합니다. 그리고 분산이 낮아진다는 것은 엔트로피가 감소하는 것을 의미합니다. 

데이터를 주성분으로 표현하는 것은 결정 트리(decision tree)의 단계를 결정 단계를 밟아나가는 것과 유사합니다. 잘 만들어진 결정 트리는 첫번째 가지의 if-then-else가 가장 대표적인 질문이 되어야 하는데, 이것은 마치 PCA의 첫번째 주성분이 가장 엔트로피를 감소시키는 차원을 고르는 것과 같습니다.

## <a name="code">예제 코드</a>

여러분께서는 자바기반 선형대수 연산 라이브러리인 [ND4J](http://kr-nd4j.org)에서 어떻게 [고유 벡터](https://github.com/deeplearning4j/nd4j/blob/master/nd4j-api/src/main/java/org/nd4j/linalg/eigen/Eigen.java)를 구하는지 볼 수 있습니다. ND4J는 Java 및 [Scala](https://github.com/deeplearning4j/nd4s) APIs를 제공하고 Hadoop 및 Spark 상에서 실행 가능하며 크기가 큰 행렬 연산의 경우 [Numpy/Cython보다 대략 2배의 속도](http://nd4j.org/benchmarking)를 자랑합니다.

## <a name="resources">학습 자료</a>

* [주성분 분석(Principal Components Analysis) 튜토리얼](http://www.cs.otago.ac.nz/cosc453/student_tutorials/principal_components.pdf)
* [고유값/고유 벡터의 의미](http://math.stackexchange.com/a/23325)
* [PCA, 고유 벡터 및 고유값 이해하기](http://stats.stackexchange.com/a/140579/85518)
* [공분산 행렬의 기하학적 해석](http://www.visiondummy.com/2014/04/geometric-interpretation-covariance-matrix/)
* [고유 벡터 & 고유 값 강의 영상](https://www.youtube.com/watch?v=G4N8vJpf7hM) (Video)
* [(또 다른) 고유 벡터 & 고유 값 강의 영상](https://www.youtube.com/watch?v=8UX82qVJzYI) (Video)
* [정보 & 엔트로피, 유닛 1, 강의 2](https://www.youtube.com/watch?v=phxsQrZQupo) (MIT OpenCourseWare)
* [250억개의 고유 벡터: 구글과 선형 대수학](https://www.rose-hulman.edu/~bryan/googleFinalVersionFixed.pdf)


## <a name="resources">초보자용 다른 가이드들</a>

<<<<<<< HEAD
* [회귀 분석 & 신경망](../linear-regression.html)
* [Word2vec: 텍스트로부터 바로 관계 추출하기](../kr-word2vec.html)
* [RBM(Restricted Boltzmann Machines): Deep-Belief Networks의 구성 요소](../kr-restrictedboltzmannmachine.html)
* [RNNs 및 LSTM (Long Short-Term Memory)](../kr-lstm.html)
=======
* [회귀 분석 & 신경망](../kr-linear-regression.html)
* [RBMs: Restricted Boltzmann Machines](../kr-restrictedboltzmannmachine.html)
* [자연어처리: Word2vec](../kr-word2vec.html)
* [인공 신경망](../kr-neuralnet-overview.html)
* [인공 신경망과 회귀](../kr-linear-regression.html)
* [컨볼루션 네트워크](../kr-convolutionalnets.html)
* [RNNs 및 LSTM (Long Short-Term Memory)](../kr-lstm.html)

>>>>>>> 47debaa6

<a name="ref">1)</a> *고유 벡터의 최대 값은 행렬의 차원 수와 같습으며 때로는 행렬의 고유 벡터 수가 전체 차원의 수보다 적기도 합니다.*<|MERGE_RESOLUTION|>--- conflicted
+++ resolved
@@ -1,5 +1,5 @@
 ---
-title: "고유 벡터(Eigenvectors), PCA, 공분산(Covariance) 및 엔트로피(Entropy)"
+title: 고유 벡터(Eigenvectors), PCA, 공분산(Covariance) 및 엔트로피(Entropy)
 layout: kr-default
 ---
 
@@ -220,12 +220,6 @@
 
 ## <a name="resources">초보자용 다른 가이드들</a>
 
-<<<<<<< HEAD
-* [회귀 분석 & 신경망](../linear-regression.html)
-* [Word2vec: 텍스트로부터 바로 관계 추출하기](../kr-word2vec.html)
-* [RBM(Restricted Boltzmann Machines): Deep-Belief Networks의 구성 요소](../kr-restrictedboltzmannmachine.html)
-* [RNNs 및 LSTM (Long Short-Term Memory)](../kr-lstm.html)
-=======
 * [회귀 분석 & 신경망](../kr-linear-regression.html)
 * [RBMs: Restricted Boltzmann Machines](../kr-restrictedboltzmannmachine.html)
 * [자연어처리: Word2vec](../kr-word2vec.html)
@@ -234,6 +228,5 @@
 * [컨볼루션 네트워크](../kr-convolutionalnets.html)
 * [RNNs 및 LSTM (Long Short-Term Memory)](../kr-lstm.html)
 
->>>>>>> 47debaa6
 
 <a name="ref">1)</a> *고유 벡터의 최대 값은 행렬의 차원 수와 같습으며 때로는 행렬의 고유 벡터 수가 전체 차원의 수보다 적기도 합니다.*