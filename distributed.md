--- conflicted
+++ resolved
@@ -24,17 +24,8 @@
 ### Cluster Setup
 As mentioned above, DeepLearning4j supports both Spark 1.x and Spark 2.x clusters. However, this particular implementation also requires Java 8+ to run. If your cluster is running Java 7, you'll either have to upgrade or use [Parameters Averaging training mode](https://deeplearning4j.org/spark).
 
-<<<<<<< HEAD
-### Network environment
-Gradients sharing heavily relies on UDP protocol for communication between Master and Nodes during training, so if you're running your cluster in cloud environment like AWS or Azure you need to allow one UDP port for Inbound/Outbound connections, and specify that port in `VoidConfiguration.unicastPort(int)` bean, that is passed to `SharedTrainingMaster` constructor. 
-
-Another option to keep in mind, that in case of YARN (or any other resource manager that handles Spark networking) use, you'll have to specify network mask of the network, that'll be used for UDP communications. That could be done using something like this: `VoidConfiguration.setNetworkMask("10.1.1.0/24")`.
-
-And last-resort option for IP address selection is `DL4J_VOID_IP` environment variable. Set that variable on each node you're running, with local IP address to be used for comms.
-=======
 ### Network Environment
 Gradients sharing heavily relies on the UDP protocol for communication between the Master and the Nodes during training. If you're running your cluster in a cloud environment like AWS or Azure, you need to allow one UDP port for Inbound/Outbound connections and specify that port in the `VoidConfiguration.unicastPort(int)` bean that is passed to `SharedTrainingMaster` constructor. 
->>>>>>> f82bd1c0
 
 ### Example Configuration:
 
