<project xmlns="http://maven.apache.org/POM/4.0.0" xmlns:xsi="http://www.w3.org/2001/XMLSchema-instance" xsi:schemaLocation="http://maven.apache.org/POM/4.0.0 http://maven.apache.org/xsd/maven-4.0.0.xsd">
    <parent>
        <artifactId>nd4j-camel-routes</artifactId>
        <groupId>org.nd4j</groupId>
        <version>0.7.3-SNAPSHOT</version>
    </parent>
    <modelVersion>4.0.0</modelVersion>

    <artifactId>nd4j-kafka_2.11</artifactId>
    <packaging>jar</packaging>

    <name>nd4j-kafka</name>
    <url>http://nd4j.org</url>

    <properties>
        <kafka.scala.exclusion.version>2.11</kafka.scala.exclusion.version>
    </properties>

    <dependencies>
<<<<<<< HEAD

        <dependency>
            <groupId>org.apache.kafka</groupId>
            <artifactId>kafka_2.11</artifactId>
            <version>${kafka.version}</version>
        </dependency>

=======
>>>>>>> d3e217fa
        <dependency>
            <groupId>org.apache.camel</groupId>
            <artifactId>camel-kafka</artifactId>
            <version>${camel.version}</version>
        </dependency>

<<<<<<< HEAD
        <dependency>
            <groupId>org.scala-lang</groupId>
            <artifactId>scala-library</artifactId>
            <version>2.11.7</version>
        </dependency>
=======
>>>>>>> d3e217fa

        <dependency>
            <groupId>org.apache.camel</groupId>
            <artifactId>camel-core</artifactId>
            <version>${camel.version}</version>
        </dependency>


        <!-- testing -->
        <dependency>
            <groupId>org.apache.camel</groupId>
            <artifactId>camel-test</artifactId>
            <version>${camel.version}</version>
            <scope>test</scope>
        </dependency>
        <dependency>
            <groupId>org.nd4j</groupId>
            <artifactId>nd4j-api</artifactId>
            <version>${project.version}</version>
        </dependency>
        <dependency>
            <groupId>org.nd4j</groupId>
            <artifactId>nd4j-base64</artifactId>
            <version>${project.version}</version>
        </dependency>
    </dependencies>
</project><|MERGE_RESOLUTION|>--- conflicted
+++ resolved
@@ -17,7 +17,6 @@
     </properties>
 
     <dependencies>
-<<<<<<< HEAD
 
         <dependency>
             <groupId>org.apache.kafka</groupId>
@@ -25,22 +24,17 @@
             <version>${kafka.version}</version>
         </dependency>
 
-=======
->>>>>>> d3e217fa
         <dependency>
             <groupId>org.apache.camel</groupId>
             <artifactId>camel-kafka</artifactId>
             <version>${camel.version}</version>
         </dependency>
 
-<<<<<<< HEAD
         <dependency>
             <groupId>org.scala-lang</groupId>
             <artifactId>scala-library</artifactId>
             <version>2.11.7</version>
         </dependency>
-=======
->>>>>>> d3e217fa
 
         <dependency>
             <groupId>org.apache.camel</groupId>
