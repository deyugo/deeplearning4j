--- conflicted
+++ resolved
@@ -68,20 +68,6 @@
             final FragmentHandler fragmentHandler,
             final int limit,
             final AtomicBoolean running,
-<<<<<<< HEAD
-            final IdleStrategy idleStrategy)
-    {
-        return (subscription) -> {
-                    try {
-                        while (running.get()) {
-                            idleStrategy.idle(subscription.poll(fragmentHandler, limit));
-                        }
-                    }
-                    catch (final Exception ex) {
-                        LangUtil.rethrowUnchecked(ex);
-                    }
-                };
-=======
             final IdleStrategy idleStrategy,final AtomicBoolean launched)
     {
         return (subscription) -> {
@@ -95,7 +81,6 @@
                 LangUtil.rethrowUnchecked(ex);
             }
         };
->>>>>>> 4bafbe4f
     }
 
     /**
