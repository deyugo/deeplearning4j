--- conflicted
+++ resolved
@@ -256,18 +256,11 @@
         checkCudnn(cudnnSetTensor4dDescriptorEx(cudnnContext.srcTensorDesc, dataType, miniBatch, inDepth, inH, inW,
                         srcStride[0], srcStride[1], srcStride[2], srcStride[3]));
 
-<<<<<<< HEAD
         if (Nd4j.getWorkspaceManager().checkIfWorkspaceExists(ComputationGraph.workspaceExternal)) {
             try (MemoryWorkspace workspace = Nd4j.getWorkspaceManager().getWorkspaceForCurrentThread(ComputationGraph.workspaceExternal).notifyScopeBorrowed()) {
                 reduced = Nd4j.createUninitialized(new int[]{miniBatch, inDepth, outH, outW}, 'c');
             }
         } else reduced = Nd4j.createUninitialized(new int[]{miniBatch, inDepth, outH, outW}, 'c');
-=======
-        try (MemoryWorkspace workspace = Nd4j.getWorkspaceManager()
-                        .getWorkspaceForCurrentThread(ComputationGraph.workspaceExternal).notifyScopeBorrowed()) {
-            reduced = Nd4j.createUninitialized(new int[] {miniBatch, inDepth, outH, outW}, 'c');
-        }
->>>>>>> 89c7b2a9
 
         int[] dstStride = reduced.stride();
         checkCudnn(cudnnSetTensor4dDescriptorEx(cudnnContext.dstTensorDesc, dataType, miniBatch, inDepth, outH, outW,
