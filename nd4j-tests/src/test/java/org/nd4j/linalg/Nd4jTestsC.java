/*
 *
 *  * Copyright 2015 Skymind,Inc.
 *  *
 *  *    Licensed under the Apache License, Version 2.0 (the "License");
 *  *    you may not use this file except in compliance with the License.
 *  *    You may obtain a copy of the License at
 *  *
 *  *        http://www.apache.org/licenses/LICENSE-2.0
 *  *
 *  *    Unless required by applicable law or agreed to in writing, software
 *  *    distributed under the License is distributed on an "AS IS" BASIS,
 *  *    WITHOUT WARRANTIES OR CONDITIONS OF ANY KIND, either express or implied.
 *  *    See the License for the specific language governing permissions and
 *  *    limitations under the License.
 *
 *
 */

package org.nd4j.linalg;


import org.apache.commons.math3.util.Pair;
import org.junit.After;
import org.junit.Before;
import org.junit.Test;
import org.nd4j.linalg.api.buffer.DataBuffer;
import org.nd4j.linalg.api.complex.IComplexNumber;
import org.nd4j.linalg.api.iter.INDArrayIterator;
import org.nd4j.linalg.api.ndarray.INDArray;
import org.nd4j.linalg.api.ops.Accumulation;
import org.nd4j.linalg.api.ops.impl.transforms.comparison.Eps;
import org.nd4j.linalg.checkutil.NDArrayCreationUtil;
import org.nd4j.linalg.factory.Nd4j;
import org.nd4j.linalg.factory.Nd4jBackend;
import org.nd4j.linalg.indexing.INDArrayIndex;
import org.nd4j.linalg.indexing.NDArrayIndex;
import org.nd4j.linalg.ops.transforms.Transforms;
import org.nd4j.linalg.api.shape.Shape;
import org.nd4j.linalg.checkutil.CheckUtil;
import org.nd4j.linalg.util.ArrayUtil;
import org.nd4j.linalg.util.NDArrayUtil;
import org.slf4j.Logger;
import org.slf4j.LoggerFactory;

import java.io.*;
import java.util.*;

import static org.junit.Assert.*;

/**
 * NDArrayTests
 *
 * @author Adam Gibson
 */
public  class Nd4jTestsC extends BaseNd4jTest {
    private static Logger log = LoggerFactory.getLogger(Nd4jTestsC.class);


    public Nd4jTestsC() {
    }

    public Nd4jTestsC(String name) {
        super(name);
    }

    public Nd4jTestsC(Nd4jBackend backend) {
        super(backend);
    }

    public Nd4jTestsC(String name, Nd4jBackend backend) {
        super(name, backend);
    }

    @Before
    public void before() {
        super.before();
        Nd4j.factory().setDType(DataBuffer.Type.DOUBLE);
        Nd4j.dtype = DataBuffer.Type.DOUBLE;
        Nd4j.getRandom().setSeed(123);

    }

    @After
    public void after() {
        super.after();
        Nd4j.factory().setDType(DataBuffer.Type.DOUBLE);
        Nd4j.dtype = DataBuffer.Type.DOUBLE;

    }

    @Test
    public void testArgMax() {
        INDArray toArgMax = Nd4j.linspace(1,24,24).reshape(4, 3, 2);
        INDArray  argMax = Nd4j.argMax(toArgMax, 1);
        INDArray argMaxZero = Nd4j.argMax(toArgMax,0);
        INDArray argMaxTwo = Nd4j.argMax(toArgMax,2);
        INDArray valueArray = Nd4j.valueArrayOf(new int[]{4, 2}, 2.0);
        INDArray valueArrayTwo = Nd4j.valueArrayOf(new int[]{3,2},3.0);
        INDArray valueArrayThree = Nd4j.valueArrayOf(new int[]{4,3},1.0);
        assertEquals(valueArray, argMax);
        assertEquals(valueArrayTwo,argMaxZero);
        assertEquals(valueArrayThree,argMaxTwo);
    }


    @Test
    public void testScalarOps() throws Exception {
        INDArray n = Nd4j.create(Nd4j.ones(27).data(), new int[]{3, 3, 3});
        assertEquals(27d, n.length(), 1e-1);
        n.checkDimensions(n.addi(Nd4j.scalar(1d)));
        n.checkDimensions(n.subi(Nd4j.scalar(1.0d)));
        n.checkDimensions(n.muli(Nd4j.scalar(1.0d)));
        n.checkDimensions(n.divi(Nd4j.scalar(1.0d)));

        n = Nd4j.create(Nd4j.ones(27).data(), new int[]{3, 3, 3});
        assertEquals(getFailureMessage(), 27, n.sumNumber().doubleValue(), 1e-1);
        INDArray a = n.slice(2);
        assertEquals(getFailureMessage(), true, Arrays.equals(new int[]{3, 3}, a.shape()));

    }


    @Test
    public void testTensorAlongDimension() {
        int[] shape = new int[]{4,5,7};
        int length = ArrayUtil.prod(shape);
        INDArray arr = Nd4j.linspace(1, length, length).reshape(shape);


        int[] dim0s = {0,1,2,0,1,2};
        int[] dim1s = {1,0,0,2,2,1};

        double[] sums = {1350.,  1350.,  1582,  1582,  630,  630};

        for( int i = 0; i < dim0s.length; i++) {
            int firstDim = dim0s[i];
            int secondDim = dim1s[i];
            INDArray tad = arr.tensorAlongDimension(0, firstDim, secondDim);
            assertEquals("I " + i + " failed ",sums[i],tad.sumNumber().doubleValue(),1e-1);
        }
    }



    @Test
    public void testGetDouble() {
        INDArray n2 = Nd4j.create(Nd4j.linspace(1, 30, 30).data(), new int[]{3, 5, 2});
        INDArray swapped = n2.swapAxes(n2.shape().length - 1, 1);
        INDArray slice0 = swapped.slice(0).slice(1);
        INDArray assertion = Nd4j.create(new double[]{2, 4, 6, 8, 10});
        assertEquals(assertion,slice0);
    }

    @Test
    public void testWriteTxt() throws Exception {
        INDArray row = Nd4j.create(new double[][]{{1, 2}, {3, 4}});
        ByteArrayOutputStream bos = new ByteArrayOutputStream();
        Nd4j.write(bos, row);
        String s = new String(bos.toByteArray());
        ByteArrayInputStream bis = new ByteArrayInputStream(bos.toByteArray());
        INDArray ret = Nd4j.read(bis);
        assertEquals(row, ret);

    }

    @Test
    public void test2dMatrixOrderingSwitch() throws Exception {
        char order = Nd4j.order();
        INDArray c = Nd4j.create(new double[][]{{1, 2}, {3, 4}}, 'c');
        assertEquals('c', c.ordering());
        assertEquals(order,Nd4j.order().charValue());
        INDArray f = Nd4j.create(new double[][]{{1, 2}, {3, 4}}, 'f');
        assertEquals('f', f.ordering());
        assertEquals(order,Nd4j.order().charValue());
    }


    @Test
    public void testMatrix() {
        INDArray arr = Nd4j.create(new float[]{1, 2, 3, 4}, new int[]{2, 2});
        INDArray brr = Nd4j.create(new float[]{5, 6}, new int[]{1, 2});
        INDArray row = arr.getRow(0);
        row.subi(brr);
        assertEquals(Nd4j.create(new double[]{-4, -4}), arr.getRow(0));

    }

    @Test
    public void testParseComplexNumber() {
        IComplexNumber assertion = Nd4j.createComplexNumber(1, 1);
        String parse = "1 + 1i";
        IComplexNumber parsed = Nd4j.parseComplexNumber(parse);
        assertEquals(assertion, parsed);
    }



    @Test
    public void testMMul() {
        INDArray arr = Nd4j.create(new double[][]{
                {1, 2, 3}, {4, 5, 6}
        });

        INDArray assertion = Nd4j.create(new double[][]{
                {14, 32}, {32, 77}
        });

        INDArray test = arr.mmul(arr.transpose());
        assertEquals(getFailureMessage(), assertion, test);

    }







    @Test
    public void testReadWrite() throws Exception {
        INDArray write = Nd4j.linspace(1, 4, 4);
        ByteArrayOutputStream bos = new ByteArrayOutputStream();
        DataOutputStream dos = new DataOutputStream(bos);
        Nd4j.write(write, dos);

        ByteArrayInputStream bis = new ByteArrayInputStream(bos.toByteArray());
        DataInputStream dis = new DataInputStream(bis);
        INDArray read = Nd4j.read(dis);
        assertEquals(write, read);

    }




    @Test
    public void testReadWriteDouble() throws Exception {
        INDArray write = Nd4j.linspace(1, 4, 4);
        ByteArrayOutputStream bos = new ByteArrayOutputStream();
        DataOutputStream dos = new DataOutputStream(bos);
        Nd4j.write(write, dos);

        ByteArrayInputStream bis = new ByteArrayInputStream(bos.toByteArray());
        DataInputStream dis = new DataInputStream(bis);
        INDArray read = Nd4j.read(dis);
        assertEquals(write, read);

    }



    @Test
    public void testSubiRowVector() throws Exception {
        INDArray oneThroughFour = Nd4j.linspace(1, 4, 4).reshape(2, 2);
        INDArray row1 = oneThroughFour.getRow(1);
        oneThroughFour.subiRowVector(row1);
        INDArray result = Nd4j.create(new float[]{-2, -2, 0, 0}, new int[]{2, 2});
        assertEquals(getFailureMessage(), result, oneThroughFour);

    }


    @Test
    public void testAddiRowVectorWithScalar(){
        INDArray colVector = Nd4j.create(5,1);
        INDArray scalar = Nd4j.create(1,1);
        scalar.putScalar(0, 1);

        assertEquals(scalar.getDouble(0), 1.0, 0.0);

        colVector.addiRowVector(scalar);    //colVector is all zeros after this
        for( int i = 0; i < 5; i++)
            assertEquals(colVector.getDouble(i),1.0,0.0);
    }

    @Test
    public void testTADOnVector(){

        Nd4j.getRandom().setSeed(12345);
        INDArray rowVec = Nd4j.rand(1, 10);
        INDArray thirdElem = rowVec.tensorAlongDimension(2,0);

        assertEquals(rowVec.getDouble(2),thirdElem.getDouble(0),0.0);

        thirdElem.putScalar(0, 5);
        assertEquals(5, thirdElem.getDouble(0), 0.0);

        assertEquals(5,rowVec.getDouble(2),0.0);    //Both should be modified if thirdElem is a view
        assertTrue(thirdElem.data() == rowVec.data());    //equivalently: should be same object if a view

        //Same thing for column vector:
        INDArray colVec = Nd4j.rand(10,1);
        thirdElem = colVec.tensorAlongDimension(2,1);

        assertEquals(colVec.getDouble(2),thirdElem.getDouble(0),0.0);

        thirdElem.putScalar(0, 5);
        assertEquals(5, thirdElem.getDouble(0), 0.0);
        assertEquals(5,colVec.getDouble(2),0.0);
        assertTrue(thirdElem.data() == colVec.data());    //equivalently: should be same object if a view
    }

    @Test
    public void testLength() {
        INDArray values = Nd4j.create(2, 2);
        INDArray values2 = Nd4j.create(2,2);

        values.put(0, 0, 0);
        values2.put(0, 0, 2);
        values.put(1, 0, 0);
        values2.put(1, 0, 2);
        values.put(0, 1, 0);
        values2.put(0, 1, 0);
        values.put(1, 1, 2);
        values2.put(1, 1, 2);


        INDArray expected = Nd4j.repeat(Nd4j.scalar(2), 2);

        Accumulation accum = Nd4j.getOpFactory().createAccum("euclidean", values, values2);
        INDArray results = Nd4j.getExecutioner().exec(accum, 1);
        assertEquals(expected,results);

    }

    @Test
    public void testBroadCasting() {
        INDArray first = Nd4j.arange(0, 3).reshape(3, 1);
        INDArray matrix = Nd4j.create(new double[][]{{1,2},{3,4}});
        INDArray column = matrix.getColumn(1);
        INDArray ret = first.broadcast(3, 4);
        INDArray testRet = Nd4j.create(new double[][]{
                {0, 0, 0, 0},
                {1, 1, 1, 1},
                {2, 2, 2, 2}
        });
        assertEquals(testRet, ret);
        INDArray r = Nd4j.arange(0, 4).reshape(1, 4);
        INDArray r2 = r.broadcast(4, 4);
        INDArray testR2 = Nd4j.create(new double[][]{
                {0, 1, 2, 3},
                {0, 1, 2, 3},
                {0, 1, 2, 3},
                {0, 1, 2, 3}
        });
        assertEquals(testR2, r2);

    }


    @Test
    public void testGetColumns() {
        INDArray matrix = Nd4j.linspace(1, 6, 6).reshape(2, 3);
        INDArray matrixGet = matrix.getColumns(new int[]{1, 2});
        INDArray matrixAssertion = Nd4j.create(new double[][]{{2, 3}, {5, 6}});
        assertEquals(matrixAssertion, matrixGet);
    }

    @Test
    public void testSort() throws Exception {
        INDArray toSort = Nd4j.linspace(1, 4, 4).reshape(2, 2);
        INDArray ascending = Nd4j.sort(toSort.dup(), 1, true);
        //rows already already sorted
        assertEquals(toSort, ascending);

        INDArray columnSorted = Nd4j.create(new float[]{2, 1, 4, 3}, new int[]{2, 2});
        INDArray sorted = Nd4j.sort(toSort.dup(), 1, false);
        assertEquals(columnSorted, sorted);
    }

    @Test
    public void testSortRows(){
        int nRows = 10;
        int nCols = 5;
        java.util.Random r = new java.util.Random(12345);

        for( int i=0; i<nCols; i++ ){
            INDArray in = Nd4j.rand(new int[]{nRows,nCols});

            List<Integer> order = new ArrayList<>(nRows);
            //in.row(order(i)) should end up as out.row(i) - ascending
            //in.row(order(i)) should end up as out.row(nRows-j-1) - descending
            for( int j=0; j<nRows; j++ ) order.add(j);
            Collections.shuffle(order, r);
            for( int j=0; j<nRows; j++ ) in.putScalar(new int[]{j,i},order.get(j));

            INDArray outAsc = Nd4j.sortRows(in, i, true);
            INDArray outDesc = Nd4j.sortRows(in, i, false);

            for( int j=0; j<nRows; j++ ){
                assertTrue(outAsc.getDouble(j,i)==j);
                int origRowIdxAsc = order.indexOf(j);
                assertTrue(outAsc.getRow(j).equals(in.getRow(origRowIdxAsc)));

                assertTrue(outDesc.getDouble(j,i)==(nRows-j-1));
                int origRowIdxDesc = order.indexOf(nRows-j-1);
                assertTrue(outDesc.getRow(j).equals(in.getRow(origRowIdxDesc)));
            }
        }
    }

    @Test
    public void testSortColumns(){
        int nRows = 5;
        int nCols = 10;
        java.util.Random r = new java.util.Random(12345);

        for( int i = 0; i<nRows; i++ ){
            INDArray in = Nd4j.rand(new int[]{nRows,nCols});

            List<Integer> order = new ArrayList<>(nRows);
            for( int j=0; j < nCols; j++ )
                order.add(j);
            Collections.shuffle(order, r);
            for( int j = 0; j < nCols; j++)
                in.putScalar(new int[]{i,j},order.get(j));

            INDArray outAsc = Nd4j.sortColumns(in, i, true);
            INDArray outDesc = Nd4j.sortColumns(in, i, false);

            for( int j=0; j<nCols; j++ ){
                assertTrue(outAsc.getDouble(i,j)==j);
                int origColIdxAsc = order.indexOf(j);
                assertTrue(outAsc.getColumn(j).equals(in.getColumn(origColIdxAsc)));

                assertTrue(outDesc.getDouble(i,j)==(nCols-j-1));
                int origColIdxDesc = order.indexOf(nCols-j-1);
                assertTrue(outDesc.getColumn(j).equals(in.getColumn(origColIdxDesc)));
            }
        }
    }


    @Test
    public void testAddVectorWithOffset() throws Exception {
        INDArray oneThroughFour = Nd4j.linspace(1, 4, 4).reshape(2, 2);
        INDArray row1 = oneThroughFour.getRow(1);
        row1.addi(1);
        INDArray result = Nd4j.create(new float[]{1, 2, 4, 5}, new int[]{2, 2});
        assertEquals(getFailureMessage(),result, oneThroughFour);


    }



    @Test
    public void testLinearViewGetAndPut() throws Exception {
        INDArray test = Nd4j.linspace(1, 4, 4).reshape(2, 2);
        INDArray linear = test.linearView();
        linear.putScalar(2, 6);
        linear.putScalar(3, 7);
        assertEquals(getFailureMessage(), 6, linear.getFloat(2), 1e-1);
        assertEquals(getFailureMessage(),7, linear.getFloat(3), 1e-1);
    }



    @Test
    public void testRowVectorGemm() {
        INDArray linspace = Nd4j.linspace(1, 4, 4);
        INDArray other = Nd4j.linspace(1,16,16).reshape(4, 4);
        INDArray result = linspace.mmul(other);
        INDArray assertion = Nd4j.create(new double[]{90, 100, 110, 120});
        assertEquals(assertion,result);
    }






    @Test
    public void testDup() {

        for(int x = 0; x < 100; x++) {
            INDArray orig = Nd4j.linspace(1, 4, 4);
            INDArray dup = orig.dup();
            assertEquals(orig, dup);

            INDArray matrix = Nd4j.create(new float[]{1, 2, 3, 4}, new int[]{2, 2});
            INDArray dup2 = matrix.dup();
            assertEquals(matrix, dup2);

            INDArray row1 = matrix.getRow(1);
            INDArray dupRow = row1.dup();
            assertEquals(row1, dupRow);


            INDArray columnSorted = Nd4j.create(new float[]{2, 1, 4, 3}, new int[]{2, 2});
            INDArray dup3 = columnSorted.dup();
            assertEquals(columnSorted, dup3);
        }
    }

    @Test
    public void testSortWithIndicesDescending() {
        INDArray toSort = Nd4j.linspace(1, 4, 4).reshape(2, 2);
        //indices,data
        INDArray[] sorted = Nd4j.sortWithIndices(toSort.dup(), 1, false);
        INDArray sorted2 = Nd4j.sort(toSort.dup(), 1, false);
        assertEquals(sorted[1], sorted2);
        INDArray shouldIndex = Nd4j.create(new float[]{1, 0, 1, 0}, new int[]{2, 2});
        assertEquals(shouldIndex, sorted[0]);


    }



    @Test
    public void testSubRowVector() {
        INDArray matrix = Nd4j.linspace(1,6,6).reshape(2, 3);
        INDArray row = Nd4j.linspace(1, 3, 3);
        INDArray test = matrix.subRowVector(row);
        INDArray assertion = Nd4j.create(new double[][]{
                {0, 0, 0}
                , {3, 3, 3}
        });
        assertEquals(assertion,test);

        INDArray threeByThree = Nd4j.linspace(1,9,9).reshape(3, 3);
        INDArray offsetTest = threeByThree.get(NDArrayIndex.interval(1, 3), NDArrayIndex.all());
        assertEquals(2, offsetTest.rows());
        INDArray offsetAssertion = Nd4j.create(new double[][]{
                {3, 3, 3}
                , {6, 6, 6}
        });
        INDArray offsetSub = offsetTest.subRowVector(row);
        assertEquals(offsetAssertion, offsetSub);

    }



    @Test
    public void testDimShuffle() {
        INDArray n = Nd4j.linspace(1, 4, 4).reshape(2, 2);
        INDArray twoOneTwo = n.dimShuffle(new Object[]{0, 'x', 1}, new int[]{0, 1}, new boolean[]{false, false});
        assertTrue(Arrays.equals(new int[]{2, 1, 2}, twoOneTwo.shape()));

        INDArray reverse = n.dimShuffle(new Object[]{1, 'x', 0}, new int[]{1, 0}, new boolean[]{false, false});
        assertTrue(Arrays.equals(new int[]{2, 1, 2}, reverse.shape()));

    }

    @Test
    public void testGetVsGetScalar() {
        INDArray a = Nd4j.linspace(1, 4, 4).reshape(2, 2);
        float element = a.getFloat(0, 1);
        double element2 = a.getDouble(0, 1);
        assertEquals(element, element2, 1e-1);
        INDArray a2 = Nd4j.linspace(1, 4, 4).reshape(2, 2);
        float element23 = a2.getFloat(0, 1);
        double element22 = a2.getDouble(0, 1);
        assertEquals(element23, element22, 1e-1);

    }

    @Test
    public void testDivide() {
        INDArray two = Nd4j.create(new float[]{2, 2, 2, 2});
        INDArray div = two.div(two);
        assertEquals(Nd4j.ones(4), div);

        INDArray half = Nd4j.create(new float[]{0.5f, 0.5f, 0.5f, 0.5f}, new int[]{2, 2});
        INDArray divi = Nd4j.create(new float[]{0.3f, 0.6f, 0.9f, 0.1f}, new int[]{2, 2});
        INDArray assertion = Nd4j.create(new float[]{1.6666666f, 0.8333333f, 0.5555556f, 5}, new int[]{2, 2});
        INDArray result = half.div(divi);
        assertEquals(assertion, result);
    }


    @Test
    public void testSigmoid() {
        INDArray n = Nd4j.create(new float[]{1, 2, 3, 4});
        INDArray assertion = Nd4j.create(new float[]{0.73105858f, 0.88079708f, 0.95257413f, 0.98201379f});
        INDArray sigmoid = Transforms.sigmoid(n, false);
        assertEquals(assertion, sigmoid);
    }

    @Test
    public void testNeg() {
        INDArray n = Nd4j.create(new float[]{1, 2, 3, 4});
        INDArray assertion = Nd4j.create(new float[]{-1, -2, -3, -4});
        INDArray neg = Transforms.neg(n);
        assertEquals(getFailureMessage(), assertion, neg);

    }

    @Test
    public void testNorm2Double() {
        Nd4j.dtype = DataBuffer.Type.DOUBLE;
        INDArray n = Nd4j.create(new double[]{1, 2, 3, 4});
        double assertion = 5.47722557505;
        double norm3 = n.norm2Number().doubleValue();
        assertEquals(getFailureMessage(),assertion, norm3, 1e-1);

        INDArray row = Nd4j.create(new double[]{1, 2, 3, 4}, new int[]{2, 2});
        INDArray row1 = row.getRow(1);
        double norm2 = row1.norm2Number().doubleValue();
        double assertion2 = 5.0f;
        assertEquals(getFailureMessage(),assertion2, norm2, 1e-1);

    }


    @Test
    public void testNorm2() {
        INDArray n = Nd4j.create(new float[]{1, 2, 3, 4});
        float assertion = 5.47722557505f;
        float norm3 = n.norm2Number().floatValue();
        assertEquals(getFailureMessage(),assertion, norm3, 1e-1);


        INDArray row = Nd4j.create(new float[]{1, 2, 3, 4}, new int[]{2, 2});
        INDArray row1 = row.getRow(1);
        float norm2 = row1.norm2Number().floatValue();
        float assertion2 = 5.0f;
        assertEquals(getFailureMessage(),assertion2, norm2, 1e-1);

    }



    @Test
    public void testCosineSim() {
        Nd4j.dtype = DataBuffer.Type.FLOAT;

        INDArray vec1 = Nd4j.create(new double[]{1, 2, 3, 4});
        INDArray vec2 = Nd4j.create(new double[]{1, 2, 3, 4});
        double sim = Transforms.cosineSim(vec1, vec2);
        assertEquals(getFailureMessage(),1, sim, 1e-1);

        INDArray vec3 = Nd4j.create(new float[]{0.2f, 0.3f, 0.4f, 0.5f});
        INDArray vec4 = Nd4j.create(new float[]{0.6f, 0.7f, 0.8f, 0.9f});
        sim = Transforms.cosineSim(vec3, vec4);
        assertEquals(0.98, sim, 1e-1);

    }

    @Test
    public void testScal() {
        Nd4j.dtype = DataBuffer.Type.DOUBLE;
        double assertion = 2;
        INDArray answer = Nd4j.create(new double[]{2, 4, 6, 8});
        INDArray scal = Nd4j.getBlasWrapper().scal(assertion, answer);
        assertEquals(getFailureMessage(),answer, scal);

        INDArray row = Nd4j.create(new double[]{1, 2, 3, 4}, new int[]{2, 2});
        INDArray row1 = row.getRow(1);
        double assertion2 = 5.0;
        INDArray answer2 = Nd4j.create(new double[]{15, 20});
        INDArray scal2 = Nd4j.getBlasWrapper().scal(assertion2, row1);
        assertEquals(getFailureMessage(),answer2, scal2);

    }

    @Test
    public void testExp() {
        INDArray n = Nd4j.create(new double[]{1, 2, 3, 4});
        INDArray assertion = Nd4j.create(new double[]{2.71828183f, 7.3890561f, 20.08553692f, 54.59815003f});
        INDArray exped = Transforms.exp(n);
        assertEquals(assertion, exped);
    }


    @Test
    public void testSlices() {
        INDArray arr = Nd4j.create(Nd4j.linspace(1, 24, 24).data(), new int[]{4, 3, 2});
        for (int i = 0; i < arr.slices(); i++) {
            assertEquals(2, arr.slice(i).slice(1).slices());
        }

    }


    @Test
    public void testScalar() {
        INDArray a = Nd4j.scalar(1.0);
        assertEquals(true, a.isScalar());

        INDArray n = Nd4j.create(new float[]{1.0f}, new int[]{1, 1});
        assertEquals(n, a);
        assertTrue(n.isScalar());
    }

    @Test
    public void testWrap() throws Exception {
        int[] shape = {2, 4};
        INDArray d = Nd4j.linspace(1, 8, 8).reshape(shape[0], shape[1]);
        INDArray n = d;
        assertEquals(d.rows(), n.rows());
        assertEquals(d.columns(), n.columns());

        INDArray vector = Nd4j.linspace(1, 3, 3);
        INDArray testVector = vector;
        for (int i = 0; i < vector.length(); i++)
            assertEquals(vector.getDouble(i), testVector.getDouble(i), 1e-1);
        assertEquals(3, testVector.length());
        assertEquals(true, testVector.isVector());
        assertEquals(true, Shape.shapeEquals(new int[]{3}, testVector.shape()));

        INDArray row12 = Nd4j.linspace(1, 2, 2).reshape(2, 1);
        INDArray row22 = Nd4j.linspace(3, 4, 2).reshape(1, 2);

        assertEquals(row12.rows(), 2);
        assertEquals(row12.columns(), 1);
        assertEquals(row22.rows(), 1);
        assertEquals(row22.columns(), 2);
    }




    @Test
    public void testVectorInit() {
        DataBuffer data = Nd4j.linspace(1, 4, 4).data();
        INDArray arr = Nd4j.create(data, new int[]{4});
        assertEquals(true, arr.isRowVector());
        INDArray arr2 = Nd4j.create(data, new int[]{1, 4});
        assertEquals(true, arr2.isRowVector());

        INDArray columnVector = Nd4j.create(data, new int[]{4, 1});
        assertEquals(true, columnVector.isColumnVector());
    }


    @Test
    public void testColumns() {
        INDArray arr = Nd4j.create(new int[]{3, 2});
        INDArray column2 = arr.getColumn(0);
        //assertEquals(true, Shape.shapeEquals(new int[]{3, 1}, column2.shape()));
        INDArray column = Nd4j.create(new double[]{1, 2, 3}, new int[]{1,3});
        arr.putColumn(0, column);

        INDArray firstColumn = arr.getColumn(0);

        assertEquals(column, firstColumn);


        INDArray column1 = Nd4j.create(new double[]{4, 5, 6}, new int[]{1,3});
        arr.putColumn(1, column1);
        //assertEquals(true, Shape.shapeEquals(new int[]{3, 1}, arr.getColumn(1).shape()));
        INDArray testRow1 = arr.getColumn(1);
        assertEquals(column1, testRow1);


        INDArray evenArr = Nd4j.create(new double[]{1, 2, 3, 4}, new int[]{2, 2});
        INDArray put = Nd4j.create(new double[]{5, 6}, new int[]{1,2});
        evenArr.putColumn(1, put);
        INDArray testColumn = evenArr.getColumn(1);
        assertEquals(put, testColumn);


        INDArray n = Nd4j.create(Nd4j.linspace(1, 4, 4).data(), new int[]{2, 2});
        INDArray column23 = n.getColumn(0);
        INDArray column12 = Nd4j.create(new double[]{1, 3}, new int[]{1, 2});
        assertEquals(column23, column12);


        INDArray column0 = n.getColumn(1);
        INDArray column01 = Nd4j.create(new double[]{2, 4}, new int[]{1,2});
        assertEquals(column0, column01);


    }


    @Test
    public void testPutRow() {
        INDArray d = Nd4j.linspace(1, 4, 4).reshape(2, 2);
        INDArray slice1 = d.slice(1);
        INDArray n = d.dup();

        //works fine according to matlab, let's go with it..
        //reproduce with:  A = newShapeNoCopy(linspace(1,4,4),[2 2 ]);
        //A(1,2) % 1 index based
        float nFirst = 2;
        float dFirst = d.getFloat(0, 1);
        assertEquals(nFirst, dFirst, 1e-1);
        assertEquals(d.data(), n.data());
        assertEquals(true, Arrays.equals(new int[]{2, 2}, n.shape()));

        INDArray newRow = Nd4j.linspace(5, 6, 2);
        n.putRow(0, newRow);
        d.putRow(0, newRow);


        INDArray testRow = n.getRow(0);
        assertEquals(newRow.length(), testRow.length());
        assertEquals(true, Shape.shapeEquals(new int[]{1,2}, testRow.shape()));


        INDArray nLast = Nd4j.create(Nd4j.linspace(1, 4, 4).data(), new int[]{2, 2});
        INDArray row = nLast.getRow(1);
        INDArray row1 = Nd4j.create(new double[]{3, 4}, new int[]{1,2});
        assertEquals(row, row1);


        INDArray arr = Nd4j.create(new int[]{3, 2});
        INDArray evenRow = Nd4j.create(new double[]{1, 2}, new int[]{1,2});
        arr.putRow(0, evenRow);
        INDArray firstRow = arr.getRow(0);
        assertEquals(true, Shape.shapeEquals(new int[]{1,2}, firstRow.shape()));
        INDArray testRowEven = arr.getRow(0);
        assertEquals(evenRow, testRowEven);


        INDArray row12 = Nd4j.create(new double[]{5, 6}, new int[]{1,2});
        arr.putRow(1, row12);
        assertEquals(true, Shape.shapeEquals(new int[]{1,2}, arr.getRow(0).shape()));
        INDArray testRow1 = arr.getRow(1);
        assertEquals(row12, testRow1);


        INDArray multiSliceTest = Nd4j.create(Nd4j.linspace(1, 16, 16).data(), new int[]{4, 2, 2});
        INDArray test = Nd4j.create(new double[]{5,6}, new int[]{1,2});
        INDArray test2 = Nd4j.create(new double[]{7,8}, new int[]{1,2});

        INDArray multiSliceRow1 = multiSliceTest.slice(1).getRow(0);
        INDArray multiSliceRow2 = multiSliceTest.slice(1).getRow(1);

        assertEquals(test, multiSliceRow1);
        assertEquals(test2,multiSliceRow2);



        INDArray threeByThree = Nd4j.create(3,3);
        INDArray threeByThreeRow1AndTwo = threeByThree.get(NDArrayIndex.interval(1,3),NDArrayIndex.all());
        threeByThreeRow1AndTwo.putRow(1,Nd4j.ones(3));
        assertEquals(Nd4j.ones(3),threeByThreeRow1AndTwo.getRow(1));

    }


    @Test
    public void testMulRowVector() {
        INDArray arr = Nd4j.linspace(1,4,4).reshape(2, 2);
        arr.muliRowVector(Nd4j.linspace(1, 2, 2));
        INDArray assertion = Nd4j.create(new double[][]{
                {1, 4}, {3, 8}
        });

        assertEquals(assertion,arr);
    }



    @Test
    public void testSum() {
        INDArray n = Nd4j.create(Nd4j.linspace(1, 8, 8).data(), new int[]{2, 2, 2});
        INDArray test = Nd4j.create(new float[]{3, 7, 11, 15}, new int[]{2, 2});
        INDArray sum = n.sum(n.shape().length - 1);
        assertEquals(test, sum);

    }




    @Test
    public void testInplaceTranspose() {
        INDArray test = Nd4j.rand(34, 484);
        INDArray transposei = test.transposei();

        for (int i = 0; i < test.rows(); i++) {
            for (int j = 0; j < test.columns(); j++) {
                assertEquals(test.getDouble(i, j), transposei.getDouble(j, i), 1e-1);
            }
        }

    }

    @Test
    public void testTADMMul(){
        Nd4j.getRandom().setSeed(12345);
        int[] shape = new int[]{4,5,7};
        INDArray arr = Nd4j.rand(shape);

        INDArray tad = arr.tensorAlongDimension(0,1,2);
        assertArrayEquals(tad.shape(),new int[]{7,5});


        INDArray copy = Nd4j.zeros(7,5);
        for( int i=0; i<7; i++ ){
            for( int j=0; j<5; j++ ){
                copy.putScalar(new int[]{i,j},tad.getDouble(i,j));
            }
        }

//        System.out.println(tad);
//        System.out.println("\n");
//        System.out.println(copy);

        assertTrue(tad.equals(copy));

        INDArray first = Nd4j.rand(new int[]{2,7});
        INDArray mmul = first.mmul(tad);
        INDArray mmulCopy = first.mmul(copy);

        assertTrue(mmul.equals(mmulCopy));

        INDArray mmul2 = tad.mmul(first);
        INDArray mmul2copy = copy.mmul(first);
        assertTrue(mmul2.equals(mmul2copy));
    }

    @Test
    public void testTADMMulLeadingOne(){
        Nd4j.getRandom().setSeed(12345);
        int[] shape = new int[]{1,5,7};
        INDArray arr = Nd4j.rand(shape);

        INDArray tad = arr.tensorAlongDimension(0, 1, 2);
        boolean order = Shape.cOrFortranOrder(tad.shape(), tad.stride(), tad.elementStride());
        assertArrayEquals(tad.shape(),new int[]{7,5});


        INDArray copy = Nd4j.zeros(7,5);
        for( int i = 0; i < 7; i++ ){
            for( int j = 0; j < 5; j++ ){
                copy.putScalar(new int[]{i,j},tad.getDouble(i,j));
            }
        }

        assertTrue(tad.equals(copy));

        INDArray first = Nd4j.rand(new int[]{2,7});
        INDArray mmul = first.mmul(tad);
        INDArray mmulCopy = first.mmul(copy);

        assertTrue(mmul.equals(mmulCopy));

        INDArray mmul2 = tad.mmul(first);
        INDArray mmul2copy = copy.mmul(first);
        assertTrue(mmul2.equals(mmul2copy));
    }


    @Test
    public void testSum2() {
        INDArray test = Nd4j.create(new float[]{1, 2, 3, 4}, new int[]{2, 2});
        INDArray sum = test.sum(1);
        INDArray assertion = Nd4j.create(new float[]{3, 7});
        assertEquals(assertion, sum);
        INDArray sum0 = Nd4j.create(new double[]{4, 6});
        assertEquals(sum0, test.sum(0));
    }


    @Test
    public void testGetIntervalEdgeCase(){
        Nd4j.getRandom().setSeed(12345);

        int[] shape = {3,2,4};
        INDArray arr3d = Nd4j.rand(shape);

        INDArray get0 = arr3d.get(NDArrayIndex.all(), NDArrayIndex.all(), NDArrayIndex.interval(0, 1));
        INDArray getPoint0 = arr3d.get(NDArrayIndex.all(),NDArrayIndex.all(),NDArrayIndex.point(0));
        INDArray tad0 = arr3d.tensorAlongDimension(0,1,0);

        assertTrue(get0.equals(getPoint0)); //OK
        assertTrue(get0.equals(tad0));      //OK

        INDArray get1 = arr3d.get(NDArrayIndex.all(),NDArrayIndex.all(),NDArrayIndex.interval(1,2));
        INDArray getPoint1 = arr3d.get(NDArrayIndex.all(),NDArrayIndex.all(),NDArrayIndex.point(1));
        INDArray tad1 = arr3d.tensorAlongDimension(1,1,0);

        assertTrue(getPoint1.equals(tad1)); //OK
        assertTrue(get1.equals(getPoint1)); //Fails
        assertTrue(get1.equals(tad1));

        INDArray get2 = arr3d.get(NDArrayIndex.all(),NDArrayIndex.all(),NDArrayIndex.interval(2,3));
        INDArray getPoint2 = arr3d.get(NDArrayIndex.all(), NDArrayIndex.all(), NDArrayIndex.point(2));
        INDArray tad2 = arr3d.tensorAlongDimension(2,1,0);

        assertTrue(getPoint2.equals(tad2)); //OK
        assertTrue(get2.equals(getPoint2)); //Fails
        assertTrue(get2.equals(tad2));

        INDArray get3 = arr3d.get(NDArrayIndex.all(), NDArrayIndex.all(), NDArrayIndex.interval(3, 4));
        INDArray getPoint3 = arr3d.get(NDArrayIndex.all(), NDArrayIndex.all(), NDArrayIndex.point(3));
        INDArray tad3 = arr3d.tensorAlongDimension(3, 1, 0);

        assertTrue(getPoint3.equals(tad3)); //OK
        assertTrue(get3.equals(getPoint3)); //Fails
        assertTrue(get3.equals(tad3));
    }


    @Test
    public void testGetIntervalEdgeCase2(){
        Nd4j.getRandom().setSeed(12345);

        int[] shape = {3,2,4};
        INDArray arr3d = Nd4j.rand(shape);

        for(int x = 0; x < 4; x++) {
            INDArray getInterval = arr3d.get(NDArrayIndex.all(),NDArrayIndex.all(),NDArrayIndex.interval(x,x + 1));   //3d
            INDArray getPoint = arr3d.get(NDArrayIndex.all(),NDArrayIndex.all(),NDArrayIndex.point(x));             //2d
            INDArray tad = arr3d.tensorAlongDimension(x,1,0);                                                       //2d

            assertTrue(getPoint.equals(tad));   //OK, comparing 2d with 2d
            assertArrayEquals(getInterval.shape(),new int[]{3,2,1});
            for( int i = 0; i < 3; i++ ){
                for( int j = 0; j < 2; j++ ){
                    assertEquals(getInterval.getDouble(i,j,0) , getPoint.getDouble(i,j),1e-1);
                }
            }
        }
    }


    @Test
    public void testMmul() {
        DataBuffer data = Nd4j.linspace(1, 10, 10).data();
        INDArray n = Nd4j.create(data, new int[]{1, 10});
        INDArray transposed = n.transpose();
        assertEquals(true, n.isRowVector());
        assertEquals(true, transposed.isColumnVector());

        INDArray d = Nd4j.create(n.rows(), n.columns());
        d.setData(n.data());


        INDArray d3 = Nd4j.create(new double[]{1, 2}).reshape(2, 1);
        INDArray d4 = Nd4j.create(new double[]{3, 4});
        INDArray resultNDArray = d3.mmul(d4);
        INDArray result = Nd4j.create(new double[][]{{3, 4}, {6, 8}});
        assertEquals(result, resultNDArray);


        INDArray innerProduct = n.mmul(transposed);

        INDArray scalar = Nd4j.scalar(385);
        assertEquals(getFailureMessage(),scalar, innerProduct);

        INDArray outerProduct = transposed.mmul(n);
        assertEquals(getFailureMessage(),true, Shape.shapeEquals(new int[]{10, 10}, outerProduct.shape()));




        INDArray three = Nd4j.create(new double[]{3, 4}, new int[]{1,2});
        INDArray test = Nd4j.create(Nd4j.linspace(1, 30, 30).data(), new int[]{3, 5, 2});
        INDArray sliceRow = test.slice(0).getRow(1);
        assertEquals(getFailureMessage(),three, sliceRow);

        INDArray twoSix = Nd4j.create(new double[]{2, 6}, new int[]{2, 1});
        INDArray threeTwoSix = three.mmul(twoSix);

        INDArray sliceRowTwoSix = sliceRow.mmul(twoSix);

        assertEquals(threeTwoSix, sliceRowTwoSix);


        INDArray vectorVector = Nd4j.create(new double[]{
                0, 0, 0, 0, 0, 0, 0, 0, 0, 0, 0, 0, 0, 0, 0, 0, 0, 1, 2, 3, 4, 5, 6, 7, 8, 9, 10, 11, 12, 13, 14, 15, 0, 2, 4, 6, 8, 10, 12, 14, 16, 18, 20, 22, 24, 26, 28, 30, 0, 3, 6, 9, 12, 15, 18, 21, 24, 27, 30, 33, 36, 39, 42, 45, 0, 4, 8, 12, 16, 20, 24, 28, 32, 36, 40, 44, 48, 52, 56, 60, 0, 5, 10, 15, 20, 25, 30, 35, 40, 45, 50, 55, 60, 65, 70, 75, 0, 6, 12, 18, 24, 30, 36, 42, 48, 54, 60, 66, 72, 78, 84, 90, 0, 7, 14, 21, 28, 35, 42, 49, 56, 63, 70, 77, 84, 91, 98, 105, 0, 8, 16, 24, 32, 40, 48, 56, 64, 72, 80, 88, 96, 104, 112, 120, 0, 9, 18, 27, 36, 45, 54, 63, 72, 81, 90, 99, 108, 117, 126, 135, 0, 10, 20, 30, 40, 50, 60, 70, 80, 90, 100, 110, 120, 130, 140, 150, 0, 11, 22, 33, 44, 55, 66, 77, 88, 99, 110, 121, 132, 143, 154, 165, 0, 12, 24, 36, 48, 60, 72, 84, 96, 108, 120, 132, 144, 156, 168, 180, 0, 13, 26, 39, 52, 65, 78, 91, 104, 117, 130, 143, 156, 169, 182, 195, 0, 14, 28, 42, 56, 70, 84, 98, 112, 126, 140, 154, 168, 182, 196, 210, 0, 15, 30, 45, 60, 75, 90, 105, 120, 135, 150, 165, 180, 195, 210, 225
        }, new int[]{16, 16});


        INDArray n1 = Nd4j.create(Nd4j.linspace(0, 15, 16).data(), new int[]{1,16});
        INDArray k1 = n1.transpose();

        INDArray testVectorVector = k1.mmul(n1);
        assertEquals(getFailureMessage(),vectorVector, testVectorVector);


    }





    @Test
    public void testRowsColumns() {
        DataBuffer data = Nd4j.linspace(1, 6, 6).data();
        INDArray rows = Nd4j.create(data, new int[]{2, 3});
        assertEquals(2, rows.rows());
        assertEquals(3, rows.columns());

        INDArray columnVector = Nd4j.create(data, new int[]{6, 1});
        assertEquals(6, columnVector.rows());
        assertEquals(1, columnVector.columns());
        INDArray rowVector = Nd4j.create(data, new int[]{1, 6});
        assertEquals(1, rowVector.rows());
        assertEquals(6, rowVector.columns());
    }


    @Test
    public void testTranspose() {
        INDArray n = Nd4j.create(Nd4j.ones(100).data(), new int[]{5, 5, 4});
        INDArray transpose = n.transpose();
        assertEquals(n.length(), transpose.length());
        assertEquals(true, Arrays.equals(new int[]{4, 5, 5}, transpose.shape()));

        INDArray rowVector = Nd4j.linspace(1, 10, 10);
        assertTrue(rowVector.isRowVector());
        INDArray columnVector = rowVector.transpose();
        assertTrue(columnVector.isColumnVector());


        INDArray linspaced = Nd4j.linspace(1, 4, 4).reshape(2, 2);
        INDArray transposed = Nd4j.create(new float[]{1, 3, 2, 4}, new int[]{2, 2});
        INDArray linSpacedT = linspaced.transpose();
        assertEquals(transposed, linSpacedT);



    }





    @Test
    public void testAddMatrix() {
        INDArray five = Nd4j.ones(5);
        five.addi(five);
        INDArray twos = Nd4j.valueArrayOf(5, 2);
        assertEquals(twos, five);
    }




    @Test
    public void testPutSlice() {
        INDArray n = Nd4j.linspace(1,27,27).reshape(3, 3, 3);
        INDArray newSlice = Nd4j.zeros(3, 3);
        n.putSlice(0, newSlice);
        assertEquals(newSlice, n.slice(0));

        INDArray firstDimensionAs1 = newSlice.reshape(1, 3, 3);
        n.putSlice(0, firstDimensionAs1);


    }





    @Test
    public void testRowVectorMultipleIndices() {
        INDArray linear = Nd4j.create(1, 4);
        linear.putScalar(new int[]{0, 1}, 1);
        assertEquals(linear.getDouble(0, 1), 1, 1e-1);
    }




    @Test
    public void testEps() {
        INDArray ones = Nd4j.ones(5);
        double sum = Nd4j.getExecutioner().exec(new Eps(ones, ones, ones, ones.length())).z().sumNumber().doubleValue();
        assertEquals(5, sum, 1e-1);
    }


    @Test
    public void testLogDouble() {
        Nd4j.dtype = DataBuffer.Type.DOUBLE;
        INDArray linspace = Nd4j.linspace(1, 6, 6);
        INDArray log = Transforms.log(linspace);
        INDArray assertion = Nd4j.create(new double[]{0, 0.6931471805599453, 1.0986122886681098, 1.3862943611198906, 1.6094379124341005, 1.791759469228055});
        assertEquals(assertion, log);
    }

    @Test
    public void testIterator() {
        INDArray x = Nd4j.linspace(1,4,4).reshape(2, 2);
        INDArray repeated = x.repeat(new int[]{2});
        assertEquals(8, repeated.length());
        Iterator<Double> arrayIter = new INDArrayIterator(x);
        double[] vals = Nd4j.linspace(1,4,4).data().asDouble();
        for(int i = 0; i < vals.length; i++)
            assertEquals(vals[i],arrayIter.next().doubleValue(),1e-1);
    }

    @Test
    public void testTile() {
        INDArray x = Nd4j.linspace(1,4,4).reshape(2, 2);
        INDArray repeated = x.repeat(new int[]{2});
        assertEquals(8,repeated.length());
        INDArray repeatAlongDimension = x.repeat(1,new int[]{2});
        INDArray assertionRepeat = Nd4j.create(new double[][]{
                {1, 1, 2, 2},
                {3, 3, 4, 4}
        });
        assertArrayEquals(new int[]{2,4},assertionRepeat.shape());
        assertEquals(assertionRepeat,repeatAlongDimension);
        System.out.println(repeatAlongDimension);
        INDArray ret = Nd4j.create(new double[]{0, 1, 2});
        INDArray tile = Nd4j.tile(ret, 2, 2);
        INDArray assertion = Nd4j.create(new double[][]{
                {0, 1, 2, 0, 1, 2}
                , {0, 1, 2, 0, 1, 2}
        });
        assertEquals(assertion,tile);
    }

    @Test
    public void testNegativeOneReshape() {
        INDArray arr = Nd4j.create(new double[]{0, 1, 2});
        INDArray newShape = arr.reshape(-1, 3);
        assertEquals(newShape,arr);
    }


    @Test
    public void testSmallSum() {
        INDArray base = Nd4j.create(new double[]{5.843333333333335, 3.0540000000000007});
        base.addi(1e-12);
        INDArray assertion = Nd4j.create(new double[]{5.84333433, 3.054001});
        assertEquals(assertion, base);

    }


    @Test
    public void test2DArraySlice(){
        INDArray array2D = Nd4j.ones(5, 7);
        /**
         * This should be reverse.
         * This is compatibility with numpy.
         *
         * If you do numpy.sum along dimension
         * 1 you will find its row sums.
         *
         * 0 is columns sums.
         *
         * slice(0,axis)
         * should be consistent with this behavior
         */
        for( int i = 0; i < 5; i++ ){
            INDArray slice = array2D.slice(i,1);
            assertTrue(Arrays.equals(slice.shape(), new int[]{1, 7}));
        }

        for( int i = 0; i < 7; i++ ){
            INDArray slice = array2D.slice(i, 0);
            assertTrue(Arrays.equals(slice.shape(), new int[]{5, 1}));
        }
    }

    @Test
    public void testTensorDot() {
        INDArray oneThroughSixty = Nd4j.arange(60).reshape(3, 4, 5);
        INDArray oneThroughTwentyFour = Nd4j.arange(24).reshape(4, 3, 2);
        INDArray result = Nd4j.tensorMmul(oneThroughSixty, oneThroughTwentyFour, new int[][]{{1, 0}, {0, 1}});
        assertArrayEquals(new int[]{5, 2}, result.shape());
        INDArray assertion = Nd4j.create(new double[][]{
                {   4400 ,  4730},
                {  4532 ,  4874},
                {  4664  , 5018},
                {  4796 ,  5162},
                {  4928 , 5306}
        });
        assertEquals(assertion, result);

        INDArray w = Nd4j.valueArrayOf(new int[]{2, 1, 2, 2}, 0.5);
        INDArray col = Nd4j.create(new double[]{
                1, 1, 1, 1, 3, 3, 3, 3, 1, 1, 1, 1, 3, 3, 3, 3, 1, 1, 1, 1, 3, 3, 3,
                3, 1, 1, 1, 1, 3, 3, 3, 3, 2, 2, 2, 2, 4, 4, 4, 4, 2, 2, 2, 2, 4, 4,
                4, 4, 2, 2, 2, 2, 4, 4, 4, 4, 2, 2, 2, 2, 4, 4, 4, 4
        }, new int[]{1, 1, 2, 2, 4, 4});

        INDArray test = Nd4j.tensorMmul(col, w, new int[][]{{1, 2, 3}, {1, 2, 3}});
        INDArray assertion2 = Nd4j.create(new double[]{3., 3., 3., 3., 3., 3., 3., 3., 7., 7., 7., 7., 7., 7., 7., 7., 3., 3.
                , 3., 3., 3., 3., 3., 3., 7., 7., 7., 7., 7., 7., 7., 7.}, new int[]{1, 4, 4, 2}, new int[]{16, 8, 2, 1}, 0, 'f');
        assertion2.setOrder('f');
        assertEquals(assertion2,test);
    }



    @Test
    public void testGetRow(){
        INDArray arr = Nd4j.ones(10, 4);
        for( int i=0; i<10; i++ ){
            INDArray row = arr.getRow(i);
            assertArrayEquals(row.shape(), new int[]{1, 4});
        }
    }


    @Test
    public void testGetPermuteReshapeSub(){
        Nd4j.getRandom().setSeed(12345);

        INDArray first = Nd4j.rand(new int[]{10,4});

        //Reshape, as per RnnOutputLayer etc on labels
        INDArray orig3d = Nd4j.rand(new int[]{2, 4, 15});
        INDArray subset3d = orig3d.get(NDArrayIndex.all(), NDArrayIndex.all(), NDArrayIndex.interval(5, 10));
        INDArray permuted = subset3d.permute(0,2,1);
        int[] newShape = { subset3d.size(0) * subset3d.size(2),subset3d.size(1)};
        INDArray second = permuted.reshape(newShape);

        assertArrayEquals(first.shape(),second.shape());
        assertEquals(first.length(),second.length());
        assertArrayEquals(first.stride(), second.stride());

        first.sub(second);  //Exception
    }


    @Test
    public void testPutAtIntervalIndexWithStride(){
        INDArray n1 = Nd4j.create(3, 3);
        INDArrayIndex[] indices = {NDArrayIndex.interval(0,2,3),NDArrayIndex.all()};
        n1.put(indices, 1);
        INDArray expected = Nd4j.create(new double[][]{{1d,1d,1d},{0d,0d,0d},{1d,1d,1d}});
        assertEquals(expected, n1);
    }

    @Test
    public void testMMulMatrixTimesColVector(){
        //[1 1 1 1 1; 10 10 10 10 10; 100 100 100 100 100] x [1; 1; 1; 1; 1] = [5; 50; 500]
        INDArray matrix = Nd4j.ones(3, 5);
        matrix.getRow(1).muli(10);
        matrix.getRow(2).muli(100);

        INDArray colVector = Nd4j.ones(5, 1);
        INDArray out = matrix.mmul(colVector);

        INDArray expected = Nd4j.create(new double[]{5, 50, 500}, new int[]{3, 1});
        assertEquals(expected, out);
    }


    @Test
    public void testMMulMixedOrder(){
        INDArray first = Nd4j.ones(5,2);
        INDArray second = Nd4j.ones(2,3);
        INDArray out = first.mmul(second);
        assertArrayEquals(out.shape(),new int[]{5,3});
        assertTrue(out.equals(Nd4j.ones(5,3).muli(2)));
        //Above: OK

        INDArray firstC = Nd4j.create(new int[]{5, 2}, 'c');
        INDArray secondF = Nd4j.create(new int[]{2, 3}, 'f');
        for(int i=0; i<firstC.length(); i++ ) firstC.putScalar(i, 1.0);
        for(int i=0; i<secondF.length(); i++ ) secondF.putScalar(i, 1.0);
        assertTrue(first.equals(firstC));
        assertTrue(second.equals(secondF));

        INDArray outCF = firstC.mmul(secondF);
        assertArrayEquals(outCF.shape(),new int[]{5,3});
        assertEquals(outCF, Nd4j.ones(5, 3).muli(2));
    }


    @Test
    public void testFTimesCAddiRow(){

        INDArray arrF = Nd4j.create(2,3,'f').addi(1.0);
        INDArray arrC = Nd4j.create(2,3,'c').addi(1.0);
        INDArray arr2 = Nd4j.ones(3, 4);

        INDArray mmulC = arrC.mmul(arr2);   //[2,4] with elements 3.0
        INDArray mmulF = arrF.mmul(arr2);   //[2,4] with elements 3.0
        assertArrayEquals(mmulC.shape(),new int[]{2,4});
        assertArrayEquals(mmulF.shape(),new int[]{2,4});
        assertTrue(arrC.equals(arrF));

        INDArray row = Nd4j.zeros(1,4).addi(0.5);
        mmulC.addiRowVector(row);   //OK
        mmulF.addiRowVector(row);   //Exception

        assertTrue(mmulC.equals(mmulF));

        for( int i = 0; i < mmulC.length(); i++ )
            assertEquals(mmulC.getDouble(i),3.5, 1e-1);    //OK
        for( int i = 0; i < mmulF.length(); i++)
            assertEquals(mmulF.getDouble(i),3.5,1e-1);    //Exception
    }




    @Test
    public void testMmulGet(){
        Nd4j.getRandom().setSeed(12345L);
        INDArray elevenByTwo = Nd4j.rand(new int[]{11, 2});
        INDArray twoByEight = Nd4j.rand(new int[]{2, 8});

        INDArray view = twoByEight.get(NDArrayIndex.all(), NDArrayIndex.interval(0, 2));
        INDArray viewCopy = view.dup();
        assertTrue(view.equals(viewCopy));

        INDArray mmul1 = elevenByTwo.mmul(view);
        INDArray mmul2 = elevenByTwo.mmul(viewCopy);

        assertTrue(mmul1.equals(mmul2));
    }
    @Test
    public void testMMulRowColVectorMixedOrder(){
        INDArray colVec = Nd4j.ones(5,1);
        INDArray rowVec = Nd4j.ones(1,3);
        INDArray out = colVec.mmul(rowVec);
        assertArrayEquals(out.shape(),new int[]{5,3});
        assertTrue(out.equals(Nd4j.ones(5, 3)));
        //Above: OK

        INDArray colVectorC = Nd4j.create(new int[]{5, 1}, 'c');
        INDArray rowVectorF = Nd4j.create(new int[]{1, 3}, 'f');
        for(int i = 0; i < colVectorC.length(); i++)
            colVectorC.putScalar(i, 1.0);
        for (int i = 0; i < rowVectorF.length(); i++)
            rowVectorF.putScalar(i, 1.0);
        assertTrue(colVec.equals(colVectorC));
        assertTrue(rowVec.equals(rowVectorF));

        INDArray outCF = colVectorC.mmul(rowVectorF);
        assertArrayEquals(outCF.shape(),new int[]{5,3});
        assertEquals(outCF, Nd4j.ones(5, 3));
    }

    @Test
    public void testMMulFTimesC() {
        int nRows = 3;
        int nCols = 3;
        java.util.Random r = new java.util.Random(12345);

        INDArray arrC = Nd4j.create(new int[]{nRows, nCols}, 'c');
        INDArray arrF = Nd4j.create(new int[]{nRows, nCols}, 'f');
        INDArray arrC2 = Nd4j.create(new int[]{nRows, nCols}, 'c');
        for( int i = 0; i< nRows; i++ ){
            for( int j = 0; j< nCols; j++ ){
                double rv = r.nextDouble();
                arrC.putScalar(new int[]{i,j}, rv);
                arrF.putScalar(new int[]{i,j}, rv);
                arrC2.putScalar(new int[]{i,j}, r.nextDouble());
            }
        }
        assertTrue(arrF.equals(arrC));

        INDArray fTimesC = arrF.mmul(arrC2);
        INDArray cTimesC = arrC.mmul(arrC2);

        assertEquals(fTimesC,cTimesC);
    }

    @Test
    public void testMMulColVectorRowVectorMixedOrder(){
        INDArray colVec = Nd4j.ones(5, 1);
        INDArray rowVec = Nd4j.ones(1, 5);
        INDArray out = rowVec.mmul(colVec);
        assertArrayEquals(out.shape(),new int[]{1,1});
        assertTrue(out.equals(Nd4j.ones(1, 1).muli(5)));

        INDArray colVectorC = Nd4j.create(new int[]{5, 1}, 'c');
        INDArray rowVectorF = Nd4j.create(new int[]{1, 5}, 'f');
        for(int i=0; i<colVectorC.length(); i++ ) colVectorC.putScalar(i, 1.0);
        for(int i=0; i<rowVectorF.length(); i++ ) rowVectorF.putScalar(i, 1.0);
        assertTrue(colVec.equals(colVectorC));
        assertTrue(rowVec.equals(rowVectorF));

        INDArray outCF = rowVectorF.mmul(colVectorC);
        assertArrayEquals(outCF.shape(), new int[]{1, 1});
        assertTrue(outCF.equals(Nd4j.ones(1, 1).muli(5)));
    }

    @Test
    public void testPermute() {
        INDArray n = Nd4j.create(Nd4j.linspace(1, 20, 20).data(), new int[]{5, 4});
        INDArray transpose = n.transpose();
        INDArray permute = n.permute(1, 0);
        assertEquals(permute, transpose);
        assertEquals(transpose.length(), permute.length(), 1e-1);


        INDArray toPermute = Nd4j.create(Nd4j.linspace(0, 7, 8).data(), new int[]{2, 2, 2});
        INDArray permuted = toPermute.permute(2, 1, 0);
        INDArray assertion = Nd4j.create(new float[]{0, 4, 2, 6, 1, 5, 3, 7}, new int[]{2, 2, 2});
        assertEquals(permuted, assertion);

    }



    @Test
    public void testSwapAxes() {
        INDArray n = Nd4j.create(Nd4j.linspace(0, 7, 8).data(), new int[]{2, 2, 2});
        INDArray assertion = n.permute(2, 1, 0);
        INDArray permuteTranspose = assertion.slice(1).slice(1);
        INDArray validate = Nd4j.create(new float[]{0, 4, 2, 6, 1, 5, 3, 7}, new int[]{2, 2, 2});
        assertEquals(validate, assertion);

        INDArray thirty = Nd4j.linspace(1, 30, 30).reshape(3, 5, 2);
        INDArray swapped = thirty.swapAxes(2, 1);
        INDArray slice = swapped.slice(0).slice(0);
        INDArray assertion2 = Nd4j.create(new double[]{1, 3, 5, 7, 9});
        assertEquals(assertion2, slice);


    }




    @Test
    public void testSliceConstructor() throws Exception {
        List<INDArray> testList = new ArrayList<>();
        for (int i = 0; i < 5; i++)
            testList.add(Nd4j.scalar(i + 1));

        INDArray test = Nd4j.create(testList, new int[]{1, testList.size()}).reshape(1, 5);
        INDArray expected = Nd4j.create(new float[]{1, 2, 3, 4, 5}, new int[]{1, 5});
        assertEquals(expected, test);
    }





    @Test
    public void testDimension() {
        INDArray test = Nd4j.create(Nd4j.linspace(1, 4, 4).data(), new int[]{2, 2});
        //row
        INDArray slice0 = test.slice(0, 1);
        INDArray slice02 = test.slice(1, 1);

        INDArray assertSlice0 = Nd4j.create(new float[]{1, 2});
        INDArray assertSlice02 = Nd4j.create(new float[]{3, 4});
        assertEquals(assertSlice0, slice0);
        assertEquals(assertSlice02, slice02);

        //column
        INDArray assertSlice1 = Nd4j.create(new float[]{1, 3});
        INDArray assertSlice12 = Nd4j.create(new float[]{2, 4});


        INDArray slice1 = test.slice(0, 0);
        INDArray slice12 = test.slice(1, 0);


        assertEquals(assertSlice1, slice1);
        assertEquals(assertSlice12, slice12);


        INDArray arr = Nd4j.create(Nd4j.linspace(1, 24, 24).data(), new int[]{4, 3, 2});
        INDArray secondSliceFirstDimension = arr.slice(1, 1);
        assertEquals(secondSliceFirstDimension, secondSliceFirstDimension);


    }






    @Test
    public void testReshape() {
        INDArray arr = Nd4j.create(Nd4j.linspace(1, 24, 24).data(), new int[]{4, 3, 2});
        INDArray reshaped = arr.reshape(2, 3, 4);
        assertEquals(arr.length(), reshaped.length());
        assertEquals(true, Arrays.equals(new int[]{4, 3, 2}, arr.shape()));
        assertEquals(true, Arrays.equals(new int[]{2, 3, 4}, reshaped.shape()));

    }






    @Test
    public void testDot() {
        INDArray vec1 = Nd4j.create(new float[]{1, 2, 3, 4});
        INDArray vec2 = Nd4j.create(new float[]{1, 2, 3, 4});
        assertEquals(30, Nd4j.getBlasWrapper().dot(vec1, vec2), 1e-1);

        INDArray matrix = Nd4j.linspace(1, 4, 4).reshape(2, 2);
        INDArray row = matrix.getRow(1);
        assertEquals(25, Nd4j.getBlasWrapper().dot(row, row), 1e-1);

    }


    @Test
    public void testIdentity() {
        INDArray eye = Nd4j.eye(5);
        assertTrue(Arrays.equals(new int[]{5, 5}, eye.shape()));
        eye = Nd4j.eye(5);
        assertTrue(Arrays.equals(new int[]{5, 5}, eye.shape()));


    }

    @Test
    public void testTemp(){
        Nd4j.getRandom().setSeed(12345);
        INDArray in = Nd4j.rand(new int[]{2, 2, 2});
        System.out.println("In:\n" + in);
        INDArray permuted = in.permute(0, 2, 1);    //Permute, so we get correct order after reshaping
        INDArray out = permuted.reshape(4, 2);
        System.out.println("Out:\n" + out);

        int countZero = 0;
        for( int i=0; i<8; i++ ) if(out.getDouble(i) == 0.0 ) countZero++;
        assertEquals(countZero, 0);
    }


    @Test
    public void testMeans() {
        INDArray a = Nd4j.linspace(1, 4, 4).reshape(2, 2);
        INDArray mean1 = a.mean(1);
        assertEquals(getFailureMessage(),Nd4j.create(new double[]{1.5, 3.5}), mean1);
        assertEquals(getFailureMessage(), Nd4j.create(new double[]{2, 3}), a.mean(0));
        assertEquals(getFailureMessage(),2.5, Nd4j.linspace(1, 4, 4).meanNumber().doubleValue(), 1e-1);
        assertEquals(getFailureMessage(), 2.5, a.meanNumber().doubleValue(), 1e-1);

    }


    @Test
    public void testSums() {
        INDArray a = Nd4j.linspace(1, 4, 4).reshape(2, 2);
        assertEquals(getFailureMessage(), Nd4j.create(new float[]{4, 6}), a.sum(0));
        assertEquals(getFailureMessage(),Nd4j.create(new float[]{3, 7}), a.sum(1));
        assertEquals(getFailureMessage(), 10, a.sumNumber().doubleValue(), 1e-1);


    }







    @Test
    public void testRSubi() {
        INDArray n2 = Nd4j.ones(2);
        INDArray n2Assertion = Nd4j.zeros(2);
        INDArray nRsubi = n2.rsubi(1);
        assertEquals(n2Assertion, nRsubi);
    }


    @Test
    public void testConcat() {
        INDArray A = Nd4j.linspace(1, 8, 8).reshape(2, 2, 2);
        INDArray B = Nd4j.linspace(1, 12, 12).reshape(3, 2, 2);
        INDArray concat = Nd4j.concat(0, A, B);
        assertTrue(Arrays.equals(new int[]{5, 2, 2}, concat.shape()));

        INDArray columnConcat = Nd4j.linspace(1,6, 6).reshape(2, 3);
        INDArray concatWith = Nd4j.zeros(2, 3);
        INDArray columnWiseConcat = Nd4j.concat(0, columnConcat, concatWith);
        System.out.println(columnConcat);

    }

    @Test
    public void testConcatHorizontally() {
        INDArray rowVector = Nd4j.ones(5);
        INDArray other = Nd4j.ones(5);
        INDArray concat = Nd4j.hstack(other, rowVector);
        assertEquals(rowVector.rows(), concat.rows());
        assertEquals(rowVector.columns() * 2, concat.columns());

    }









    @Test
    public void testAssignOffset() {
        INDArray arr = Nd4j.ones(5, 5);
        INDArray row = arr.slice(1);
        row.assign(1);
        assertEquals(Nd4j.ones(5),row);
    }

    @Test
    public void testAddScalar() {
        INDArray div = Nd4j.valueArrayOf(new int[]{1, 4}, 4);
        INDArray rdiv = div.add(1);
        INDArray answer = Nd4j.valueArrayOf(new int[]{1, 4}, 5);
        assertEquals(answer, rdiv);
    }

    @Test
    public void testRdivScalar() {
        INDArray div = Nd4j.valueArrayOf(2, 4);
        INDArray rdiv = div.rdiv(1);
        INDArray answer = Nd4j.valueArrayOf(new int[]{1, 4}, 0.25);
        assertEquals(rdiv, answer);
    }

    @Test
    public void testRDivi() {
        INDArray n2 = Nd4j.valueArrayOf(new int[]{1, 2}, 4);
        INDArray n2Assertion = Nd4j.valueArrayOf(new int[]{1, 2}, 0.5);
        INDArray nRsubi = n2.rdivi(2);
        assertEquals(n2Assertion, nRsubi);
    }






    @Test
    public void testElementWiseAdd() {
        INDArray linspace = Nd4j.linspace(1,4,4).reshape(2, 2);
        INDArray linspace2 = linspace.dup();
        INDArray assertion = Nd4j.create(new double[][]{{2, 4}, {6, 8}});
        linspace.addi(linspace2);
        assertEquals(assertion,linspace);
    }

    @Test
    public void testSquareMatrix() {
        INDArray n = Nd4j.create(Nd4j.linspace(1, 8, 8).data(), new int[]{2, 2, 2});
        INDArray eightFirstTest = n.vectorAlongDimension(0, 2);
        INDArray eightFirstAssertion = Nd4j.create(new float[]{1, 2}, new int[]{1, 2});
        assertEquals(eightFirstAssertion, eightFirstTest);

        INDArray eightFirstTestSecond = n.vectorAlongDimension(1, 2);
        INDArray eightFirstTestSecondAssertion = Nd4j.create(new float[]{3, 4});
        assertEquals(eightFirstTestSecondAssertion, eightFirstTestSecond);

    }

    @Test
    public void testNumVectorsAlongDimension() {
        INDArray arr = Nd4j.linspace(1, 24, 24).reshape(4, 3, 2);
        assertEquals(12, arr.vectorsAlongDimension(2));
    }


    @Test
    public void testNewAxis() {
        INDArray arr = Nd4j.linspace(1,12,12).reshape(3, 2, 2);
        INDArray get = arr.get(NDArrayIndex.all(), NDArrayIndex.all(), NDArrayIndex.newAxis(), NDArrayIndex.newAxis());
        int[] shapeAssertion = {3, 2, 1, 1, 2};
        assertArrayEquals(shapeAssertion, get.shape());
    }



    @Test
    public void testBroadCast() {
        INDArray n = Nd4j.linspace(1, 4, 4);
        INDArray broadCasted = n.broadcast(5, 4);
        for (int i = 0; i < broadCasted.rows(); i++) {
            INDArray row = broadCasted.getRow(i);
            assertEquals(n, broadCasted.getRow(i));
        }

        INDArray broadCast2 = broadCasted.getRow(0).broadcast(5, 4);
        assertEquals(broadCasted, broadCast2);


        INDArray columnBroadcast = n.transpose().broadcast(4, 5);
        for (int i = 0; i < columnBroadcast.columns(); i++) {
            INDArray column = columnBroadcast.getColumn(i);
            assertEquals(column, n.transpose());
        }

        INDArray fourD = Nd4j.create(1, 2, 1, 1);
        INDArray broadCasted3 = fourD.broadcast(1, 1, 36, 36);
        assertTrue(Arrays.equals(new int[]{1, 2, 36, 36}, broadCasted3.shape()));
    }


    @Test
    public void testPutRowGetRowOrdering() {
        INDArray row1 = Nd4j.linspace(1, 4, 4).reshape(2, 2);
        INDArray put = Nd4j.create(new double[]{5, 6});
        row1.putRow(1, put);


        INDArray row1Fortran = Nd4j.linspace(1, 4, 4).reshape(2, 2);
        INDArray putFortran = Nd4j.create(new double[]{5, 6});
        row1Fortran.putRow(1, putFortran);
        assertEquals(row1, row1Fortran);
        INDArray row1CTest = row1.getRow(1);
        INDArray row1FortranTest = row1Fortran.getRow(1);
        assertEquals(row1CTest, row1FortranTest);



    }





    @Test
    public void testElementWiseOps() {
        INDArray n1 = Nd4j.scalar(1);
        INDArray n2 = Nd4j.scalar(2);
        INDArray nClone = n1.add(n2);
        assertEquals(Nd4j.scalar(3), nClone);
        assertFalse(n1.add(n2).equals(n1));

        INDArray n3 = Nd4j.scalar(3);
        INDArray n4 = Nd4j.scalar(4);
        INDArray subbed = n4.sub(n3);
        INDArray mulled = n4.mul(n3);
        INDArray div = n4.div(n3);

        assertFalse(subbed.equals(n4));
        assertFalse(mulled.equals(n4));
        assertEquals(Nd4j.scalar(1), subbed);
        assertEquals(Nd4j.scalar(12), mulled);
        assertEquals(Nd4j.scalar(1.333333333333333333333), div);
    }

    @Test
    public void testNdArrayCreation(){
        double delta = 1e-1;
        INDArray n1 = Nd4j.create(new double[]{0d, 1d, 2d, 3d}, new int[]{2, 2}, 'c');
        INDArray lv = n1.linearView();
        assertEquals(0d, lv.getDouble(0), delta);
        assertEquals(1d,lv.getDouble(1),delta);
        assertEquals(2d,lv.getDouble(2),delta);
        assertEquals(3d, lv.getDouble(3), delta);
    }

    @Test
    public void testToFlattenedWithOrder(){

        int[] firstShape = {10,3};
        int[] secondShape = {2,7};
        int[] thirdShape = {3,3};
        INDArray firstC = Nd4j.create(firstShape,'c');
        INDArray firstF = Nd4j.create(firstShape,'f');
        INDArray secondC = Nd4j.create(secondShape,'c');
        INDArray secondF = Nd4j.create(secondShape,'f');
        INDArray thirdC = Nd4j.create(thirdShape,'c');
        INDArray thirdF = Nd4j.create(thirdShape,'f');

        Random r = new Random(12345);

        for( int i=0; i<firstShape[0]; i++ ){
            for( int j=0; j<firstShape[1]; j++ ){
                double d = r.nextDouble();
                firstC.putScalar(new int[]{i,j},d);
                firstF.putScalar(new int[]{i,j},d);
            }
        }

        for( int i=0; i<secondShape[0]; i++ ){
            for( int j=0; j<secondShape[1]; j++ ){
                double d = r.nextDouble();
                secondC.putScalar(new int[]{i,j},d);
                secondF.putScalar(new int[]{i,j},d);
            }
        }

        for( int i=0; i<thirdShape[0]; i++ ){
            for( int j=0; j<thirdShape[1]; j++ ){
                double d = r.nextDouble();
                thirdC.putScalar(new int[]{i,j},d);
                thirdF.putScalar(new int[]{i,j},d);
            }
        }

        assertEquals(firstC,firstF);
        assertEquals(secondC,secondF);
        assertEquals(thirdC,thirdF);

        INDArray cc = Nd4j.toFlattened('c',firstC,secondC,thirdC);
        INDArray cf = Nd4j.toFlattened('c',firstF,secondF,thirdF);
        INDArray cmixed = Nd4j.toFlattened('c',firstC,secondF,thirdF);

        INDArray fc = Nd4j.toFlattened('f',firstC,secondC,thirdC);
        INDArray ff = Nd4j.toFlattened('f',firstF,secondF,thirdF);
        INDArray fmixed = Nd4j.toFlattened('f',firstC,secondF,thirdF);

        assertEquals(cc,cf);
        assertEquals(cc,cmixed);

        assertNotEquals(cc,fc);

        assertEquals(fc,ff);
        assertEquals(fc,fmixed);
    }


    @Test
    public void testDupAndDupWithOrder(){
        List<Pair<INDArray,String>> testInputs = NDArrayCreationUtil.getAllTestMatricesWithShape(4, 5, 123);

        for(Pair<INDArray,String> pair : testInputs) {
<<<<<<< HEAD
=======

>>>>>>> 534f49a0
            String msg = pair.getSecond();
            INDArray in = pair.getFirst();
            INDArray dup = in.dup();
            INDArray dupc = in.dup('c');
            INDArray dupf = in.dup('f');

            assertEquals(dup.ordering(),(char)Nd4j.order());
            assertEquals(dupc.ordering(),'c');
            assertEquals(dupf.ordering(),'f');
            assertEquals(msg,in,dupc);
            assertEquals(msg,in,dupf);
        }
    }

    @Test
    public void testToOffsetZeroCopy(){
        List<Pair<INDArray,String>> testInputs = NDArrayCreationUtil.getAllTestMatricesWithShape(4, 5, 123);

        for(Pair<INDArray,String> pair : testInputs) {
            String msg = pair.getSecond();
            INDArray in = pair.getFirst();
            INDArray dup = Shape.toOffsetZeroCopy(in);
            INDArray dupc = Shape.toOffsetZeroCopy(in, 'c');
            INDArray dupf = Shape.toOffsetZeroCopy(in, 'f');
            INDArray dupany = Shape.toOffsetZeroCopyAnyOrder(in);

            assertEquals(msg,in,dup);
            assertEquals(msg,in,dupc);
            assertEquals(msg,in,dupf);
            assertEquals(msg,dupc.ordering(),'c');
            assertEquals(msg,dupf.ordering(),'f');
            assertEquals(msg,in,dupany);

            assertEquals(dup.offset(),0);
            assertEquals(dupc.offset(),0);
            assertEquals(dupf.offset(),0);
            assertEquals(dupany.offset(),0);
            assertEquals(dup.length(),dup.data().length());
            assertEquals(dupc.length(),dupc.data().length());
            assertEquals(dupf.length(),dupf.data().length());
            assertEquals(dupany.length(),dupany.data().length());
        }
    }

    @Test
    public void testTensorStats(){
        List<Pair<INDArray,String>> testInputs = NDArrayCreationUtil.getAllTestMatricesWithShape(9, 13, 123);

        for(Pair<INDArray,String> pair : testInputs ){
            INDArray arr = pair.getFirst();
            String msg = pair.getSecond();

            int nTAD0 = arr.tensorssAlongDimension(0);
            int nTAD1 = arr.tensorssAlongDimension(1);

            NDArrayUtil.Tensor1DStats t0 = NDArrayUtil.get1DTensorStats(arr, 0);
            NDArrayUtil.Tensor1DStats t1 = NDArrayUtil.get1DTensorStats(arr, 1);

            assertEquals(nTAD0,t0.getNumTensors());
            assertEquals(nTAD1, t1.getNumTensors());

            INDArray tFirst0 = arr.tensorAlongDimension(0,0);
            INDArray tSecond0 = arr.tensorAlongDimension(1,0);

            INDArray tFirst1 = arr.tensorAlongDimension(0,1);
            INDArray tSecond1 = arr.tensorAlongDimension(1,1);

            assertEquals(tFirst0.offset(),t0.getFirstTensorOffset());
            assertEquals(tFirst1.offset(),t1.getFirstTensorOffset());
            int separation0 = tSecond0.offset()-tFirst0.offset();
            int separation1 = tSecond1.offset()-tFirst1.offset();
            assertEquals(separation0,t0.getTensorStartSeparation());
            assertEquals(separation1,t1.getTensorStartSeparation());

            for( int i=0; i<nTAD0; i++ ){
                INDArray tad0 = arr.tensorAlongDimension(i,0);
                assertEquals(tad0.length(), t0.getTensorLength());
                assertEquals(tad0.elementWiseStride(),t0.getElementWiseStride());

                int offset = tad0.offset();
                int calcOffset = t0.getFirstTensorOffset() + i*t0.getTensorStartSeparation();
                assertEquals(offset,calcOffset);
            }

            for( int i=0; i<nTAD1; i++ ){
                INDArray tad1 = arr.tensorAlongDimension(i,1);
                assertEquals(tad1.length(), t1.getTensorLength());
                assertEquals(tad1.elementWiseStride(),t1.getElementWiseStride());

                int offset = tad1.offset();
                int calcOffset = t1.getFirstTensorOffset() + i*t1.getTensorStartSeparation();
                assertEquals(offset,calcOffset);
            }
        }
    }


    @Override
    public char ordering() {
        return 'c';
    }
}<|MERGE_RESOLUTION|>--- conflicted
+++ resolved
@@ -406,15 +406,13 @@
         int nCols = 10;
         java.util.Random r = new java.util.Random(12345);
 
-        for( int i = 0; i<nRows; i++ ){
+        for( int i=0; i<nRows; i++ ){
             INDArray in = Nd4j.rand(new int[]{nRows,nCols});
 
             List<Integer> order = new ArrayList<>(nRows);
-            for( int j=0; j < nCols; j++ )
-                order.add(j);
+            for( int j=0; j<nCols; j++ ) order.add(j);
             Collections.shuffle(order, r);
-            for( int j = 0; j < nCols; j++)
-                in.putScalar(new int[]{i,j},order.get(j));
+            for( int j=0; j<nCols; j++ ) in.putScalar(new int[]{i,j},order.get(j));
 
             INDArray outAsc = Nd4j.sortColumns(in, i, true);
             INDArray outDesc = Nd4j.sortColumns(in, i, false);
@@ -1901,10 +1899,7 @@
         List<Pair<INDArray,String>> testInputs = NDArrayCreationUtil.getAllTestMatricesWithShape(4, 5, 123);
 
         for(Pair<INDArray,String> pair : testInputs) {
-<<<<<<< HEAD
-=======
-
->>>>>>> 534f49a0
+
             String msg = pair.getSecond();
             INDArray in = pair.getFirst();
             INDArray dup = in.dup();
