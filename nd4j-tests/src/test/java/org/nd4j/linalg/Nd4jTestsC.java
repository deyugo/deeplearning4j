/*
 *
 *  * Copyright 2015 Skymind,Inc.
 *  *
 *  *    Licensed under the Apache License, Version 2.0 (the "License");
 *  *    you may not use this file except in compliance with the License.
 *  *    You may obtain a copy of the License at
 *  *
 *  *        http://www.apache.org/licenses/LICENSE-2.0
 *  *
 *  *    Unless required by applicable law or agreed to in writing, software
 *  *    distributed under the License is distributed on an "AS IS" BASIS,
 *  *    WITHOUT WARRANTIES OR CONDITIONS OF ANY KIND, either express or implied.
 *  *    See the License for the specific language governing permissions and
 *  *    limitations under the License.
 *
 *
 */

package org.nd4j.linalg;


import org.apache.commons.math3.util.Pair;
import org.junit.After;
import org.junit.Before;
import org.junit.Test;
import org.nd4j.linalg.api.buffer.DataBuffer;
import org.nd4j.linalg.api.complex.IComplexNumber;
import org.nd4j.linalg.api.iter.INDArrayIterator;
import org.nd4j.linalg.api.ndarray.INDArray;
import org.nd4j.linalg.api.ops.Accumulation;
import org.nd4j.linalg.api.ops.executioner.OpExecutionerUtil;
import org.nd4j.linalg.api.ops.impl.transforms.comparison.Eps;
import org.nd4j.linalg.checkutil.NDArrayCreationUtil;
import org.nd4j.linalg.factory.Nd4j;
import org.nd4j.linalg.factory.Nd4jBackend;
import org.nd4j.linalg.indexing.INDArrayIndex;
import org.nd4j.linalg.indexing.NDArrayIndex;
import org.nd4j.linalg.ops.transforms.Transforms;
import org.nd4j.linalg.api.shape.Shape;
import org.nd4j.linalg.util.ArrayUtil;
import org.slf4j.Logger;
import org.slf4j.LoggerFactory;

import java.io.*;
import java.util.*;

import static org.junit.Assert.*;

/**
 * NDArrayTests
 *
 * @author Adam Gibson
 */
public  class Nd4jTestsC extends BaseNd4jTest {
    private static Logger log = LoggerFactory.getLogger(Nd4jTestsC.class);


    public Nd4jTestsC() {
    }

    public Nd4jTestsC(String name) {
        super(name);
    }

    public Nd4jTestsC(Nd4jBackend backend) {
        super(backend);
    }

    public Nd4jTestsC(String name, Nd4jBackend backend) {
        super(name, backend);
    }

    @Before
    public void before() {
        super.before();
        Nd4j.factory().setDType(DataBuffer.Type.DOUBLE);
        Nd4j.dtype = DataBuffer.Type.DOUBLE;
        Nd4j.getRandom().setSeed(123);

    }

    @After
    public void after() {
        super.after();
        Nd4j.factory().setDType(DataBuffer.Type.DOUBLE);
        Nd4j.dtype = DataBuffer.Type.DOUBLE;

    }

    @Test
    public void testArgMax() {
        INDArray toArgMax = Nd4j.linspace(1,24,24).reshape(4, 3, 2);
        INDArray  argMax = Nd4j.argMax(toArgMax, 1);
        INDArray argMaxZero = Nd4j.argMax(toArgMax,0);
        INDArray argMaxTwo = Nd4j.argMax(toArgMax,2);
        INDArray valueArray = Nd4j.valueArrayOf(new int[]{4, 2}, 2.0);
        INDArray valueArrayTwo = Nd4j.valueArrayOf(new int[]{3,2},3.0);
        INDArray valueArrayThree = Nd4j.valueArrayOf(new int[]{4,3},1.0);
        assertEquals(valueArray, argMax);
        assertEquals(valueArrayTwo,argMaxZero);
        assertEquals(valueArrayThree,argMaxTwo);
    }


    @Test
    public void testScalarOps() throws Exception {
        INDArray n = Nd4j.create(Nd4j.ones(27).data(), new int[]{3, 3, 3});
        assertEquals(27d, n.length(), 1e-1);
        n.checkDimensions(n.addi(Nd4j.scalar(1d)));
        n.checkDimensions(n.subi(Nd4j.scalar(1.0d)));
        n.checkDimensions(n.muli(Nd4j.scalar(1.0d)));
        n.checkDimensions(n.divi(Nd4j.scalar(1.0d)));

        n = Nd4j.create(Nd4j.ones(27).data(), new int[]{3, 3, 3});
        assertEquals(getFailureMessage(), 27, n.sumNumber().doubleValue(), 1e-1);
        INDArray a = n.slice(2);
        assertEquals(getFailureMessage(), true, Arrays.equals(new int[]{3, 3}, a.shape()));

    }


    @Test
    public void testTensorAlongDimension() {
        int[] shape = new int[]{4,5,7};
        int length = ArrayUtil.prod(shape);
        INDArray arr = Nd4j.linspace(1, length, length).reshape(shape);


        int[] dim0s = {0,1,2,0,1,2};
        int[] dim1s = {1,0,0,2,2,1};

        double[] sums = {1350.,  1350.,  1582,  1582,  630,  630};

        for( int i = 0; i < dim0s.length; i++) {
            int firstDim = dim0s[i];
            int secondDim = dim1s[i];
            INDArray tad = arr.tensorAlongDimension(0, firstDim, secondDim);
            assertEquals("I " + i + " failed ",sums[i],tad.sumNumber().doubleValue(),1e-1);
        }
    }



    @Test
    public void testGetDouble() {
        INDArray n2 = Nd4j.create(Nd4j.linspace(1, 30, 30).data(), new int[]{3, 5, 2});
        INDArray swapped = n2.swapAxes(n2.shape().length - 1, 1);
        INDArray slice0 = swapped.slice(0).slice(1);
        INDArray assertion = Nd4j.create(new double[]{2, 4, 6, 8, 10});
        assertEquals(assertion,slice0);
    }

    @Test
    public void testWriteTxt() throws Exception {
        INDArray row = Nd4j.create(new double[][]{{1, 2}, {3, 4}});
        ByteArrayOutputStream bos = new ByteArrayOutputStream();
        Nd4j.write(bos, row);
        String s = new String(bos.toByteArray());
        ByteArrayInputStream bis = new ByteArrayInputStream(bos.toByteArray());
        INDArray ret = Nd4j.read(bis);
        assertEquals(row, ret);

    }

    @Test
    public void test2dMatrixOrderingSwitch() throws Exception {
        char order = Nd4j.order();
        INDArray c = Nd4j.create(new double[][]{{1, 2}, {3, 4}}, 'c');
        assertEquals('c', c.ordering());
        assertEquals(order,Nd4j.order().charValue());
        INDArray f = Nd4j.create(new double[][]{{1, 2}, {3, 4}}, 'f');
        assertEquals('f', f.ordering());
        assertEquals(order,Nd4j.order().charValue());
    }


    @Test
    public void testMatrix() {
        INDArray arr = Nd4j.create(new float[]{1, 2, 3, 4}, new int[]{2, 2});
        INDArray brr = Nd4j.create(new float[]{5, 6}, new int[]{1, 2});
        INDArray row = arr.getRow(0);
        row.subi(brr);
        assertEquals(Nd4j.create(new double[]{-4, -4}), arr.getRow(0));

    }

    @Test
    public void testParseComplexNumber() {
        IComplexNumber assertion = Nd4j.createComplexNumber(1, 1);
        String parse = "1 + 1i";
        IComplexNumber parsed = Nd4j.parseComplexNumber(parse);
        assertEquals(assertion, parsed);
    }



    @Test
    public void testMMul() {
        INDArray arr = Nd4j.create(new double[][]{
                {1, 2, 3}, {4, 5, 6}
        });

        INDArray assertion = Nd4j.create(new double[][]{
                {14, 32}, {32, 77}
        });

        INDArray test = arr.mmul(arr.transpose());
        assertEquals(getFailureMessage(), assertion, test);

    }







    @Test
    public void testReadWrite() throws Exception {
        INDArray write = Nd4j.linspace(1, 4, 4);
        ByteArrayOutputStream bos = new ByteArrayOutputStream();
        DataOutputStream dos = new DataOutputStream(bos);
        Nd4j.write(write, dos);

        ByteArrayInputStream bis = new ByteArrayInputStream(bos.toByteArray());
        DataInputStream dis = new DataInputStream(bis);
        INDArray read = Nd4j.read(dis);
        assertEquals(write, read);

    }




    @Test
    public void testReadWriteDouble() throws Exception {
        INDArray write = Nd4j.linspace(1, 4, 4);
        ByteArrayOutputStream bos = new ByteArrayOutputStream();
        DataOutputStream dos = new DataOutputStream(bos);
        Nd4j.write(write, dos);

        ByteArrayInputStream bis = new ByteArrayInputStream(bos.toByteArray());
        DataInputStream dis = new DataInputStream(bis);
        INDArray read = Nd4j.read(dis);
        assertEquals(write, read);

    }



    @Test
    public void testSubiRowVector() throws Exception {
        INDArray oneThroughFour = Nd4j.linspace(1, 4, 4).reshape(2, 2);
        INDArray row1 = oneThroughFour.getRow(1);
        oneThroughFour.subiRowVector(row1);
        INDArray result = Nd4j.create(new float[]{-2, -2, 0, 0}, new int[]{2, 2});
        assertEquals(getFailureMessage(), result, oneThroughFour);

    }


    @Test
    public void testAddiRowVectorWithScalar(){
        INDArray colVector = Nd4j.create(5, 1);
        INDArray scalar = Nd4j.create(1,1);
        scalar.putScalar(0, 1);

        assertEquals(scalar.getDouble(0), 1.0, 0.0);

        colVector.addiRowVector(scalar);    //colVector is all zeros after this
        for( int i = 0; i < 5; i++)
            assertEquals(colVector.getDouble(i),1.0,0.0);
    }

    @Test
    public void testTADOnVector(){

        Nd4j.getRandom().setSeed(12345);
        INDArray rowVec = Nd4j.rand(1, 10);
        INDArray thirdElem = rowVec.tensorAlongDimension(2,0);

        assertEquals(rowVec.getDouble(2),thirdElem.getDouble(0),0.0);

        thirdElem.putScalar(0, 5);
        assertEquals(5, thirdElem.getDouble(0), 0.0);

        assertEquals(5,rowVec.getDouble(2),0.0);    //Both should be modified if thirdElem is a view
        assertTrue(thirdElem.data() == rowVec.data());    //equivalently: should be same object if a view

        //Same thing for column vector:
        INDArray colVec = Nd4j.rand(10,1);
        thirdElem = colVec.tensorAlongDimension(2,1);

        assertEquals(colVec.getDouble(2),thirdElem.getDouble(0),0.0);

        thirdElem.putScalar(0, 5);
        assertEquals(5, thirdElem.getDouble(0), 0.0);
        assertEquals(5,colVec.getDouble(2),0.0);
        assertTrue(thirdElem.data() == colVec.data());    //equivalently: should be same object if a view
    }

    @Test
    public void testLength() {
        INDArray values = Nd4j.create(2, 2);
        INDArray values2 = Nd4j.create(2, 2);

        values.put(0, 0, 0);
        values2.put(0, 0, 2);
        values.put(1, 0, 0);
        values2.put(1, 0, 2);
        values.put(0, 1, 0);
        values2.put(0, 1, 0);
        values.put(1, 1, 2);
        values2.put(1, 1, 2);


        INDArray expected = Nd4j.repeat(Nd4j.scalar(2), 2);

        Accumulation accum = Nd4j.getOpFactory().createAccum("euclidean", values, values2);
        INDArray results = Nd4j.getExecutioner().exec(accum, 1);
        assertEquals(expected,results);

    }

    @Test
    public void testBroadCasting() {
        INDArray first = Nd4j.arange(0, 3).reshape(3, 1);
        INDArray matrix = Nd4j.create(new double[][]{{1,2},{3,4}});
        INDArray column = matrix.getColumn(1);
        INDArray ret = first.broadcast(3, 4);
        INDArray testRet = Nd4j.create(new double[][]{
                {0, 0, 0, 0},
                {1, 1, 1, 1},
                {2, 2, 2, 2}
        });
        assertEquals(testRet, ret);
        INDArray r = Nd4j.arange(0, 4).reshape(1, 4);
        INDArray r2 = r.broadcast(4, 4);
        INDArray testR2 = Nd4j.create(new double[][]{
                {0, 1, 2, 3},
                {0, 1, 2, 3},
                {0, 1, 2, 3},
                {0, 1, 2, 3}
        });
        assertEquals(testR2, r2);

    }


    @Test
    public void testGetColumns() {
        INDArray matrix = Nd4j.linspace(1, 6, 6).reshape(2, 3);
        INDArray matrixGet = matrix.getColumns(new int[]{1, 2});
        INDArray matrixAssertion = Nd4j.create(new double[][]{{2, 3}, {5, 6}});
        assertEquals(matrixAssertion, matrixGet);
    }

    @Test
    public void testSort() throws Exception {
        INDArray toSort = Nd4j.linspace(1, 4, 4).reshape(2, 2);
        INDArray ascending = Nd4j.sort(toSort.dup(), 1, true);
        //rows already already sorted
        assertEquals(toSort, ascending);

        INDArray columnSorted = Nd4j.create(new float[]{2, 1, 4, 3}, new int[]{2, 2});
        INDArray sorted = Nd4j.sort(toSort.dup(), 1, false);
        assertEquals(columnSorted, sorted);
    }

    @Test
    public void testSortRows(){
        int nRows = 10;
        int nCols = 5;
        java.util.Random r = new java.util.Random(12345);

        for( int i=0; i<nCols; i++ ){
            INDArray in = Nd4j.rand(new int[]{nRows,nCols});

            List<Integer> order = new ArrayList<>(nRows);
            //in.row(order(i)) should end up as out.row(i) - ascending
            //in.row(order(i)) should end up as out.row(nRows-j-1) - descending
            for( int j=0; j<nRows; j++ ) order.add(j);
            Collections.shuffle(order, r);
            for( int j=0; j<nRows; j++ ) in.putScalar(new int[]{j,i},order.get(j));

            INDArray outAsc = Nd4j.sortRows(in, i, true);
            INDArray outDesc = Nd4j.sortRows(in, i, false);

            for( int j=0; j<nRows; j++ ){
                assertTrue(outAsc.getDouble(j,i)==j);
                int origRowIdxAsc = order.indexOf(j);
                assertTrue(outAsc.getRow(j).equals(in.getRow(origRowIdxAsc)));

                assertTrue(outDesc.getDouble(j,i)==(nRows-j-1));
                int origRowIdxDesc = order.indexOf(nRows-j-1);
                assertTrue(outDesc.getRow(j).equals(in.getRow(origRowIdxDesc)));
            }
        }
    }

    @Test
    public void testSortColumns(){
        int nRows = 5;
        int nCols = 10;
        java.util.Random r = new java.util.Random(12345);

        for( int i=0; i<nRows; i++ ){
            INDArray in = Nd4j.rand(new int[]{nRows,nCols});

            List<Integer> order = new ArrayList<>(nRows);
            for( int j=0; j<nCols; j++ ) order.add(j);
            Collections.shuffle(order, r);
            for( int j=0; j<nCols; j++ ) in.putScalar(new int[]{i,j},order.get(j));

            INDArray outAsc = Nd4j.sortColumns(in, i, true);
            INDArray outDesc = Nd4j.sortColumns(in, i, false);

            for( int j=0; j<nCols; j++ ){
                assertTrue(outAsc.getDouble(i,j)==j);
                int origColIdxAsc = order.indexOf(j);
                assertTrue(outAsc.getColumn(j).equals(in.getColumn(origColIdxAsc)));

                assertTrue(outDesc.getDouble(i,j)==(nCols-j-1));
                int origColIdxDesc = order.indexOf(nCols-j-1);
                assertTrue(outDesc.getColumn(j).equals(in.getColumn(origColIdxDesc)));
            }
        }
    }


    @Test
    public void testAddVectorWithOffset() throws Exception {
        INDArray oneThroughFour = Nd4j.linspace(1, 4, 4).reshape(2, 2);
        INDArray row1 = oneThroughFour.getRow(1);
        row1.addi(1);
        INDArray result = Nd4j.create(new float[]{1, 2, 4, 5}, new int[]{2, 2});
        assertEquals(getFailureMessage(),result, oneThroughFour);


    }



    @Test
    public void testLinearViewGetAndPut() throws Exception {
        INDArray test = Nd4j.linspace(1, 4, 4).reshape(2, 2);
        INDArray linear = test.linearView();
        linear.putScalar(2, 6);
        linear.putScalar(3, 7);
        assertEquals(getFailureMessage(), 6, linear.getFloat(2), 1e-1);
        assertEquals(getFailureMessage(),7, linear.getFloat(3), 1e-1);
    }



    @Test
    public void testRowVectorGemm() {
        INDArray linspace = Nd4j.linspace(1, 4, 4);
        INDArray other = Nd4j.linspace(1,16,16).reshape(4, 4);
        INDArray result = linspace.mmul(other);
        INDArray assertion = Nd4j.create(new double[]{90, 100, 110, 120});
        assertEquals(assertion,result);
    }






    @Test
    public void testDup() {

        for(int x = 0; x < 100; x++) {
            INDArray orig = Nd4j.linspace(1, 4, 4);
            INDArray dup = orig.dup();
            assertEquals(orig, dup);

            INDArray matrix = Nd4j.create(new float[]{1, 2, 3, 4}, new int[]{2, 2});
            INDArray dup2 = matrix.dup();
            assertEquals(matrix, dup2);

            INDArray row1 = matrix.getRow(1);
            INDArray dupRow = row1.dup();
            assertEquals(row1, dupRow);


            INDArray columnSorted = Nd4j.create(new float[]{2, 1, 4, 3}, new int[]{2, 2});
            INDArray dup3 = columnSorted.dup();
            assertEquals(columnSorted, dup3);
        }
    }

    @Test
    public void testSortWithIndicesDescending() {
        INDArray toSort = Nd4j.linspace(1, 4, 4).reshape(2, 2);
        //indices,data
        INDArray[] sorted = Nd4j.sortWithIndices(toSort.dup(), 1, false);
        INDArray sorted2 = Nd4j.sort(toSort.dup(), 1, false);
        assertEquals(sorted[1], sorted2);
        INDArray shouldIndex = Nd4j.create(new float[]{1, 0, 1, 0}, new int[]{2, 2});
        assertEquals(shouldIndex, sorted[0]);


    }



    @Test
    public void testSubRowVector() {
        INDArray matrix = Nd4j.linspace(1,6,6).reshape(2, 3);
        INDArray row = Nd4j.linspace(1, 3, 3);
        INDArray test = matrix.subRowVector(row);
        INDArray assertion = Nd4j.create(new double[][]{
                {0, 0, 0}
                , {3, 3, 3}
        });
        assertEquals(assertion,test);

        INDArray threeByThree = Nd4j.linspace(1,9,9).reshape(3, 3);
        INDArray offsetTest = threeByThree.get(NDArrayIndex.interval(1, 3), NDArrayIndex.all());
        assertEquals(2, offsetTest.rows());
        INDArray offsetAssertion = Nd4j.create(new double[][]{
                {3, 3, 3}
                , {6, 6, 6}
        });
        INDArray offsetSub = offsetTest.subRowVector(row);
        assertEquals(offsetAssertion, offsetSub);

    }



    @Test
    public void testDimShuffle() {
        INDArray n = Nd4j.linspace(1, 4, 4).reshape(2, 2);
        INDArray twoOneTwo = n.dimShuffle(new Object[]{0, 'x', 1}, new int[]{0, 1}, new boolean[]{false, false});
        assertTrue(Arrays.equals(new int[]{2, 1, 2}, twoOneTwo.shape()));

        INDArray reverse = n.dimShuffle(new Object[]{1, 'x', 0}, new int[]{1, 0}, new boolean[]{false, false});
        assertTrue(Arrays.equals(new int[]{2, 1, 2}, reverse.shape()));

    }

    @Test
    public void testGetVsGetScalar() {
        INDArray a = Nd4j.linspace(1, 4, 4).reshape(2, 2);
        float element = a.getFloat(0, 1);
        double element2 = a.getDouble(0, 1);
        assertEquals(element, element2, 1e-1);
        INDArray a2 = Nd4j.linspace(1, 4, 4).reshape(2, 2);
        float element23 = a2.getFloat(0, 1);
        double element22 = a2.getDouble(0, 1);
        assertEquals(element23, element22, 1e-1);

    }

    @Test
    public void testDivide() {
        INDArray two = Nd4j.create(new float[]{2, 2, 2, 2});
        INDArray div = two.div(two);
        assertEquals(Nd4j.ones(4), div);

        INDArray half = Nd4j.create(new float[]{0.5f, 0.5f, 0.5f, 0.5f}, new int[]{2, 2});
        INDArray divi = Nd4j.create(new float[]{0.3f, 0.6f, 0.9f, 0.1f}, new int[]{2, 2});
        INDArray assertion = Nd4j.create(new float[]{1.6666666f, 0.8333333f, 0.5555556f, 5}, new int[]{2, 2});
        INDArray result = half.div(divi);
        assertEquals(assertion, result);
    }


    @Test
    public void testSigmoid() {
        INDArray n = Nd4j.create(new float[]{1, 2, 3, 4});
        INDArray assertion = Nd4j.create(new float[]{0.73105858f, 0.88079708f, 0.95257413f, 0.98201379f});
        INDArray sigmoid = Transforms.sigmoid(n, false);
        assertEquals(assertion, sigmoid);
    }

    @Test
    public void testNeg() {
        INDArray n = Nd4j.create(new float[]{1, 2, 3, 4});
        INDArray assertion = Nd4j.create(new float[]{-1, -2, -3, -4});
        INDArray neg = Transforms.neg(n);
        assertEquals(getFailureMessage(), assertion, neg);

    }

    @Test
    public void testNorm2Double() {
        Nd4j.dtype = DataBuffer.Type.DOUBLE;
        INDArray n = Nd4j.create(new double[]{1, 2, 3, 4});
        double assertion = 5.47722557505;
        double norm3 = n.norm2Number().doubleValue();
        assertEquals(getFailureMessage(),assertion, norm3, 1e-1);

        INDArray row = Nd4j.create(new double[]{1, 2, 3, 4}, new int[]{2, 2});
        INDArray row1 = row.getRow(1);
        double norm2 = row1.norm2Number().doubleValue();
        double assertion2 = 5.0f;
        assertEquals(getFailureMessage(),assertion2, norm2, 1e-1);

    }


    @Test
    public void testNorm2() {
        INDArray n = Nd4j.create(new float[]{1, 2, 3, 4});
        float assertion = 5.47722557505f;
        float norm3 = n.norm2Number().floatValue();
        assertEquals(getFailureMessage(),assertion, norm3, 1e-1);


        INDArray row = Nd4j.create(new float[]{1, 2, 3, 4}, new int[]{2, 2});
        INDArray row1 = row.getRow(1);
        float norm2 = row1.norm2Number().floatValue();
        float assertion2 = 5.0f;
        assertEquals(getFailureMessage(),assertion2, norm2, 1e-1);

    }



    @Test
    public void testCosineSim() {
        Nd4j.dtype = DataBuffer.Type.FLOAT;

        INDArray vec1 = Nd4j.create(new double[]{1, 2, 3, 4});
        INDArray vec2 = Nd4j.create(new double[]{1, 2, 3, 4});
        double sim = Transforms.cosineSim(vec1, vec2);
        assertEquals(getFailureMessage(),1, sim, 1e-1);

        INDArray vec3 = Nd4j.create(new float[]{0.2f, 0.3f, 0.4f, 0.5f});
        INDArray vec4 = Nd4j.create(new float[]{0.6f, 0.7f, 0.8f, 0.9f});
        sim = Transforms.cosineSim(vec3, vec4);
        assertEquals(0.98, sim, 1e-1);

    }

    @Test
    public void testScal() {
        Nd4j.dtype = DataBuffer.Type.DOUBLE;
        double assertion = 2;
        INDArray answer = Nd4j.create(new double[]{2, 4, 6, 8});
        INDArray scal = Nd4j.getBlasWrapper().scal(assertion, answer);
        assertEquals(getFailureMessage(),answer, scal);

        INDArray row = Nd4j.create(new double[]{1, 2, 3, 4}, new int[]{2, 2});
        INDArray row1 = row.getRow(1);
        double assertion2 = 5.0;
        INDArray answer2 = Nd4j.create(new double[]{15, 20});
        INDArray scal2 = Nd4j.getBlasWrapper().scal(assertion2, row1);
        assertEquals(getFailureMessage(), answer2, scal2);

    }

    @Test
    public void testExp() {
        INDArray n = Nd4j.create(new double[]{1, 2, 3, 4});
        INDArray assertion = Nd4j.create(new double[]{2.71828183f, 7.3890561f, 20.08553692f, 54.59815003f});
        INDArray exped = Transforms.exp(n);
        assertEquals(assertion, exped);
    }


    @Test
    public void testSlices() {
        INDArray arr = Nd4j.create(Nd4j.linspace(1, 24, 24).data(), new int[]{4, 3, 2});
        for (int i = 0; i < arr.slices(); i++) {
            assertEquals(2, arr.slice(i).slice(1).slices());
        }

    }


    @Test
    public void testScalar() {
        INDArray a = Nd4j.scalar(1.0);
        assertEquals(true, a.isScalar());

        INDArray n = Nd4j.create(new float[]{1.0f}, new int[]{1, 1});
        assertEquals(n, a);
        assertTrue(n.isScalar());
    }

    @Test
    public void testWrap() throws Exception {
        int[] shape = {2, 4};
        INDArray d = Nd4j.linspace(1, 8, 8).reshape(shape[0], shape[1]);
        INDArray n = d;
        assertEquals(d.rows(), n.rows());
        assertEquals(d.columns(), n.columns());

        INDArray vector = Nd4j.linspace(1, 3, 3);
        INDArray testVector = vector;
        for (int i = 0; i < vector.length(); i++)
            assertEquals(vector.getDouble(i), testVector.getDouble(i), 1e-1);
        assertEquals(3, testVector.length());
        assertEquals(true, testVector.isVector());
        assertEquals(true, Shape.shapeEquals(new int[]{3}, testVector.shape()));

        INDArray row12 = Nd4j.linspace(1, 2, 2).reshape(2, 1);
        INDArray row22 = Nd4j.linspace(3, 4, 2).reshape(1, 2);

        assertEquals(row12.rows(), 2);
        assertEquals(row12.columns(), 1);
        assertEquals(row22.rows(), 1);
        assertEquals(row22.columns(), 2);
    }




    @Test
    public void testVectorInit() {
        DataBuffer data = Nd4j.linspace(1, 4, 4).data();
        INDArray arr = Nd4j.create(data, new int[]{4});
        assertEquals(true, arr.isRowVector());
        INDArray arr2 = Nd4j.create(data, new int[]{1, 4});
        assertEquals(true, arr2.isRowVector());

        INDArray columnVector = Nd4j.create(data, new int[]{4, 1});
        assertEquals(true, columnVector.isColumnVector());
    }


    @Test
    public void testColumns() {
        INDArray arr = Nd4j.create(new int[]{3, 2});
        INDArray column2 = arr.getColumn(0);
        //assertEquals(true, Shape.shapeEquals(new int[]{3, 1}, column2.shape()));
        INDArray column = Nd4j.create(new double[]{1, 2, 3}, new int[]{1,3});
        arr.putColumn(0, column);

        INDArray firstColumn = arr.getColumn(0);

        assertEquals(column, firstColumn);


        INDArray column1 = Nd4j.create(new double[]{4, 5, 6}, new int[]{1,3});
        arr.putColumn(1, column1);
        //assertEquals(true, Shape.shapeEquals(new int[]{3, 1}, arr.getColumn(1).shape()));
        INDArray testRow1 = arr.getColumn(1);
        assertEquals(column1, testRow1);


        INDArray evenArr = Nd4j.create(new double[]{1, 2, 3, 4}, new int[]{2, 2});
        INDArray put = Nd4j.create(new double[]{5, 6}, new int[]{1,2});
        evenArr.putColumn(1, put);
        INDArray testColumn = evenArr.getColumn(1);
        assertEquals(put, testColumn);


        INDArray n = Nd4j.create(Nd4j.linspace(1, 4, 4).data(), new int[]{2, 2});
        INDArray column23 = n.getColumn(0);
        INDArray column12 = Nd4j.create(new double[]{1, 3}, new int[]{1, 2});
        assertEquals(column23, column12);


        INDArray column0 = n.getColumn(1);
        INDArray column01 = Nd4j.create(new double[]{2, 4}, new int[]{1,2});
        assertEquals(column0, column01);


    }


    @Test
    public void testPutRow() {
        INDArray d = Nd4j.linspace(1, 4, 4).reshape(2, 2);
        INDArray slice1 = d.slice(1);
        INDArray n = d.dup();

        //works fine according to matlab, let's go with it..
        //reproduce with:  A = newShapeNoCopy(linspace(1,4,4),[2 2 ]);
        //A(1,2) % 1 index based
        float nFirst = 2;
        float dFirst = d.getFloat(0, 1);
        assertEquals(nFirst, dFirst, 1e-1);
        assertEquals(d.data(), n.data());
        assertEquals(true, Arrays.equals(new int[]{2, 2}, n.shape()));

        INDArray newRow = Nd4j.linspace(5, 6, 2);
        n.putRow(0, newRow);
        d.putRow(0, newRow);


        INDArray testRow = n.getRow(0);
        assertEquals(newRow.length(), testRow.length());
        assertEquals(true, Shape.shapeEquals(new int[]{1,2}, testRow.shape()));


        INDArray nLast = Nd4j.create(Nd4j.linspace(1, 4, 4).data(), new int[]{2, 2});
        INDArray row = nLast.getRow(1);
        INDArray row1 = Nd4j.create(new double[]{3, 4}, new int[]{1,2});
        assertEquals(row, row1);


        INDArray arr = Nd4j.create(new int[]{3, 2});
        INDArray evenRow = Nd4j.create(new double[]{1, 2}, new int[]{1,2});
        arr.putRow(0, evenRow);
        INDArray firstRow = arr.getRow(0);
        assertEquals(true, Shape.shapeEquals(new int[]{1,2}, firstRow.shape()));
        INDArray testRowEven = arr.getRow(0);
        assertEquals(evenRow, testRowEven);


        INDArray row12 = Nd4j.create(new double[]{5, 6}, new int[]{1,2});
        arr.putRow(1, row12);
        assertEquals(true, Shape.shapeEquals(new int[]{1,2}, arr.getRow(0).shape()));
        INDArray testRow1 = arr.getRow(1);
        assertEquals(row12, testRow1);


        INDArray multiSliceTest = Nd4j.create(Nd4j.linspace(1, 16, 16).data(), new int[]{4, 2, 2});
        INDArray test = Nd4j.create(new double[]{5,6}, new int[]{1,2});
        INDArray test2 = Nd4j.create(new double[]{7,8}, new int[]{1,2});

        INDArray multiSliceRow1 = multiSliceTest.slice(1).getRow(0);
        INDArray multiSliceRow2 = multiSliceTest.slice(1).getRow(1);

        assertEquals(test, multiSliceRow1);
        assertEquals(test2,multiSliceRow2);



        INDArray threeByThree = Nd4j.create(3,3);
        INDArray threeByThreeRow1AndTwo = threeByThree.get(NDArrayIndex.interval(1,3),NDArrayIndex.all());
        threeByThreeRow1AndTwo.putRow(1,Nd4j.ones(3));
        assertEquals(Nd4j.ones(3),threeByThreeRow1AndTwo.getRow(1));

    }


    @Test
    public void testMulRowVector() {
        INDArray arr = Nd4j.linspace(1,4,4).reshape(2, 2);
        arr.muliRowVector(Nd4j.linspace(1, 2, 2));
        INDArray assertion = Nd4j.create(new double[][]{
                {1, 4}, {3, 8}
        });

        assertEquals(assertion,arr);
    }



    @Test
    public void testSum() {
        INDArray n = Nd4j.create(Nd4j.linspace(1, 8, 8).data(), new int[]{2, 2, 2});
        INDArray test = Nd4j.create(new float[]{3, 7, 11, 15}, new int[]{2, 2});
        INDArray sum = n.sum(n.shape().length - 1);
        assertEquals(test, sum);

    }




    @Test
    public void testInplaceTranspose() {
        INDArray test = Nd4j.rand(34, 484);
        INDArray transposei = test.transposei();

        for (int i = 0; i < test.rows(); i++) {
            for (int j = 0; j < test.columns(); j++) {
                assertEquals(test.getDouble(i, j), transposei.getDouble(j, i), 1e-1);
            }
        }

    }

    @Test
    public void testTADMMul(){
        Nd4j.getRandom().setSeed(12345);
        int[] shape = new int[]{4,5,7};
        INDArray arr = Nd4j.rand(shape);

        INDArray tad = arr.tensorAlongDimension(0, 1, 2);
        assertArrayEquals(tad.shape(), new int[]{7, 5});


        INDArray copy = Nd4j.zeros(7, 5);
        for( int i=0; i<7; i++ ){
            for( int j=0; j<5; j++ ){
                copy.putScalar(new int[]{i,j},tad.getDouble(i,j));
            }
        }

//        System.out.println(tad);
//        System.out.println("\n");
//        System.out.println(copy);

        assertTrue(tad.equals(copy));

        INDArray first = Nd4j.rand(new int[]{2, 7});
        INDArray mmul = first.mmul(tad);
        INDArray mmulCopy = first.mmul(copy);

        assertTrue(mmul.equals(mmulCopy));

        INDArray mmul2 = tad.mmul(first);
        INDArray mmul2copy = copy.mmul(first);
        assertTrue(mmul2.equals(mmul2copy));
    }

    @Test
    public void testTADMMulLeadingOne(){
        Nd4j.getRandom().setSeed(12345);
        int[] shape = new int[]{1,5,7};
        INDArray arr = Nd4j.rand(shape);

        INDArray tad = arr.tensorAlongDimension(0, 1, 2);
        boolean order = Shape.cOrFortranOrder(tad.shape(), tad.stride(), tad.elementStride());
        assertArrayEquals(tad.shape(),new int[]{7,5});


        INDArray copy = Nd4j.zeros(7,5);
        for( int i = 0; i < 7; i++ ){
            for( int j = 0; j < 5; j++ ){
                copy.putScalar(new int[]{i,j},tad.getDouble(i,j));
            }
        }

        assertTrue(tad.equals(copy));

        INDArray first = Nd4j.rand(new int[]{2,7});
        INDArray mmul = first.mmul(tad);
        INDArray mmulCopy = first.mmul(copy);

        assertTrue(mmul.equals(mmulCopy));

        INDArray mmul2 = tad.mmul(first);
        INDArray mmul2copy = copy.mmul(first);
        assertTrue(mmul2.equals(mmul2copy));
    }


    @Test
    public void testSum2() {
        INDArray test = Nd4j.create(new float[]{1, 2, 3, 4}, new int[]{2, 2});
        INDArray sum = test.sum(1);
        INDArray assertion = Nd4j.create(new float[]{3, 7});
        assertEquals(assertion, sum);
        INDArray sum0 = Nd4j.create(new double[]{4, 6});
        assertEquals(sum0, test.sum(0));
    }


    @Test
    public void testGetIntervalEdgeCase(){
        Nd4j.getRandom().setSeed(12345);

        int[] shape = {3,2,4};
        INDArray arr3d = Nd4j.rand(shape);

        INDArray get0 = arr3d.get(NDArrayIndex.all(), NDArrayIndex.all(), NDArrayIndex.interval(0, 1));
        INDArray getPoint0 = arr3d.get(NDArrayIndex.all(),NDArrayIndex.all(),NDArrayIndex.point(0));
        INDArray tad0 = arr3d.tensorAlongDimension(0,1,0);

        assertTrue(get0.equals(getPoint0)); //OK
        assertTrue(get0.equals(tad0));      //OK

        INDArray get1 = arr3d.get(NDArrayIndex.all(),NDArrayIndex.all(),NDArrayIndex.interval(1,2));
        INDArray getPoint1 = arr3d.get(NDArrayIndex.all(),NDArrayIndex.all(),NDArrayIndex.point(1));
        INDArray tad1 = arr3d.tensorAlongDimension(1,1,0);

        assertTrue(getPoint1.equals(tad1)); //OK
        assertTrue(get1.equals(getPoint1)); //Fails
        assertTrue(get1.equals(tad1));

        INDArray get2 = arr3d.get(NDArrayIndex.all(),NDArrayIndex.all(),NDArrayIndex.interval(2,3));
        INDArray getPoint2 = arr3d.get(NDArrayIndex.all(), NDArrayIndex.all(), NDArrayIndex.point(2));
        INDArray tad2 = arr3d.tensorAlongDimension(2,1,0);

        assertTrue(getPoint2.equals(tad2)); //OK
        assertTrue(get2.equals(getPoint2)); //Fails
        assertTrue(get2.equals(tad2));

        INDArray get3 = arr3d.get(NDArrayIndex.all(), NDArrayIndex.all(), NDArrayIndex.interval(3, 4));
        INDArray getPoint3 = arr3d.get(NDArrayIndex.all(), NDArrayIndex.all(), NDArrayIndex.point(3));
        INDArray tad3 = arr3d.tensorAlongDimension(3, 1, 0);

        assertTrue(getPoint3.equals(tad3)); //OK
        assertTrue(get3.equals(getPoint3)); //Fails
        assertTrue(get3.equals(tad3));
    }


    @Test
    public void testGetIntervalEdgeCase2(){
        Nd4j.getRandom().setSeed(12345);

        int[] shape = {3,2,4};
        INDArray arr3d = Nd4j.rand(shape);

        for(int x = 0; x < 4; x++) {
            INDArray getInterval = arr3d.get(NDArrayIndex.all(),NDArrayIndex.all(),NDArrayIndex.interval(x,x + 1));   //3d
            INDArray getPoint = arr3d.get(NDArrayIndex.all(),NDArrayIndex.all(),NDArrayIndex.point(x));             //2d
            INDArray tad = arr3d.tensorAlongDimension(x,1,0);                                                       //2d

            assertTrue(getPoint.equals(tad));   //OK, comparing 2d with 2d
            assertArrayEquals(getInterval.shape(),new int[]{3,2,1});
            for( int i = 0; i < 3; i++ ){
                for( int j = 0; j < 2; j++ ){
                    assertEquals(getInterval.getDouble(i,j,0) , getPoint.getDouble(i,j),1e-1);
                }
            }
        }
    }


    @Test
    public void testMmul() {
        DataBuffer data = Nd4j.linspace(1, 10, 10).data();
        INDArray n = Nd4j.create(data, new int[]{1, 10});
        INDArray transposed = n.transpose();
        assertEquals(true, n.isRowVector());
        assertEquals(true, transposed.isColumnVector());

        INDArray d = Nd4j.create(n.rows(), n.columns());
        d.setData(n.data());


        INDArray d3 = Nd4j.create(new double[]{1, 2}).reshape(2, 1);
        INDArray d4 = Nd4j.create(new double[]{3, 4});
        INDArray resultNDArray = d3.mmul(d4);
        INDArray result = Nd4j.create(new double[][]{{3, 4}, {6, 8}});
        assertEquals(result, resultNDArray);


        INDArray innerProduct = n.mmul(transposed);

        INDArray scalar = Nd4j.scalar(385);
        assertEquals(getFailureMessage(),scalar, innerProduct);

        INDArray outerProduct = transposed.mmul(n);
        assertEquals(getFailureMessage(),true, Shape.shapeEquals(new int[]{10, 10}, outerProduct.shape()));




        INDArray three = Nd4j.create(new double[]{3, 4}, new int[]{1,2});
        INDArray test = Nd4j.create(Nd4j.linspace(1, 30, 30).data(), new int[]{3, 5, 2});
        INDArray sliceRow = test.slice(0).getRow(1);
        assertEquals(getFailureMessage(),three, sliceRow);

        INDArray twoSix = Nd4j.create(new double[]{2, 6}, new int[]{2, 1});
        INDArray threeTwoSix = three.mmul(twoSix);

        INDArray sliceRowTwoSix = sliceRow.mmul(twoSix);

        assertEquals(threeTwoSix, sliceRowTwoSix);


        INDArray vectorVector = Nd4j.create(new double[]{
                0, 0, 0, 0, 0, 0, 0, 0, 0, 0, 0, 0, 0, 0, 0, 0, 0, 1, 2, 3, 4, 5, 6, 7, 8, 9, 10, 11, 12, 13, 14, 15, 0, 2, 4, 6, 8, 10, 12, 14, 16, 18, 20, 22, 24, 26, 28, 30, 0, 3, 6, 9, 12, 15, 18, 21, 24, 27, 30, 33, 36, 39, 42, 45, 0, 4, 8, 12, 16, 20, 24, 28, 32, 36, 40, 44, 48, 52, 56, 60, 0, 5, 10, 15, 20, 25, 30, 35, 40, 45, 50, 55, 60, 65, 70, 75, 0, 6, 12, 18, 24, 30, 36, 42, 48, 54, 60, 66, 72, 78, 84, 90, 0, 7, 14, 21, 28, 35, 42, 49, 56, 63, 70, 77, 84, 91, 98, 105, 0, 8, 16, 24, 32, 40, 48, 56, 64, 72, 80, 88, 96, 104, 112, 120, 0, 9, 18, 27, 36, 45, 54, 63, 72, 81, 90, 99, 108, 117, 126, 135, 0, 10, 20, 30, 40, 50, 60, 70, 80, 90, 100, 110, 120, 130, 140, 150, 0, 11, 22, 33, 44, 55, 66, 77, 88, 99, 110, 121, 132, 143, 154, 165, 0, 12, 24, 36, 48, 60, 72, 84, 96, 108, 120, 132, 144, 156, 168, 180, 0, 13, 26, 39, 52, 65, 78, 91, 104, 117, 130, 143, 156, 169, 182, 195, 0, 14, 28, 42, 56, 70, 84, 98, 112, 126, 140, 154, 168, 182, 196, 210, 0, 15, 30, 45, 60, 75, 90, 105, 120, 135, 150, 165, 180, 195, 210, 225
        }, new int[]{16, 16});


        INDArray n1 = Nd4j.create(Nd4j.linspace(0, 15, 16).data(), new int[]{1,16});
        INDArray k1 = n1.transpose();

        INDArray testVectorVector = k1.mmul(n1);
        assertEquals(getFailureMessage(),vectorVector, testVectorVector);


    }





    @Test
    public void testRowsColumns() {
        DataBuffer data = Nd4j.linspace(1, 6, 6).data();
        INDArray rows = Nd4j.create(data, new int[]{2, 3});
        assertEquals(2, rows.rows());
        assertEquals(3, rows.columns());

        INDArray columnVector = Nd4j.create(data, new int[]{6, 1});
        assertEquals(6, columnVector.rows());
        assertEquals(1, columnVector.columns());
        INDArray rowVector = Nd4j.create(data, new int[]{1, 6});
        assertEquals(1, rowVector.rows());
        assertEquals(6, rowVector.columns());
    }


    @Test
    public void testTranspose() {
        INDArray n = Nd4j.create(Nd4j.ones(100).data(), new int[]{5, 5, 4});
        INDArray transpose = n.transpose();
        assertEquals(n.length(), transpose.length());
        assertEquals(true, Arrays.equals(new int[]{4, 5, 5}, transpose.shape()));

        INDArray rowVector = Nd4j.linspace(1, 10, 10);
        assertTrue(rowVector.isRowVector());
        INDArray columnVector = rowVector.transpose();
        assertTrue(columnVector.isColumnVector());


        INDArray linspaced = Nd4j.linspace(1, 4, 4).reshape(2, 2);
        INDArray transposed = Nd4j.create(new float[]{1, 3, 2, 4}, new int[]{2, 2});
        INDArray linSpacedT = linspaced.transpose();
        assertEquals(transposed, linSpacedT);



    }





    @Test
    public void testAddMatrix() {
        INDArray five = Nd4j.ones(5);
        five.addi(five);
        INDArray twos = Nd4j.valueArrayOf(5, 2);
        assertEquals(twos, five);
    }




    @Test
    public void testPutSlice() {
        INDArray n = Nd4j.linspace(1,27,27).reshape(3, 3, 3);
        INDArray newSlice = Nd4j.zeros(3, 3);
        n.putSlice(0, newSlice);
        assertEquals(newSlice, n.slice(0));

        INDArray firstDimensionAs1 = newSlice.reshape(1, 3, 3);
        n.putSlice(0, firstDimensionAs1);


    }





    @Test
    public void testRowVectorMultipleIndices() {
        INDArray linear = Nd4j.create(1, 4);
        linear.putScalar(new int[]{0, 1}, 1);
        assertEquals(linear.getDouble(0, 1), 1, 1e-1);
    }




    @Test
    public void testEps() {
        INDArray ones = Nd4j.ones(5);
        double sum = Nd4j.getExecutioner().exec(new Eps(ones, ones, ones, ones.length())).z().sumNumber().doubleValue();
        assertEquals(5, sum, 1e-1);
    }


    @Test
    public void testLogDouble() {
        Nd4j.dtype = DataBuffer.Type.DOUBLE;
        INDArray linspace = Nd4j.linspace(1, 6, 6);
        INDArray log = Transforms.log(linspace);
        INDArray assertion = Nd4j.create(new double[]{0, 0.6931471805599453, 1.0986122886681098, 1.3862943611198906, 1.6094379124341005, 1.791759469228055});
        assertEquals(assertion, log);
    }

    @Test
    public void testIterator() {
        INDArray x = Nd4j.linspace(1,4,4).reshape(2, 2);
        INDArray repeated = x.repeat(new int[]{2});
        assertEquals(8, repeated.length());
        Iterator<Double> arrayIter = new INDArrayIterator(x);
        double[] vals = Nd4j.linspace(1,4,4).data().asDouble();
        for(int i = 0; i < vals.length; i++)
            assertEquals(vals[i],arrayIter.next().doubleValue(),1e-1);
    }

    @Test
    public void testTile() {
        INDArray x = Nd4j.linspace(1,4,4).reshape(2, 2);
        INDArray repeated = x.repeat(new int[]{2});
        assertEquals(8,repeated.length());
        INDArray repeatAlongDimension = x.repeat(1,new int[]{2});
        INDArray assertionRepeat = Nd4j.create(new double[][]{
                {1, 1, 2, 2},
                {3, 3, 4, 4}
        });
        assertArrayEquals(new int[]{2,4},assertionRepeat.shape());
        assertEquals(assertionRepeat,repeatAlongDimension);
        System.out.println(repeatAlongDimension);
        INDArray ret = Nd4j.create(new double[]{0, 1, 2});
        INDArray tile = Nd4j.tile(ret, 2, 2);
        INDArray assertion = Nd4j.create(new double[][]{
                {0, 1, 2, 0, 1, 2}
                , {0, 1, 2, 0, 1, 2}
        });
        assertEquals(assertion,tile);
    }

    @Test
    public void testNegativeOneReshape() {
        INDArray arr = Nd4j.create(new double[]{0, 1, 2});
        INDArray newShape = arr.reshape(-1, 3);
        assertEquals(newShape,arr);
    }


    @Test
    public void testSmallSum() {
        INDArray base = Nd4j.create(new double[]{5.843333333333335, 3.0540000000000007});
        base.addi(1e-12);
        INDArray assertion = Nd4j.create(new double[]{5.84333433, 3.054001});
        assertEquals(assertion, base);

    }


    @Test
    public void test2DArraySlice(){
        INDArray array2D = Nd4j.ones(5, 7);
        /**
         * This should be reverse.
         * This is compatibility with numpy.
         *
         * If you do numpy.sum along dimension
         * 1 you will find its row sums.
         *
         * 0 is columns sums.
         *
         * slice(0,axis)
         * should be consistent with this behavior
         */
        for( int i = 0; i < 5; i++ ){
            INDArray slice = array2D.slice(i,1);
            assertTrue(Arrays.equals(slice.shape(), new int[]{1, 7}));
        }

        for( int i = 0; i < 7; i++ ){
            INDArray slice = array2D.slice(i, 0);
            assertTrue(Arrays.equals(slice.shape(), new int[]{5, 1}));
        }
    }

    @Test
    public void testTensorDot() {
        INDArray oneThroughSixty = Nd4j.arange(60).reshape(3, 4, 5);
        INDArray oneThroughTwentyFour = Nd4j.arange(24).reshape(4, 3, 2);
        INDArray result = Nd4j.tensorMmul(oneThroughSixty, oneThroughTwentyFour, new int[][]{{1, 0}, {0, 1}});
        assertArrayEquals(new int[]{5, 2}, result.shape());
        INDArray assertion = Nd4j.create(new double[][]{
                {   4400 ,  4730},
                {  4532 ,  4874},
                {  4664  , 5018},
                {  4796 ,  5162},
                {  4928 , 5306}
        });
        assertEquals(assertion, result);

        INDArray w = Nd4j.valueArrayOf(new int[]{2, 1, 2, 2}, 0.5);
        INDArray col = Nd4j.create(new double[]{
                1, 1, 1, 1, 3, 3, 3, 3, 1, 1, 1, 1, 3, 3, 3, 3, 1, 1, 1, 1, 3, 3, 3,
                3, 1, 1, 1, 1, 3, 3, 3, 3, 2, 2, 2, 2, 4, 4, 4, 4, 2, 2, 2, 2, 4, 4,
                4, 4, 2, 2, 2, 2, 4, 4, 4, 4, 2, 2, 2, 2, 4, 4, 4, 4
        }, new int[]{1, 1, 2, 2, 4, 4});

        INDArray test = Nd4j.tensorMmul(col, w, new int[][]{{1, 2, 3}, {1, 2, 3}});
        INDArray assertion2 = Nd4j.create(new double[]{3., 3., 3., 3., 3., 3., 3., 3., 7., 7., 7., 7., 7., 7., 7., 7., 3., 3.
                , 3., 3., 3., 3., 3., 3., 7., 7., 7., 7., 7., 7., 7., 7.}, new int[]{1, 4, 4, 2}, new int[]{16, 8, 2, 1}, 0, 'f');
        assertion2.setOrder('f');
        assertEquals(assertion2,test);
    }



    @Test
    public void testGetRow(){
        INDArray arr = Nd4j.ones(10, 4);
        for( int i=0; i<10; i++ ){
            INDArray row = arr.getRow(i);
            assertArrayEquals(row.shape(), new int[]{1, 4});
        }
    }


    @Test
    public void testGetPermuteReshapeSub(){
        Nd4j.getRandom().setSeed(12345);

        INDArray first = Nd4j.rand(new int[]{10, 4});

        //Reshape, as per RnnOutputLayer etc on labels
        INDArray orig3d = Nd4j.rand(new int[]{2, 4, 15});
        INDArray subset3d = orig3d.get(NDArrayIndex.all(), NDArrayIndex.all(), NDArrayIndex.interval(5, 10));
        INDArray permuted = subset3d.permute(0, 2, 1);
        int[] newShape = { subset3d.size(0) * subset3d.size(2),subset3d.size(1)};
        INDArray second = permuted.reshape(newShape);

        assertArrayEquals(first.shape(), second.shape());
        assertEquals(first.length(), second.length());
        assertArrayEquals(first.stride(), second.stride());

        first.sub(second);  //Exception
    }


    @Test
    public void testPutAtIntervalIndexWithStride(){
        INDArray n1 = Nd4j.create(3, 3);
        INDArrayIndex[] indices = {NDArrayIndex.interval(0,2,3),NDArrayIndex.all()};
        n1.put(indices, 1);
        INDArray expected = Nd4j.create(new double[][]{{1d,1d,1d},{0d,0d,0d},{1d,1d,1d}});
        assertEquals(expected, n1);
    }

    @Test
    public void testMMulMatrixTimesColVector(){
        //[1 1 1 1 1; 10 10 10 10 10; 100 100 100 100 100] x [1; 1; 1; 1; 1] = [5; 50; 500]
        INDArray matrix = Nd4j.ones(3, 5);
        matrix.getRow(1).muli(10);
        matrix.getRow(2).muli(100);

        INDArray colVector = Nd4j.ones(5, 1);
        INDArray out = matrix.mmul(colVector);

        INDArray expected = Nd4j.create(new double[]{5, 50, 500}, new int[]{3, 1});
        assertEquals(expected, out);
    }


    @Test
    public void testMMulMixedOrder(){
        INDArray first = Nd4j.ones(5,2);
        INDArray second = Nd4j.ones(2,3);
        INDArray out = first.mmul(second);
        assertArrayEquals(out.shape(),new int[]{5,3});
        assertTrue(out.equals(Nd4j.ones(5,3).muli(2)));
        //Above: OK

        INDArray firstC = Nd4j.create(new int[]{5, 2}, 'c');
        INDArray secondF = Nd4j.create(new int[]{2, 3}, 'f');
        for(int i=0; i<firstC.length(); i++ ) firstC.putScalar(i, 1.0);
        for(int i=0; i<secondF.length(); i++ ) secondF.putScalar(i, 1.0);
        assertTrue(first.equals(firstC));
        assertTrue(second.equals(secondF));

        INDArray outCF = firstC.mmul(secondF);
        assertArrayEquals(outCF.shape(),new int[]{5,3});
        assertEquals(outCF, Nd4j.ones(5, 3).muli(2));
    }


    @Test
    public void testFTimesCAddiRow(){

        INDArray arrF = Nd4j.create(2,3,'f').addi(1.0);
        INDArray arrC = Nd4j.create(2,3,'c').addi(1.0);
        INDArray arr2 = Nd4j.ones(3, 4);

        INDArray mmulC = arrC.mmul(arr2);   //[2,4] with elements 3.0
        INDArray mmulF = arrF.mmul(arr2);   //[2,4] with elements 3.0
        assertArrayEquals(mmulC.shape(),new int[]{2,4});
        assertArrayEquals(mmulF.shape(),new int[]{2,4});
        assertTrue(arrC.equals(arrF));

        INDArray row = Nd4j.zeros(1,4).addi(0.5);
        mmulC.addiRowVector(row);   //OK
        mmulF.addiRowVector(row);   //Exception

        assertTrue(mmulC.equals(mmulF));

        for( int i = 0; i < mmulC.length(); i++ )
            assertEquals(mmulC.getDouble(i),3.5, 1e-1);    //OK
        for( int i = 0; i < mmulF.length(); i++)
            assertEquals(mmulF.getDouble(i),3.5,1e-1);    //Exception
    }




    @Test
    public void testMmulGet(){
        Nd4j.getRandom().setSeed(12345L);
        INDArray elevenByTwo = Nd4j.rand(new int[]{11, 2});
        INDArray twoByEight = Nd4j.rand(new int[]{2, 8});

        INDArray view = twoByEight.get(NDArrayIndex.all(), NDArrayIndex.interval(0, 2));
        INDArray viewCopy = view.dup();
        assertTrue(view.equals(viewCopy));

        INDArray mmul1 = elevenByTwo.mmul(view);
        INDArray mmul2 = elevenByTwo.mmul(viewCopy);

        assertTrue(mmul1.equals(mmul2));
    }
    @Test
    public void testMMulRowColVectorMixedOrder(){
        INDArray colVec = Nd4j.ones(5, 1);
        INDArray rowVec = Nd4j.ones(1, 3);
        INDArray out = colVec.mmul(rowVec);
        assertArrayEquals(out.shape(), new int[]{5, 3});
        assertTrue(out.equals(Nd4j.ones(5, 3)));
        //Above: OK

        INDArray colVectorC = Nd4j.create(new int[]{5, 1}, 'c');
        INDArray rowVectorF = Nd4j.create(new int[]{1, 3}, 'f');
        for(int i = 0; i < colVectorC.length(); i++)
            colVectorC.putScalar(i, 1.0);
        for (int i = 0; i < rowVectorF.length(); i++)
            rowVectorF.putScalar(i, 1.0);
        assertTrue(colVec.equals(colVectorC));
        assertTrue(rowVec.equals(rowVectorF));

        INDArray outCF = colVectorC.mmul(rowVectorF);
        assertArrayEquals(outCF.shape(),new int[]{5,3});
        assertEquals(outCF, Nd4j.ones(5, 3));
    }

    @Test
    public void testMMulFTimesC() {
        int nRows = 3;
        int nCols = 3;
        java.util.Random r = new java.util.Random(12345);

        INDArray arrC = Nd4j.create(new int[]{nRows, nCols}, 'c');
        INDArray arrF = Nd4j.create(new int[]{nRows, nCols}, 'f');
        INDArray arrC2 = Nd4j.create(new int[]{nRows, nCols}, 'c');
        for( int i = 0; i< nRows; i++ ){
            for( int j = 0; j< nCols; j++ ){
                double rv = r.nextDouble();
                arrC.putScalar(new int[]{i,j}, rv);
                arrF.putScalar(new int[]{i,j}, rv);
                arrC2.putScalar(new int[]{i,j}, r.nextDouble());
            }
        }
        assertTrue(arrF.equals(arrC));

        INDArray fTimesC = arrF.mmul(arrC2);
        INDArray cTimesC = arrC.mmul(arrC2);

        assertEquals(fTimesC,cTimesC);
    }

    @Test
    public void testMMulColVectorRowVectorMixedOrder(){
        INDArray colVec = Nd4j.ones(5, 1);
        INDArray rowVec = Nd4j.ones(1, 5);
        INDArray out = rowVec.mmul(colVec);
        assertArrayEquals(out.shape(),new int[]{1,1});
        assertTrue(out.equals(Nd4j.ones(1, 1).muli(5)));

        INDArray colVectorC = Nd4j.create(new int[]{5, 1}, 'c');
        INDArray rowVectorF = Nd4j.create(new int[]{1, 5}, 'f');
        for(int i=0; i<colVectorC.length(); i++ ) colVectorC.putScalar(i, 1.0);
        for(int i=0; i<rowVectorF.length(); i++ ) rowVectorF.putScalar(i, 1.0);
        assertTrue(colVec.equals(colVectorC));
        assertTrue(rowVec.equals(rowVectorF));

        INDArray outCF = rowVectorF.mmul(colVectorC);
        assertArrayEquals(outCF.shape(), new int[]{1, 1});
        assertTrue(outCF.equals(Nd4j.ones(1, 1).muli(5)));
    }

    @Test
    public void testPermute() {
        INDArray n = Nd4j.create(Nd4j.linspace(1, 20, 20).data(), new int[]{5, 4});
        INDArray transpose = n.transpose();
        INDArray permute = n.permute(1, 0);
        assertEquals(permute, transpose);
        assertEquals(transpose.length(), permute.length(), 1e-1);


        INDArray toPermute = Nd4j.create(Nd4j.linspace(0, 7, 8).data(), new int[]{2, 2, 2});
        INDArray permuted = toPermute.permute(2, 1, 0);
        INDArray assertion = Nd4j.create(new float[]{0, 4, 2, 6, 1, 5, 3, 7}, new int[]{2, 2, 2});
        assertEquals(permuted, assertion);

    }



    @Test
    public void testSwapAxes() {
        INDArray n = Nd4j.create(Nd4j.linspace(0, 7, 8).data(), new int[]{2, 2, 2});
        INDArray assertion = n.permute(2, 1, 0);
        INDArray permuteTranspose = assertion.slice(1).slice(1);
        INDArray validate = Nd4j.create(new float[]{0, 4, 2, 6, 1, 5, 3, 7}, new int[]{2, 2, 2});
        assertEquals(validate, assertion);

        INDArray thirty = Nd4j.linspace(1, 30, 30).reshape(3, 5, 2);
        INDArray swapped = thirty.swapAxes(2, 1);
        INDArray slice = swapped.slice(0).slice(0);
        INDArray assertion2 = Nd4j.create(new double[]{1, 3, 5, 7, 9});
        assertEquals(assertion2, slice);


    }




    @Test
    public void testSliceConstructor() throws Exception {
        List<INDArray> testList = new ArrayList<>();
        for (int i = 0; i < 5; i++)
            testList.add(Nd4j.scalar(i + 1));

        INDArray test = Nd4j.create(testList, new int[]{1, testList.size()}).reshape(1, 5);
        INDArray expected = Nd4j.create(new float[]{1, 2, 3, 4, 5}, new int[]{1, 5});
        assertEquals(expected, test);
    }





    @Test
    public void testDimension() {
        INDArray test = Nd4j.create(Nd4j.linspace(1, 4, 4).data(), new int[]{2, 2});
        //row
        INDArray slice0 = test.slice(0, 1);
        INDArray slice02 = test.slice(1, 1);

        INDArray assertSlice0 = Nd4j.create(new float[]{1, 2});
        INDArray assertSlice02 = Nd4j.create(new float[]{3, 4});
        assertEquals(assertSlice0, slice0);
        assertEquals(assertSlice02, slice02);

        //column
        INDArray assertSlice1 = Nd4j.create(new float[]{1, 3});
        INDArray assertSlice12 = Nd4j.create(new float[]{2, 4});


        INDArray slice1 = test.slice(0, 0);
        INDArray slice12 = test.slice(1, 0);


        assertEquals(assertSlice1, slice1);
        assertEquals(assertSlice12, slice12);


        INDArray arr = Nd4j.create(Nd4j.linspace(1, 24, 24).data(), new int[]{4, 3, 2});
        INDArray secondSliceFirstDimension = arr.slice(1, 1);
        assertEquals(secondSliceFirstDimension, secondSliceFirstDimension);


    }






    @Test
    public void testReshape() {
        INDArray arr = Nd4j.create(Nd4j.linspace(1, 24, 24).data(), new int[]{4, 3, 2});
        INDArray reshaped = arr.reshape(2, 3, 4);
        assertEquals(arr.length(), reshaped.length());
        assertEquals(true, Arrays.equals(new int[]{4, 3, 2}, arr.shape()));
        assertEquals(true, Arrays.equals(new int[]{2, 3, 4}, reshaped.shape()));

    }






    @Test
    public void testDot() {
        INDArray vec1 = Nd4j.create(new float[]{1, 2, 3, 4});
        INDArray vec2 = Nd4j.create(new float[]{1, 2, 3, 4});
        assertEquals(30, Nd4j.getBlasWrapper().dot(vec1, vec2), 1e-1);

        INDArray matrix = Nd4j.linspace(1, 4, 4).reshape(2, 2);
        INDArray row = matrix.getRow(1);
        assertEquals(25, Nd4j.getBlasWrapper().dot(row, row), 1e-1);

    }


    @Test
    public void testIdentity() {
        INDArray eye = Nd4j.eye(5);
        assertTrue(Arrays.equals(new int[]{5, 5}, eye.shape()));
        eye = Nd4j.eye(5);
        assertTrue(Arrays.equals(new int[]{5, 5}, eye.shape()));


    }

    @Test
    public void testTemp(){
        Nd4j.getRandom().setSeed(12345);
        INDArray in = Nd4j.rand(new int[]{2, 2, 2});
        System.out.println("In:\n" + in);
        INDArray permuted = in.permute(0, 2, 1);    //Permute, so we get correct order after reshaping
        INDArray out = permuted.reshape(4, 2);
        System.out.println("Out:\n" + out);

        int countZero = 0;
        for( int i=0; i<8; i++ ) if(out.getDouble(i) == 0.0 ) countZero++;
        assertEquals(countZero, 0);
    }


    @Test
    public void testMeans() {
        INDArray a = Nd4j.linspace(1, 4, 4).reshape(2, 2);
        INDArray mean1 = a.mean(1);
        assertEquals(getFailureMessage(), Nd4j.create(new double[]{1.5, 3.5}), mean1);
        assertEquals(getFailureMessage(), Nd4j.create(new double[]{2, 3}), a.mean(0));
        assertEquals(getFailureMessage(),2.5, Nd4j.linspace(1, 4, 4).meanNumber().doubleValue(), 1e-1);
        assertEquals(getFailureMessage(), 2.5, a.meanNumber().doubleValue(), 1e-1);

    }


    @Test
    public void testSums() {
        INDArray a = Nd4j.linspace(1, 4, 4).reshape(2, 2);
        assertEquals(getFailureMessage(), Nd4j.create(new float[]{4, 6}), a.sum(0));
        assertEquals(getFailureMessage(),Nd4j.create(new float[]{3, 7}), a.sum(1));
        assertEquals(getFailureMessage(), 10, a.sumNumber().doubleValue(), 1e-1);


    }







    @Test
    public void testRSubi() {
        INDArray n2 = Nd4j.ones(2);
        INDArray n2Assertion = Nd4j.zeros(2);
        INDArray nRsubi = n2.rsubi(1);
        assertEquals(n2Assertion, nRsubi);
    }


    @Test
    public void testConcat() {
        INDArray A = Nd4j.linspace(1, 8, 8).reshape(2, 2, 2);
        INDArray B = Nd4j.linspace(1, 12, 12).reshape(3, 2, 2);
        INDArray concat = Nd4j.concat(0, A, B);
        assertTrue(Arrays.equals(new int[]{5, 2, 2}, concat.shape()));

        INDArray columnConcat = Nd4j.linspace(1,6, 6).reshape(2, 3);
        INDArray concatWith = Nd4j.zeros(2, 3);
        INDArray columnWiseConcat = Nd4j.concat(0, columnConcat, concatWith);
        System.out.println(columnConcat);

    }

    @Test
    public void testConcatHorizontally() {
        INDArray rowVector = Nd4j.ones(5);
        INDArray other = Nd4j.ones(5);
        INDArray concat = Nd4j.hstack(other, rowVector);
        assertEquals(rowVector.rows(), concat.rows());
        assertEquals(rowVector.columns() * 2, concat.columns());

    }









    @Test
    public void testAssignOffset() {
        INDArray arr = Nd4j.ones(5, 5);
        INDArray row = arr.slice(1);
        row.assign(1);
        assertEquals(Nd4j.ones(5),row);
    }

    @Test
    public void testAddScalar() {
        INDArray div = Nd4j.valueArrayOf(new int[]{1, 4}, 4);
        INDArray rdiv = div.add(1);
        INDArray answer = Nd4j.valueArrayOf(new int[]{1, 4}, 5);
        assertEquals(answer, rdiv);
    }

    @Test
    public void testRdivScalar() {
        INDArray div = Nd4j.valueArrayOf(2, 4);
        INDArray rdiv = div.rdiv(1);
        INDArray answer = Nd4j.valueArrayOf(new int[]{1, 4}, 0.25);
        assertEquals(rdiv, answer);
    }

    @Test
    public void testRDivi() {
        INDArray n2 = Nd4j.valueArrayOf(new int[]{1, 2}, 4);
        INDArray n2Assertion = Nd4j.valueArrayOf(new int[]{1, 2}, 0.5);
        INDArray nRsubi = n2.rdivi(2);
        assertEquals(n2Assertion, nRsubi);
    }






    @Test
    public void testElementWiseAdd() {
        INDArray linspace = Nd4j.linspace(1,4,4).reshape(2, 2);
        INDArray linspace2 = linspace.dup();
        INDArray assertion = Nd4j.create(new double[][]{{2, 4}, {6, 8}});
        linspace.addi(linspace2);
        assertEquals(assertion, linspace);
    }

    @Test
    public void testSquareMatrix() {
        INDArray n = Nd4j.create(Nd4j.linspace(1, 8, 8).data(), new int[]{2, 2, 2});
        INDArray eightFirstTest = n.vectorAlongDimension(0, 2);
        INDArray eightFirstAssertion = Nd4j.create(new float[]{1, 2}, new int[]{1, 2});
        assertEquals(eightFirstAssertion, eightFirstTest);

        INDArray eightFirstTestSecond = n.vectorAlongDimension(1, 2);
        INDArray eightFirstTestSecondAssertion = Nd4j.create(new float[]{3, 4});
        assertEquals(eightFirstTestSecondAssertion, eightFirstTestSecond);

    }

    @Test
    public void testNumVectorsAlongDimension() {
        INDArray arr = Nd4j.linspace(1, 24, 24).reshape(4, 3, 2);
        assertEquals(12, arr.vectorsAlongDimension(2));
    }


    @Test
    public void testNewAxis() {
        INDArray arr = Nd4j.linspace(1,12,12).reshape(3, 2, 2);
        INDArray get = arr.get(NDArrayIndex.all(), NDArrayIndex.all(), NDArrayIndex.newAxis(), NDArrayIndex.newAxis());
        int[] shapeAssertion = {3, 2, 1, 1, 2};
        assertArrayEquals(shapeAssertion, get.shape());
    }



    @Test
    public void testBroadCast() {
        INDArray n = Nd4j.linspace(1, 4, 4);
        INDArray broadCasted = n.broadcast(5, 4);
        for (int i = 0; i < broadCasted.rows(); i++) {
            INDArray row = broadCasted.getRow(i);
            assertEquals(n, broadCasted.getRow(i));
        }

        INDArray broadCast2 = broadCasted.getRow(0).broadcast(5, 4);
        assertEquals(broadCasted, broadCast2);


        INDArray columnBroadcast = n.transpose().broadcast(4, 5);
        for (int i = 0; i < columnBroadcast.columns(); i++) {
            INDArray column = columnBroadcast.getColumn(i);
            assertEquals(column, n.transpose());
        }

        INDArray fourD = Nd4j.create(1, 2, 1, 1);
        INDArray broadCasted3 = fourD.broadcast(1, 1, 36, 36);
        assertTrue(Arrays.equals(new int[]{1, 2, 36, 36}, broadCasted3.shape()));
    }


    @Test
    public void testPutRowGetRowOrdering() {
        INDArray row1 = Nd4j.linspace(1, 4, 4).reshape(2, 2);
        INDArray put = Nd4j.create(new double[]{5, 6});
        row1.putRow(1, put);


        INDArray row1Fortran = Nd4j.linspace(1, 4, 4).reshape(2, 2);
        INDArray putFortran = Nd4j.create(new double[]{5, 6});
        row1Fortran.putRow(1, putFortran);
        assertEquals(row1, row1Fortran);
        INDArray row1CTest = row1.getRow(1);
        INDArray row1FortranTest = row1Fortran.getRow(1);
        assertEquals(row1CTest, row1FortranTest);



    }





    @Test
    public void testElementWiseOps() {
        INDArray n1 = Nd4j.scalar(1);
        INDArray n2 = Nd4j.scalar(2);
        INDArray nClone = n1.add(n2);
        assertEquals(Nd4j.scalar(3), nClone);
        assertFalse(n1.add(n2).equals(n1));

        INDArray n3 = Nd4j.scalar(3);
        INDArray n4 = Nd4j.scalar(4);
        INDArray subbed = n4.sub(n3);
        INDArray mulled = n4.mul(n3);
        INDArray div = n4.div(n3);

        assertFalse(subbed.equals(n4));
        assertFalse(mulled.equals(n4));
        assertEquals(Nd4j.scalar(1), subbed);
        assertEquals(Nd4j.scalar(12), mulled);
        assertEquals(Nd4j.scalar(1.333333333333333333333), div);
    }

    @Test
    public void testNdArrayCreation(){
        double delta = 1e-1;
        INDArray n1 = Nd4j.create(new double[]{0d, 1d, 2d, 3d}, new int[]{2, 2}, 'c');
        INDArray lv = n1.linearView();
        assertEquals(0d, lv.getDouble(0), delta);
        assertEquals(1d,lv.getDouble(1),delta);
        assertEquals(2d,lv.getDouble(2),delta);
        assertEquals(3d, lv.getDouble(3), delta);
    }

    @Test
    public void testToFlattenedWithOrder(){

        int[] firstShape = {10,3};
        int[] secondShape = {2,7};
        int[] thirdShape = {3,3};
        INDArray firstC = Nd4j.create(firstShape,'c');
        INDArray firstF = Nd4j.create(firstShape,'f');
        INDArray secondC = Nd4j.create(secondShape,'c');
        INDArray secondF = Nd4j.create(secondShape,'f');
        INDArray thirdC = Nd4j.create(thirdShape,'c');
        INDArray thirdF = Nd4j.create(thirdShape,'f');

        Random r = new Random(12345);

        for( int i=0; i<firstShape[0]; i++ ){
            for( int j=0; j<firstShape[1]; j++ ){
                double d = r.nextDouble();
                firstC.putScalar(new int[]{i,j},d);
                firstF.putScalar(new int[]{i,j},d);
            }
        }

        for( int i=0; i<secondShape[0]; i++ ){
            for( int j=0; j<secondShape[1]; j++ ){
                double d = r.nextDouble();
                secondC.putScalar(new int[]{i,j},d);
                secondF.putScalar(new int[]{i,j},d);
            }
        }

        for( int i=0; i<thirdShape[0]; i++ ){
            for( int j=0; j<thirdShape[1]; j++ ){
                double d = r.nextDouble();
                thirdC.putScalar(new int[]{i,j},d);
                thirdF.putScalar(new int[]{i,j},d);
            }
        }

        assertEquals(firstC,firstF);
        assertEquals(secondC,secondF);
        assertEquals(thirdC,thirdF);

        INDArray cc = Nd4j.toFlattened('c',firstC,secondC,thirdC);
        INDArray cf = Nd4j.toFlattened('c',firstF,secondF,thirdF);
        INDArray cmixed = Nd4j.toFlattened('c',firstC,secondF,thirdF);

        INDArray fc = Nd4j.toFlattened('f',firstC,secondC,thirdC);
        INDArray ff = Nd4j.toFlattened('f',firstF,secondF,thirdF);
        INDArray fmixed = Nd4j.toFlattened('f',firstC,secondF,thirdF);

        assertEquals(cc,cf);
        assertEquals(cc,cmixed);

        assertNotEquals(cc,fc);

        assertEquals(fc,ff);
        assertEquals(fc,fmixed);
    }


    @Test
    public void testDupAndDupWithOrder(){
        List<Pair<INDArray,String>> testInputs = NDArrayCreationUtil.getAllTestMatricesWithShape(4, 5, 123);

        for(Pair<INDArray,String> pair : testInputs ){

            String msg = pair.getSecond();
            INDArray in = pair.getFirst();
            INDArray dup = in.dup();
            INDArray dupc = in.dup('c');
            INDArray dupf = in.dup('f');

            assertEquals(dup.ordering(),(char)Nd4j.order());
            assertEquals(dupc.ordering(),'c');
            assertEquals(dupf.ordering(),'f');
            assertEquals(msg,in,dupc);
            assertEquals(msg,in,dupf);
        }
    }

    @Test
    public void testToOffsetZeroCopy(){
        List<Pair<INDArray,String>> testInputs = NDArrayCreationUtil.getAllTestMatricesWithShape(4, 5, 123);

        for(Pair<INDArray,String> pair : testInputs ){
            String msg = pair.getSecond();
            INDArray in = pair.getFirst();
            INDArray dup = Shape.toOffsetZeroCopy(in);
            INDArray dupc = Shape.toOffsetZeroCopy(in, 'c');
            INDArray dupf = Shape.toOffsetZeroCopy(in, 'f');
            INDArray dupany = Shape.toOffsetZeroCopyAnyOrder(in);

            assertEquals(msg,in,dup);
            assertEquals(msg,in,dupc);
            assertEquals(msg,in,dupf);
            assertEquals(msg,dupc.ordering(),'c');
            assertEquals(msg,dupf.ordering(),'f');
            assertEquals(msg,in,dupany);

            assertEquals(dup.offset(),0);
            assertEquals(dupc.offset(),0);
            assertEquals(dupf.offset(),0);
            assertEquals(dupany.offset(),0);
            assertEquals(dup.length(),dup.data().length());
            assertEquals(dupc.length(),dupc.data().length());
            assertEquals(dupf.length(),dupf.data().length());
            assertEquals(dupany.length(),dupany.data().length());
        }
    }

    @Test
    public void testTensorStats(){
        List<Pair<INDArray,String>> testInputs = NDArrayCreationUtil.getAllTestMatricesWithShape(9, 13, 123);

        for(Pair<INDArray,String> pair : testInputs ){
            INDArray arr = pair.getFirst();
            String msg = pair.getSecond();

            int nTAD0 = arr.tensorssAlongDimension(0);
            int nTAD1 = arr.tensorssAlongDimension(1);

            OpExecutionerUtil.Tensor1DStats t0 = OpExecutionerUtil.get1DTensorStats(arr, 0);
            OpExecutionerUtil.Tensor1DStats t1 = OpExecutionerUtil.get1DTensorStats(arr, 1);

            assertEquals(nTAD0,t0.getNumTensors());
            assertEquals(nTAD1, t1.getNumTensors());

            INDArray tFirst0 = arr.tensorAlongDimension(0,0);
            INDArray tSecond0 = arr.tensorAlongDimension(1,0);

            INDArray tFirst1 = arr.tensorAlongDimension(0,1);
            INDArray tSecond1 = arr.tensorAlongDimension(1,1);

            assertEquals(tFirst0.offset(),t0.getFirstTensorOffset());
            assertEquals(tFirst1.offset(),t1.getFirstTensorOffset());
            int separation0 = tSecond0.offset()-tFirst0.offset();
            int separation1 = tSecond1.offset()-tFirst1.offset();
            assertEquals(separation0,t0.getTensorStartSeparation());
            assertEquals(separation1,t1.getTensorStartSeparation());

            for( int i=0; i<nTAD0; i++ ){
                INDArray tad0 = arr.tensorAlongDimension(i,0);
                assertEquals(tad0.length(), t0.getTensorLength());
                assertEquals(tad0.elementWiseStride(),t0.getElementWiseStride());

                int offset = tad0.offset();
                int calcOffset = t0.getFirstTensorOffset() + i*t0.getTensorStartSeparation();
                assertEquals(offset,calcOffset);
            }

            for( int i=0; i<nTAD1; i++ ){
                INDArray tad1 = arr.tensorAlongDimension(i,1);
                assertEquals(tad1.length(), t1.getTensorLength());
                assertEquals(tad1.elementWiseStride(),t1.getElementWiseStride());

                int offset = tad1.offset();
                int calcOffset = t1.getFirstTensorOffset() + i*t1.getTensorStartSeparation();
                assertEquals(offset,calcOffset);
            }
        }
    }

<<<<<<< HEAD
=======

>>>>>>> 207fc944
    @Override
    public char ordering() {
        return 'c';
    }
}<|MERGE_RESOLUTION|>--- conflicted
+++ resolved
@@ -1995,10 +1995,6 @@
         }
     }
 
-<<<<<<< HEAD
-=======
-
->>>>>>> 207fc944
     @Override
     public char ordering() {
         return 'c';
