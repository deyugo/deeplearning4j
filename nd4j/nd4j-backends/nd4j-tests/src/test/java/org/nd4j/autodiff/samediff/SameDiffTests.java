--- conflicted
+++ resolved
@@ -1612,7 +1612,6 @@
     }
 
     @Test
-<<<<<<< HEAD
     public void testConv3dBasic() {
         int nIn = 3;
         int nOut = 4;
@@ -1651,8 +1650,6 @@
     }
 
     @Test
-=======
->>>>>>> 1fd9d5d2
     public void testBatchNormTest() {
         SameDiff sd = SameDiff.create();
 
@@ -1759,7 +1756,6 @@
     }
 
 
-<<<<<<< HEAD
     @Test
     public void testDepthWiseConv2dBasic() {
         int nIn = 3;
@@ -2082,9 +2078,6 @@
         val outShape = outArr.shape();
         assertArrayEquals(new long[]{mb, nOut, 27}, outShape);
     }
-=======
-
->>>>>>> 1fd9d5d2
 
     @Test
     public void validateMeanDiff() {
