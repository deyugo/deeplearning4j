#ifndef NDARRAY_CPP
#define NDARRAY_CPP

#include "../NDArray.h"
#include "../NativeOpExcutioner.h"
#include <ops/gemm.h>
#include <pointercast.h>
#include <stdexcept>
#include <memory>
#include <helpers/logger.h>


namespace nd4j {

////////////////////////////////////////////////////////////////////////
// default constructor, do not allocate memory, memory for array is passed from outside 
template <typename T> NDArray<T>::NDArray(T *buffer, int *shapeInfo ) {        
    
    _buffer    = buffer;
    _shapeInfo = shapeInfo;
    _isBuffAlloc = false;                                  // indicate that memory for array is passed from outside
    _isShapeAlloc = false;
}

template <typename T> NDArray<T>::NDArray(const Nd4jIndex length, const char order) {
    if (length < 1)
        throw "Can't allocate non-positive number of elements";

    _buffer = new T[length];
    memset(_buffer, 0, length * sizeOfT());              // set all elements in new array to be zeros

    int *shape = new int[2] {1, length};

    if (order == 'f') {
        _shapeInfo = shape::shapeBufferFortran(2, shape);
        _shapeInfo[7] = 102;
    } else {
        _shapeInfo = shape::shapeBuffer(2, shape);
        _shapeInfo[7] = 99;
    }

    _shapeInfo[6] = 1;
    _isBuffAlloc = true;
    _isShapeAlloc = true;

    delete[] shape;
}

////////////////////////////////////////////////////////////////////////
// this constructor creates 2D NDArray, memory for array is allocated in this constructor 
template <typename T> NDArray<T>::NDArray(const int rows, const int columns, const char order) {
    
    _buffer = new T[rows * columns];
    memset(_buffer, 0, rows * columns * sizeOfT());              // set all elements in new array to be zeros

    int *shape = new int[2] {rows, columns};

    if (order == 'f') {
        _shapeInfo = shape::shapeBufferFortran(2, shape);
        _shapeInfo[7] = 102;
    } else {
        _shapeInfo = shape::shapeBuffer(2, shape);
        _shapeInfo[7] = 99;
    }

    _shapeInfo[6] = 1;
    _isBuffAlloc = true; 
    _isShapeAlloc = true;
    
    delete[] shape;    
}

////////////////////////////////////////////////////////////////////////
// creates new NDArray using shape information from "shape" array, set all elements in new array to be zeros
template <typename T> NDArray<T>::NDArray(const int* shapeInfo) {
   
    int arrLength = shape::length(const_cast<int*>(shapeInfo));
    int shapeLength = shape::rank(const_cast<int*>(shapeInfo))*2 + 4;

    _buffer = new T[arrLength];
    memset(_buffer, 0, arrLength*sizeOfT());          // set all elements in new array to be zeros
 
    _shapeInfo = new int[shapeLength];             
    memcpy(_shapeInfo, shapeInfo, shapeLength*sizeof(int));     // copy shape information into new array
    _isBuffAlloc = true; 
    _isShapeAlloc = true;
}

////////////////////////////////////////////////////////////////////////
    template<typename T>
    std::vector<T> NDArray<T>::getBufferAsVector() {
        std::vector<T> vector;

#pragma omp simd
        for (int e = 0; e < this->lengthOf(); e++) {
            vector.push_back(this->getScalar(e));
        }

        return vector;
    }

    template<typename T>
    std::vector<int32_t> NDArray<T>::getShapeAsVector() {
        std::vector<int32_t> vector;

        int magicNumber = this->rankOf() * 2 + 4;
#pragma omp simd
        for (int e = 0; e < magicNumber; e++) {
            vector.push_back(this->_shapeInfo[e]);
        }

        return vector;
    }

template <typename T>
NDArray<T>::NDArray(const NDArray<T> *other) {
    int arrLength = shape::length(other->_shapeInfo);
    int shapeLength = shape::rank(other->_shapeInfo)*2 + 4;

    _buffer = new T[arrLength];
    memcpy(_buffer, other->_buffer, arrLength*sizeOfT());      // copy other._buffer information into new array

    _shapeInfo = new int[shapeLength];
    memcpy(_shapeInfo, other->_shapeInfo, shapeLength*sizeof(int));     // copy shape information into new array

    _isBuffAlloc = true;
    _isShapeAlloc = true;
}

////////////////////////////////////////////////////////////////////////
// copy constructor
template <typename T> NDArray<T>::NDArray(const NDArray<T>& other)
{
    int arrLength = shape::length(other._shapeInfo);
    int shapeLength = shape::rank(other._shapeInfo)*2 + 4;
    
    _buffer = new T[arrLength];
    memcpy(_buffer, other._buffer, arrLength*sizeOfT());      // copy other._buffer information into new array
 
    _shapeInfo = new int[shapeLength];             
    memcpy(_shapeInfo, other._shapeInfo, shapeLength*sizeof(int));     // copy shape information into new array
    
    _isBuffAlloc = true; 
    _isShapeAlloc = true;
}

////////////////////////////////////////////////////////////////////////
// this constructor creates new array using rank information contained in initializer_list argument
template <typename T> NDArray<T>::NDArray(const char order, const std::initializer_list<int>& shape) {
    
    int rank = (int) shape.size();

    if (rank > MAX_RANK)
        throw std::invalid_argument("Rank of NDArray can't exceed 32");

    int *shapeOf = new int[rank];
    int cnt = 0;

    for (auto& item: shape)
        shapeOf[cnt++] = item;

    if (order == 'f')
        _shapeInfo = shape::shapeBufferFortran(rank, shapeOf);
    else 
        _shapeInfo = shape::shapeBuffer(rank, shapeOf);

    _buffer = new T[shape::length(_shapeInfo)];
    memset(_buffer, 0, sizeOfT() * shape::length(_shapeInfo));
    
    _isBuffAlloc = true; 
    _isShapeAlloc = true;
    
    delete[] shapeOf;
}

<<<<<<< HEAD
////////////////////////////////////////////////////////////////////////
// assignment operator
template<typename T> NDArray<T>& NDArray<T>::operator=(const NDArray<T>& other) {
	if (this == &other) return *this;

    if (shape::equalsStrict(_shapeInfo, other._shapeInfo))
        memcpy(_buffer, other._buffer, lengthOf()*sizeOfT());
    else {
        if(_isBuffAlloc)
            delete []_buffer;
        if(_isShapeAlloc)
            delete []_shapeInfo;

        int arrLength = shape::length(other._shapeInfo);
        int shapeLength = shape::rank(other._shapeInfo)*2 + 4;

        _buffer = new T[arrLength];
        memcpy(_buffer, other._buffer, lengthOf()*sizeOfT());               // copy elements of other current array

        _shapeInfo = new int[shapeLength];
        memcpy(_shapeInfo, other._shapeInfo, shapeLength*sizeof(int));     // copy shape information into new array

        _isBuffAlloc = true;
        _isShapeAlloc = true;
    }

    return *this;
}
=======
>>>>>>> e9265b1f

template <typename T>
void NDArray<T>::replacePointers(T *buffer, int *shapeInfo, const bool releaseExisting ) {
    this->_buffer = buffer;
    this->_shapeInfo = shapeInfo;

    if (releaseExisting) {
        if (_isShapeAlloc)
            delete[] _shapeInfo;

        if (_isBuffAlloc)
            delete[] _buffer;
    }
}



    template<typename T>
    NDArray<T>::NDArray(const char order, const std::vector<int> &shape) {

        int rank = (int) shape.size();

        if (rank > MAX_RANK)
            throw std::invalid_argument("Rank of NDArray can't exceed 32");

        std::unique_ptr<int> shapeOf(new int[rank]);
        int cnt = 0;

        for (auto &item: shape)
            shapeOf.get()[cnt++] = item;

        if (order == 'f') {
            _shapeInfo = shape::shapeBufferFortran(rank, shapeOf.get());
        } else {
            _shapeInfo = shape::shapeBuffer(rank, shapeOf.get());
        }

        _buffer = new T[shape::length(_shapeInfo)];
        memset(_buffer, 0, sizeOfT() * shape::length(_shapeInfo));
        
		_isBuffAlloc = true; 
		_isShapeAlloc = true;
	
    }


// This method assigns values of given NDArray to this one, wrt order
    template<typename T>
    void NDArray<T>::assign(NDArray<T> *other) {

        if (other->lengthOf() != lengthOf())
            throw std::invalid_argument("Lengths of arrays are mismatched");

        if (ordering() == other->ordering()) {

            memcpy(_buffer, other->_buffer, lengthOf() * sizeOfT());
        } else {
            // now we invoke dup pwt against target buffer
            NativeOpExcutioner<T>::execPairwiseTransform(1, _buffer, _shapeInfo, other->_buffer, other->_shapeInfo,
                                                         _buffer, _shapeInfo, nullptr);
        }
    }

// This method assigns given value to all elements in this NDArray
    template<typename T>
    void NDArray<T>::assign(const T value) {

        // just fire scalar
        NativeOpExcutioner<T>::execScalar(13, _buffer, _shapeInfo, _buffer, _shapeInfo, value, nullptr);
    }


////////////////////////////////////////////////////////////////////////
// This method returns new copy of this NDArray, optionally in different order
template <typename T> NDArray<T>* NDArray<T>::dup(const char newOrder) {
    // op
    Nd4jIndex newLength = shape::length(_shapeInfo);
    T * newBuffer = new T[newLength];
    int *newShapeInfo;

    if (newOrder == 'f')
        newShapeInfo = shape::shapeBufferFortran(rankOf(), shapeOf());
    else
        newShapeInfo = shape::shapeBuffer(rankOf(), shapeOf());

    // FIXME: we know that EWS is always 1 after dup() result
    newShapeInfo[rankOf() * 2 + 2] = 1;

    NDArray<T> *result = new NDArray<T>(newBuffer, newShapeInfo);
    // this value should be set, to avoid memleak
    result->_isBuffAlloc = true;
    result->_isShapeAlloc = true;

    result->assign(this);

    return result;
}


// This method returns sum of all elements of this NDArray
    template<typename T>
    T NDArray<T>::sumNumber() const {
        return NativeOpExcutioner<T>::execReduceScalar(1, _buffer, _shapeInfo, nullptr);
    }


// This method returns mean number of this NDArray
    template<typename T>
    T NDArray<T>::meanNumber() const {
        return NativeOpExcutioner<T>::execReduceScalar(0, _buffer, _shapeInfo, nullptr);
    }


// method calculates sum along dimension(s) in this array and save it to row: as new NDArray with dimensions 1xN
    template<typename T>
    NDArray<T> *NDArray<T>::sum(const std::initializer_list<int> &dimensions) const {
        return reduceAlongDimension<simdOps::Sum<T>>(dimensions);
//    NativeOpExcutioner<T>::execReduce(1, _buffer, _shapeInfo, nullptr, result->_buffer, result->_shapeInfo, dims, dimensions.size(), tad->tadOnlyShapeInfo, tad->tadOffsets);

    }


// eventually this method reduces this array to 1xN row 
    template<typename T>
    template<typename OpName>
    NDArray<T> *NDArray<T>::reduceAlongDimension(const std::initializer_list<int> &dimensions) const {

        int *dims = new int[dimensions.size()];
        int cnt = 0;
        for (auto &d : dimensions)
            dims[cnt++] = d;

        // FIXME: we need inplace sort on dims here (!!!)
        shape::TAD *tad = new shape::TAD(_shapeInfo, dims, dimensions.size());
        tad->createTadOnlyShapeInfo();
        tad->createOffsets();

        auto *result = new NDArray<T>(1, tad->numTads, 'c');

        functions::reduce::ReduceFunction<T>::template exec<OpName>(_buffer, _shapeInfo, nullptr, result->_buffer,
                                                                    result->_shapeInfo, dims, dimensions.size(),
                                                                    tad->tadOnlyShapeInfo, tad->tadOffsets);

        delete tad;
        delete dims;

        return result;
    }

//
    template<typename T>
    template<typename OpName>
    T NDArray<T>::reduceNumber(T *extraParams) {
        return functions::reduce::ReduceFunction<T>::template execScalar<OpName>(_buffer, _shapeInfo, extraParams);
    }

// perform array transformation
    template<typename T>
    template<typename OpName>
    void NDArray<T>::applyTransform(NDArray<T> *target, T *extraParams) {
        functions::transform::Transform<T>::template exec<OpName>(this->_buffer, this->_shapeInfo, target->_buffer,
                                                                  target->_shapeInfo, extraParams, nullptr, nullptr);
    }

// perform array transformation
    template<typename T>
    template<typename OpName>
    void NDArray<T>::applyTransform(T *extraParams) {
        applyTransform<OpName>(this, extraParams);
    }

// perform pairwise transformation
    template<typename T>
    template<typename OpName>
    void NDArray<T>::applyPairwiseTransform(NDArray<T> *other, T *extraParams) {
        applyPairwiseTransform<OpName>(other, this, extraParams);
    }

// perform pairwise transformation
    template<typename T>
    template<typename OpName>
    void NDArray<T>::applyPairwiseTransform(NDArray<T> *other, NDArray<T> *target, T *extraParams) {
        functions::pairwise_transforms::PairWiseTransform<T>::template exec<OpName>(this->_buffer, this->_shapeInfo,
                                                                                    other->_buffer, other->_shapeInfo,
                                                                                    target->_buffer, target->_shapeInfo,
                                                                                    extraParams);
    }


    template <typename T>
    Nd4jIndex NDArray<T>::tensorsAlongDimension(std::initializer_list<int> dimensions) {
        std::vector<int> vector(dimensions);
        return tensorsAlongDimension(vector);
    }

    template <typename T>
    Nd4jIndex NDArray<T>::tensorsAlongDimension(std::vector<int>& dimensions) {
        if (dimensions.size() > this->rankOf())
            throw "TAD can't have dimensions higher then original array";

        std::vector<int> copy(dimensions);

        // we need to sort dimensions (?)
        if (dimensions.size() > 1)
            std::sort (copy.begin(), copy.end());

        Nd4jIndex tadLength = shape::tadLength(this->_shapeInfo, copy.data(), copy.size());
        Nd4jIndex numTads = this->lengthOf() / tadLength;

        return numTads;
    }

    template <typename T>
    NDArray<T>* NDArray<T>::tensorAlongDimension(int index, std::initializer_list<int> dimensions) {
        std::vector<int> vector(dimensions);
        return tensorAlongDimension(index, vector);
    }



    template <typename T>
    void NDArray<T>::printBuffer(const char* msg) {
        if (msg != nullptr)
            printf("%s [", msg);
        else
            printf("[");
        for (Nd4jIndex e = 0; e < lengthOf(); e++) {
            printf("%f", this->getScalar(e));
            if (e < lengthOf() - 1)
                printf(", ");
        }
        printf("]\n");
        fflush(stdout);
    }

    template <typename T>
    NDArray<T>* NDArray<T>::tensorAlongDimension(int index, std::vector<int>& dimensions) {
        if (dimensions.size() > this->rankOf())
            throw "TAD can't have dimensions higher then original array";

        std::vector<int> copy(dimensions);

        // we need to sort dimensions (?)
        if (dimensions.size() > 1)
            std::sort (copy.begin(), copy.end());

        Nd4jIndex tadLength = shape::tadLength(this->_shapeInfo, copy.data(), copy.size());
        Nd4jIndex numTads = this->lengthOf() / tadLength;

        if (index >= numTads)
            throw "Can't get index higher than total number of TADs";

        std::unique_ptr<shape::TAD> tad(new shape::TAD(this->_shapeInfo, copy.data(), copy.size()));
        tad->createTadOnlyShapeInfo();
        tad->createOffsets();

        nd4j_verbose("Applying offset [%i] for index [%i]\n", tad->tadOffsets[index], index);

        T* buffer = this->_buffer + tad->tadOffsets[index];
        int* shapeInfo = new int[shape::shapeInfoLength(tad->tadOnlyShapeInfo[0])];
        std::memcpy(shapeInfo, tad->tadOnlyShapeInfo, shape::shapeInfoByteLength(tad->tadOnlyShapeInfo));

        auto array = new NDArray<T>(buffer, shapeInfo);
        array->_isBuffAlloc = false;
        array->_isShapeAlloc = true;
        array->_isView = true;


        return array;
    }

// method makes copy of this array and applies to the copy the transpose operation, that is this array remains unaffected 
template <typename T> NDArray<T>* NDArray<T>::transpose() const {
    int *rearrange = new int[rankOf()];
    int cnt = 0;
    for (int d = rankOf() - 1; d >= 0; d--) {
        rearrange[cnt++] = d;
    }

    int sLen = rankOf() * 2 + 4;
    int *newShapeBuffer = new int[sLen];
    memcpy(newShapeBuffer, _shapeInfo, sizeof(int) * sLen);

    shape::doPermuteShapeBuffer(newShapeBuffer, rearrange);

    // fixme: this is bad
    newShapeBuffer[sLen - 2] = 1;

    T *newBuffer = new T[lengthOf()];
    memcpy(newBuffer, _buffer, sizeOfT() * lengthOf());

    NDArray<T> *result = new NDArray(newBuffer, newShapeBuffer);
    result->_isBuffAlloc = true;
    result->_isShapeAlloc = true;

    delete[] rearrange;

    return result;
}

////////////////////////////////////////////////////////////////////////
// This method applies in-place transpose to this array, so this array becomes transposed 
template <typename T> void NDArray<T>::transposei() {
    
    int *rearrange = new int[rankOf()];
    int cnt = 0;
    for (int d = rankOf() - 1; d >= 0; d--) {
        rearrange[cnt++] = d;
    }

    int *newShapeBuffer;
    int sLen = rankOf() * 2 + 4;  
    if (!_isBuffAlloc) {
        // if we're going for transpose - we'll have to detach this array from original one
        _isBuffAlloc = true;
        T *newBuffer = new T[lengthOf()];
        memcpy(newBuffer, _buffer, sizeOfT() * lengthOf());
        _buffer = newBuffer;
    }
    else if(!_isShapeAlloc) {
        _isShapeAlloc = true;
        newShapeBuffer = new int[sLen];
        memcpy(newShapeBuffer, _shapeInfo, sizeof(int) * sLen);
    }
    else {
        newShapeBuffer = _shapeInfo;
    }

    shape::doPermuteShapeBuffer(newShapeBuffer, rearrange);

    // fixme: this is bad
    newShapeBuffer[sLen - 2] = 1;
    _shapeInfo = newShapeBuffer;
    delete []rearrange;
}

// This method returns true if two arrays are equal, with custom or default Eps value of 1e-5, false otherwise
    template<typename T>
    bool NDArray<T>::equalsTo(const NDArray<T> *other, T eps) const {

        if (lengthOf() != other->lengthOf())
            return false;

        if (!shape::equalsSoft(_shapeInfo, other->_shapeInfo))
            return false;

        T *extras = new T[1]{eps};

        // we don't need extraparams for this op
        T val = NativeOpExcutioner<T>::execReduce3Scalar(4, _buffer, _shapeInfo, extras, other->_buffer,
                                                         other->_shapeInfo);

        delete[] extras;

        if (val > 0)
            return false;

        return true;
    }


// Return value from linear buffer
    template<typename T>
    T NDArray<T>::getScalar(const Nd4jIndex i) const {

        // throw something right here
        if (i >= shape::length(_shapeInfo))
            throw std::invalid_argument("Requested index above limit");

        return _buffer[i];
    }

    template<typename T>
    T NDArray<T>::getIndexedScalar(const Nd4jIndex i)  {
        // throw something right here
        if (i >= shape::length(_shapeInfo))
            throw std::invalid_argument("Requested index above limit");
/*
        if (isRowVector()) {
            return this->getScalar(0, i);
        } else if (isColumnVector()) {
            return this->getScalar(i, 0);
        }
*/
        int idx[MAX_RANK];
        if (this->ordering() == 'f') {
            shape::ind2sub(this->rankOf(), this->shapeOf(), i, idx);
        } else {
            shape::ind2subC(this->rankOf(), this->shapeOf(), i, idx);
        }

        Nd4jIndex offset = shape::getOffset(0, this->shapeOf(), this->stridesOf(), idx, this->rankOf());

        return _buffer[offset];
    }

    template<typename T>
    void NDArray<T>::putIndexedScalar(const Nd4jIndex i, const T value)  {
        // throw something right here
        if (i >= shape::length(_shapeInfo))
            throw std::invalid_argument("Requested index above limit");
/*
        if (isRowVector()) {
            return this->putScalar(0, i, value);
        } else if (isColumnVector()) {
            return this->putScalar(i, 0, value);
        }
*/
        int idx[MAX_RANK];
        if (this->ordering() == 'f') {
            shape::ind2sub(this->rankOf(), this->shapeOf(), i, idx);
        } else {
            shape::ind2subC(this->rankOf(), this->shapeOf(), i, idx);
        }

        Nd4jIndex offset = shape::getOffset(0, this->shapeOf(), this->stridesOf(), idx, this->rankOf());
        _buffer[offset] = value;
    }

// Returns value from 2D matrix by coordinates/indexes 
    template<typename T>
    T NDArray<T>::getScalar(const int i, const int j) const {
        // throw something here
        if (rankOf() != 2)
            throw std::invalid_argument("Requested index above limit");

        int coords[2] = {i, j};
        Nd4jIndex xOffset = shape::getOffset(0, shapeOf(), stridesOf(), coords, rankOf());

        return _buffer[xOffset];
    }


// Returns value from 3D tensor by coordinates
    template<typename T>
    T NDArray<T>::getScalar(const int i, const int j, const int k) const {
        // throw something here
        if (rankOf() != 3)
            throw std::invalid_argument("Requested index above limit");

        int coords[3] = {i, j, k};

        Nd4jIndex xOffset = shape::getOffset(0, shapeOf(), stridesOf(), coords, rankOf());

        return _buffer[xOffset];
    }


// This method sets value in linear buffer to position i
    template<typename T>
    void NDArray<T>::putScalar(const Nd4jIndex i, const T value) {
        // throw something right here
        if (i >= shape::length(_shapeInfo))
            return;

        _buffer[i] = value;
    }


// This method sets value in 2D matrix to position i, j 
    template<typename T>
    void NDArray<T>::putScalar(const int i, const int j, const T value) {
        // throw something here
        if (rankOf() != 2)
            throw std::invalid_argument("Requested index above limit");

        int coords[2] = {i, j};
        Nd4jIndex xOffset = shape::getOffset(0, shapeOf(), stridesOf(), coords, rankOf());
        putScalar(xOffset, value);
    }


// This method sets value in 3D matrix to position i,j,k
    template<typename T>
    void NDArray<T>::putScalar(const int i, const int j, const int k, const T value) {
        // throw something here
        if (rankOf() != 3)
            throw std::invalid_argument("Requested index above limit");

        int coords[3] = {i, j, k};

        Nd4jIndex xOffset = shape::getOffset(0, shapeOf(), stridesOf(), coords, rankOf());

        putScalar(xOffset, value);
    }

<<<<<<< HEAD
//////////////////////////////////////////////////////////////////////////
// accessing operator for 2D matrix, i - row, j - column
// be careful this method doesn't check the rank of array
template<typename T>
T NDArray<T>::operator()(const int i, const int j) const {

    int coords[2] = {i, j};
    Nd4jIndex xOffset = shape::getOffset(0, shapeOf(), stridesOf(), coords, rankOf());
    return _buffer[xOffset];
}

//////////////////////////////////////////////////////////////////////////
// modifying operator for 2D matrix, i - row, j - column
// be careful this method doesn't check the rank of array
template<typename T>
T& NDArray<T>::operator()(const int i, const int j) {

	int coords[2] = {i, j};
    Nd4jIndex xOffset = shape::getOffset(0, shapeOf(), stridesOf(), coords, rankOf());
    return _buffer[xOffset];
}
=======
>>>>>>> e9265b1f

// This method adds given row to all rows in this NDArray, that is this array becomes affected
    template<typename T>
    void NDArray<T>::addiRowVector(const NDArray<T> *row) {
        if (rankOf() != 2)
            throw std::invalid_argument("addiRowVector can be called only on Matrix");

        if (!shape::isRowVector(row->_shapeInfo))
            throw std::invalid_argument("Argument should be row vector");

        int dimension[1] = {1};

        std::unique_ptr<shape::TAD> tad(new shape::TAD(_shapeInfo, dimension, 1));
        tad->createTadOnlyShapeInfo();
        tad->createOffsets();

        NativeOpExcutioner<T>::execBroadcast(0, _buffer, _shapeInfo, row->_buffer, row->_shapeInfo, _buffer, _shapeInfo,
                                             dimension, 1, tad->tadOnlyShapeInfo, tad->tadOffsets,
                                             tad->tadOnlyShapeInfo, tad->tadOffsets);
    }


    template<typename T>
    template<typename OpName>
    void NDArray<T>::applyScalar(T scalar, NDArray<T>* target, T *extraParams) {

        if (target == nullptr)
            functions::scalar::ScalarTransform<T>::template transform<OpName>(this->_buffer, this->_shapeInfo, this->_buffer, this->_shapeInfo, scalar, extraParams);
        else
            functions::scalar::ScalarTransform<T>::template transform<OpName>(this->_buffer, this->_shapeInfo, target->_buffer, target->_shapeInfo, scalar, extraParams);
    }

    template<typename T>
    template<typename OpName>
    void NDArray<T>::applyScalar(NDArray<T>& scalar, NDArray<T>* target, T *extraParams) {
        if (!scalar.isScalar()) {
            throw "Operand is not a scalar!";
        }

        applyScalar<OpName>(scalar.getScalar(0), target, extraParams);
    }


//////////////////////////////////////////////////////////////////////////
// calculate strides 
template <typename T> void NDArray<T>::updateStrides(const char order) {
	
	int rank = rankOf();	
	int doubleRank = 2*rank;
	if(order == 'c') {
        _shapeInfo[doubleRank] = 1;          // set unity as last stride for c order
        for(int j=1; j<rank; ++j)
            _shapeInfo[doubleRank-j] = _shapeInfo[doubleRank-j+1]*_shapeInfo[rank+1-j];
    }
    else {
        _shapeInfo[rank+1] = 1;             // set unity as first stride for f order
        for(int j=rank+1; j<doubleRank; ++j)
            _shapeInfo[j+1] = _shapeInfo[j]*_shapeInfo[j-rank];
    }
	// set last 3 elements in _shapeInfo
	_shapeInfo[doubleRank + 1] = 0;                  
    _shapeInfo[doubleRank + 2] = 1;
    _shapeInfo[doubleRank + 3] = (int)order;
}

//////////////////////////////////////////////////////////////////////////
// set new order and shape in case of suitable array length 
template <typename T> bool NDArray<T>::reshape(const char order, const std::initializer_list<int>& shape) {
        std::vector<int> vShape(shape);
        return reshape(order, vShape);
/*
    int rank = shape.size();
    int arrLength = 1;
    for(const auto& item : shape)
        arrLength *= item;

    if(_buffer==nullptr || arrLength != lengthOf())
        return false;

    int shapeLength = rank*2 + 4;
    // remember old values

    int elemWiseStride = _shapeInfo[rankOf()*2 + 2];
    // if rank is different then delete and resize _shapeInfo appropriately
    // also check if current object is _shapeInfo owner
    if(rank != rankOf() || !_isShapeAlloc) {
        if(_isShapeAlloc)
            delete []_shapeInfo;
        _shapeInfo = new int[shapeLength];
        _shapeInfo[0] = rank;
        _isShapeAlloc = true;
    }
    // copy new dimensions to _shapeInfo
    int i = 1;
    for(const auto& item : shape)
        _shapeInfo[i++] = item;                 // exclude first element -> rank
    // set strides in correspondence to dimensions and order
	updateStrides(order);

    return true;
        */
}


//////////////////////////////////////////////////////////////////////////
// set new order and shape in case of suitable array length 
template <typename T> bool NDArray<T>::reshape(const char order, const std::vector<int>& cshape) {

    std::vector<int> shape(cshape);
    int rank = shape.size();

    // looking for negative in shape

    int numberNegativesOnes = 0;

    int* shape_ = shape.data();
    for (int i = 0; i < shape.size(); i++) {
        if (shape[i] < 0) {
            if (numberNegativesOnes >= 1)
                throw "Only one dimension can be negative ones";

            numberNegativesOnes++;

            int shapeLength = 1;
            for (int j = 0; j < shape.size(); j++)
                if (shape_[j] >= 1)
                    shapeLength *= shape_[j];

            int realShape = nd4j::math::nd4j_abs<int>(lengthOf() / shapeLength);
            int* thisNewShape = new int[shape.size()];

            for (int j = 0; j < shape.size(); j++) {
                if (i != j) {
                    thisNewShape[j] = shape_[j];
                } else
                    thisNewShape[j] = realShape;
            }

            shape_ = thisNewShape;
            break;
        }
    }

    for (int e = 0; e < shape.size(); e++) {
        shape[e] = shape_[e];
    }

    if (numberNegativesOnes > 0)
        delete[] shape_;

    int arrLength = 1;
    for(const auto& item : shape)
        arrLength *= item;

    if(_buffer==nullptr || arrLength != this->lengthOf()) {
        this->printShapeInfo("Mismatched shape");
        nd4j_verbose("ArrLength: %i\n", arrLength);
        throw "Bad shape!";
    }

    int shapeLength = shape::shapeInfoLength(rank);
    // remember old values

    int elemWiseStride = _shapeInfo[rankOf()*2 + 2];
    // if rank is different then delete and resize _shapeInfo appropriately
    // also check if current object is _shapeInfo owner
    if(rank != rankOf() || !_isShapeAlloc) {
        if(_isShapeAlloc)
            delete []_shapeInfo;
        _shapeInfo = new int[shapeLength];
        _shapeInfo[0] = rank;
        _isShapeAlloc = true;
    }
    // copy new dimensions to _shapeInfo
    int i = 1;
    for(const auto& item : shape)
        _shapeInfo[i++] = item;                 // exclude first element -> rank
    // set strides in correspondence to dimensions and order
    updateStrides(order);

    return true;
}

//////////////////////////////////////////////////////////////////////////
// change an array by repeating it the number of times given by reps.
template <typename T> void NDArray<T>::tilei(const std::vector<int>& reps) {
	// check whether reps contains at least one zero (then throw exception) or whether all elements in reps are unities (then simply reshape or do nothing)
	int dim = reps.size();	
	int product = 1;
	for(const auto& item : reps)
		product *= item;
	if(product == 0)
		throw "Tile method: one of the elements in reps array is zero !";
	int rankOld = rankOf();
	int diff = rankOld - dim;
	if(product==1) {	    // in this case 2 possibilities are present: just reshape or nothing to do
		if(diff < 0) {		// reshape to higher dimension			
			std::vector<int> shapeNew = reps;				// need to have unities at first "diff" positions of new shape
			memcpy(&shapeNew[-diff], _shapeInfo+1, rankOld*sizeof(int));   // put old shape numbers at rest of positions
			reshape(ordering(), shapeNew);
		}		
		return;				// nothing to do, if diff >= 0 -> identity tile 
	}	
	
	// evaluate new shapeInfo
	int* newShapeInfo = nullptr;	
	if(diff < 0) {
		newShapeInfo = new int[dim*2 + 4];
		newShapeInfo[0] = dim;					// set new rank
		for(int i=1; i <= -diff; ++i)
			newShapeInfo[i] = 1;				// set unities to be new dimensions at left-hand side of newShapeInfo shape place
		memcpy(newShapeInfo + 1 - diff, _shapeInfo + 1, rankOld*sizeof(int));		// copy old dimensions to the right-hand side of newShapeInfo shape place
		for(int i=1; i <= dim; ++i)
			newShapeInfo[i] *= reps[i - 1];		// set new shape by multiplying old dimensions by corresponding numbers from reps 
	}
	else {
		newShapeInfo = new int[rankOld*2 + 4];
		memcpy(newShapeInfo, _shapeInfo, (rankOld*2 + 4)*sizeof(int));		// copy all elements of _shapeInfo to newShapeInfo
		for(int i=1; i <= dim; ++i)
			newShapeInfo[rankOld + 1 - i] *= reps[dim - i];		// set new shape by multiplying old dimensions by corresponding numbers from reps 
	}
	int rankNew = newShapeInfo[0];
	// create new buffer, in any case the memory amount new buffer points to is bigger then those for old _buffer
	T* newBuff = new T[shape::length(newShapeInfo)];
	char order = ordering();
	int arrLengthNew = shape::length(newShapeInfo);		
	int arrLengthOld = shape::length(_shapeInfo);		
	int stepNew, stepOld, bitStepOld, numCopies;
	if(order == 'c') {
		stepNew = newShapeInfo[rankNew];
		stepOld = _shapeInfo[rankOld];
		bitStepOld = sizeOfT()*stepOld;
		numCopies = reps[dim-1]*stepOld;
	}
	else {
		stepNew = newShapeInfo[1];
		stepOld = _shapeInfo[1];
		bitStepOld = sizeOfT()*stepOld;
		if(diff <= 0)
			numCopies = reps[0]*stepOld;
		else	
			numCopies = stepOld;
	}	
	// fill newBuff, loop through all dimensions of newBuff except elementary dimension
	// looping through _buffer goes automatically by means of "position" index 
	int position = 0;
	for(int i=0;  i<arrLengthNew; i+=stepNew) {		
		for(int j=0; j<numCopies; j+=stepOld)
				memcpy(newBuff + i + j, _buffer + position, bitStepOld);
		position += stepOld;
		if(position == arrLengthOld)		// if loop through _buffer has come to end then start it again from beginning
			position = 0;
	}
	
	// assign new shape to "this" array
    // also check if current object is _shapeInfo and _buffer owner
    if(_isShapeAlloc)       
		delete []_shapeInfo;
	else	
		_isShapeAlloc = true;
	_shapeInfo = newShapeInfo;    
    // assign new buffer to "this" array
    if(_isBuffAlloc)       
		delete []_buffer;
	else
		_isBuffAlloc = true;
	_buffer = newBuff;        

	updateStrides(order);
	
}

    template<typename T>
    int NDArray<T>::sizeAt(int dim) {
        if (dim > this->rankOf())
            throw "Bad size index requested";

        return this->_shapeInfo[1+dim];
    }


//////////////////////////////////////////////////////////////////////////
// change an array by repeating it the number of times given by reps
template<typename T> NDArray<T>* NDArray<T>::repeat(int dimension, const std::vector<int>& repeats) {

    if (dimension < 0)
        dimension += this->rankOf();

    std::vector<int> reps;

    if (reps.size() < this->rankOf()) {
        if (dimension > 0) {
            for (int e = 0; e < this->rankOf() - repeats.size(); e++)
                reps.push_back(1);

            for (auto r: repeats)
                reps.push_back(r);
        } else {
            for (auto r: repeats)
                reps.push_back(r);

            for (int e = 0; e < this->rankOf() - repeats.size(); e++)
                reps.push_back(1);
        }
    }/* else {
        for (auto r: repeats)
            reps.push_back(r);
    }*/

    std::unique_ptr<int> newShape(new int[this->rankOf()]);
    std::vector<int> rShape;

    for (int i = 0; i < this->rankOf(); i++) {
        newShape.get()[i] = this->sizeAt(i) * reps.at(i);
        rShape.push_back(newShape.get()[i]);
    }

    auto ret = new NDArray<T>('c', rShape);

    auto repeatDelta = shape::prodLong(newShape.get(), this->rankOf()) / this->lengthOf();
    auto numTads = this->tensorsAlongDimension({dimension});
    for (int i = 0; i < numTads; i++) {
        auto thisTensor = this->tensorAlongDimension(i, {dimension});
        auto retTensor = ret->tensorAlongDimension(i, {dimension});
        int retIdx = 0;
        for (int k = 0; k < thisTensor->lengthOf(); k++) {
            T s = thisTensor->getIndexedScalar(k);
            for (int j = 0; j < repeatDelta; j++) {
                retTensor->putIndexedScalar(retIdx++, s);
            }
        }

        delete thisTensor;
        delete retTensor;
    }

    return ret;
}

//////////////////////////////////////////////////////////////////////////
template <typename T>
bool NDArray<T>::permutei(const int* dimensions, const int rank) {

    if(_buffer==nullptr || rank != rankOf())
        return false;

    // check if current object is _shapeInfo owner
    if(!_isShapeAlloc) {             // if _shapeInfo is not its own
        int* shapeInfoNew = new int[rank*2+4];
		memcpy(shapeInfoNew, _shapeInfo, (rank*2+4)*sizeof(int));	        
		shape::doPermuteShapeBuffer(rank, shapeInfoNew, const_cast<int*>(dimensions));	
        _shapeInfo = shapeInfoNew;
        _isShapeAlloc = true;
    }
    else        
		shape::doPermuteShapeBuffer(rank, _shapeInfo, const_cast<int*>(dimensions));	

    return true;
}

//////////////////////////////////////////////////////////////////////////
template <typename T>
bool NDArray<T>::permutei(const std::initializer_list<int>& dimensions) {
    std::vector<int> vec(dimensions);
    return permutei(vec);
}

//////////////////////////////////////////////////////////////////////////
template <typename T>
bool NDArray<T>::permutei(const std::vector<int>& dimensions) {
    return permutei(dimensions.data(), dimensions.size());
}


//////////////////////////////////////////////////////////////////////////
template <typename T>
NDArray<T>* NDArray<T>::permute(const int* dimensions, const int rank) {

    if(_buffer==nullptr || rank != rankOf())
        throw "Wrong arguments in permute method: either array is nullptr or rank is not suitable!";
	int buffLength = lengthOf();
	int shapeInfoLength = rankOf()*2 + 4;
	// allocate memory for new array - buffer and shapeInfo
	T* bufferNew = new T[buffLength];
	int* shapeInfoNew = new int[shapeInfoLength];
	// copy this arrays _buffer and _shapeInfo into new array	
	memcpy(bufferNew, _buffer, buffLength*sizeOfT());	
	memcpy(shapeInfoNew, _shapeInfo, shapeInfoLength*sizeof(int));	
	// perform buffer permutation	
	shape::doPermuteShapeBuffer(rank, shapeInfoNew, const_cast<int*>(dimensions));	
	// create array to be returned
    NDArray<T>* ret = new NDArray<T>(bufferNew, shapeInfoNew);	
	// don't forget to indicate that memory for new array was allocated
    ret->_isBuffAlloc = true;
    ret->_isShapeAlloc = true;

    return ret;
}

//////////////////////////////////////////////////////////////////////////
template <typename T>
NDArray<T>* NDArray<T>::permute(const std::vector<int>& dimensions) {
    return permute(dimensions.data(), dimensions.size());
}


//////////////////////////////////////////////////////////////////////////
template <typename T>
NDArray<T>* NDArray<T>::permute(const std::initializer_list<int>& dimensions) {
    std::vector<int> vec(dimensions);
    return permute(vec);
}


//////////////////////////////////////////////////////////////////////////
// tile an array by repeating it the number of times given by reps.
template<typename T> NDArray<T>* NDArray<T>::tile(const std::vector<int>& reps) {
	// check whether reps contains at least one zero (then throw exception) or whether all elements in reps are unities (then simply reshape or do nothing)
	if(std::find(reps.begin(), reps.end(), 0) != reps.end())
	    throw "Tile method: one of the elements in reps array is zero !";

    bool wasReshaped = false;
    std::vector<int> origShape(this->_shapeInfo+1, this->_shapeInfo + 1 + this->rankOf());
    char origOrder = this->ordering();

    if (reps.size() > this->rankOf()) {
        wasReshaped = true;
        std::vector<int> newS;
        for (int e = 0; e < (reps.size() - this->rankOf()); e++)
            newS.push_back(1);

        for (auto v: origShape)
            newS.push_back(v);

        this->reshape('c', newS);
    }

    // evaluate new shape
	int dim = reps.size();
	int rank = this->rankOf();
	int diff = rank - dim;
	std::vector<int> shapeNew;
	if(diff < 0) {
	    shapeNew = reps;
	    for(int i=0; i<rank; ++i)
		    shapeNew[dim-1-i] *= this->_shapeInfo[rank-i];
	} else {
	    shapeNew = std::vector<int>(this->_shapeInfo + 1, this->_shapeInfo + 1 + rank);
	    for(int i=1; i<=dim; ++i)
		    shapeNew[rank-i] *= reps[dim-i];
	}

	// create empty array with new shape

	// ret = this->repeat()

    int d = reps.size();
    int *shape = new int[this->rankOf()];
    std::memcpy(shape, this->shapeOf(), this->rankOf() * sizeof(int));

    int l = (int) this->lengthOf();
    int n = nd4j::math::nd4j_max<int>(l, 1);
    std::vector<int> repeats;
    if (d < this->rankOf()) {
        for (int e = 0; e < this->rankOf() - reps.size(); e++)
            repeats.push_back(1);
    }
    for (auto r: reps)
        repeats.push_back(r);

    int* repeat = repeats.data();
    NDArray<T>* result = this;
    for (int i = 0; i < rank; i++) {
        if (repeat[i] != 1) {
            result->reshape('c', {-1, n});
            NDArray<T> *tmp = result->repeat(0, {repeat[i]});

            if (result->_shapeInfo != this->_shapeInfo)
                delete result;

            result = tmp;
        }

        //int in = shape[i];
        //n /= nd4j::math::nd4j_max<int>(in, 1);
        int in = shape[i];
        int nOut = in * repeat[i];
        shape[i] = nOut;
        n /= nd4j::math::nd4j_max<int>(in, 1);
    }
    delete[] shape;

    result->reshape('c', shapeNew);

    if (wasReshaped)
        this->reshape(origOrder, origShape);

    return result;
}

//////////////////////////////////////////////////////////////////////////
// return array which is broadcasted from this and argument array  
template<typename T>
NDArray<T>* NDArray<T>::broadcast(const NDArray<T>& other) {	
	// the orders must be the same
	char order = ordering();
	if(order != other.ordering())
		throw "Broadcast method: arrays have different orders!";
	// recognize shapes with smaller and bigger rank
	int* biggerShapeInfo = nullptr;
	int* smallerShapeInfo = nullptr;
	int smallerRank, biggerRank;
	if (rankOf() > other.rankOf()) {
		biggerShapeInfo = _shapeInfo;
		biggerRank = _shapeInfo[0];
		smallerShapeInfo = other._shapeInfo;
		smallerRank = other._shapeInfo[0];
	}
	else {
		biggerShapeInfo = other._shapeInfo;
		biggerRank = other._shapeInfo[0];
		smallerShapeInfo = _shapeInfo;
		smallerRank = _shapeInfo[0];
	}
	// check shapes on consistency	
	int diff = biggerRank - smallerRank;
	for (int i = smallerRank; i<=1; --i)
		if(biggerShapeInfo[diff+i] != smallerShapeInfo[i] && biggerShapeInfo[i] != 1 && smallerShapeInfo[i] != 1)
			throw "Broadcast method: arrays have incompatible shapes !";
	// create and fill ret shapeInfo
	int* shapeInfoNew = new int[biggerRank*2 + 4];
	memcpy(shapeInfoNew, biggerShapeInfo, (biggerRank*2 + 4)*sizeof(int));
	for (int i = smallerRank; i>=1; --i) 
		if(shapeInfoNew[diff+i] == 1 || smallerShapeInfo[i] == 1) 
			shapeInfoNew[diff+i] *= smallerShapeInfo[i];

	NDArray<T>* ret = new NDArray<T>(shapeInfoNew);
	ret->updateStrides(order);
	delete []shapeInfoNew;

	return ret;
}

<<<<<<< HEAD


//////////////////////////////////////////////////////////////////////////
// Singular value decomposition program, slightly modificated routine svdcmp, from "Numerical Recipes in C"
// (Cambridge Univ. Press) by W.H. Press, S.A. Teukolsky, W.T. Vetterling, and B.P. Flannery
/*******************************************************************************
Given a matrix a[m][n], this routine computes its singular value
decomposition, *this = U.W.VT.  The matrix U replaces *this on output.  The diagonal
matrix of singular values W is output as a vector w[n].  The matrix vt is output as vt[n][n]
*******************************************************************************/
    template<typename T>
    void NDArray<T>::svd(NDArray<T>& u, NDArray<T>& w, NDArray<T>& vt)
    {
        if(rankOf() !=2 || w->rankOf() !=2 || vt->rankOf() !=2)
            throw "SVD operation: rank of some of input matrices is not equal 2 !";

        int m = rows();
        int n = columns();

        if(w->rows() !=1 || w->columns() !=n || vt->rows() !=n || vt->columns() !=n)
            throw "SVD operation: shape of some of input matrices is wrong !";
/************************************************************/
        auto pythag = [] (T a, T b) -> T			// compute (a2 + b2)^1/2 without destructive underflow or overflow
        {
            T absa, absb;
            absa = fabs(a);
            absb = fabs(b);
            if (absa > absb) return absa*sqrt(1.f + (absb/absa)*(absb/absa));
            else return (absb == 0.f ? 0.f : absb*sqrt(1.f + (absa/absb)*(absa/absb)));
        };
/************************************************************/
        u = *this;
        int flag,i,its,j,jj,k,l,nm;
        T anorm,c,f,g,h,s,scale,x,y,z;
        T* rv1 = new T[n*sizeOfT()];

// Householder reduction to bidiagonal form
        g=scale=anorm=0.f;
        for (i=0; i<n; i++) {
            // left-hand reduction
            l = i + 1;
            rv1[i] = scale*g;
            g = s = scale = 0.f;
            if (i < m) {
                for (k=i; k<m; k++)
                    scale += fabs(u(k,i));
                if (scale) {
                    for (k=i; k<m; k++) {
                        u(k,i) /= scale;
                        s += u(k,i)*u(k,i);
                    }
                    f = u(i,i);
                    g = -std::copysign(sqrt(s),f);
                    h = f*g - s;
                    u(i,i) = f - g;
                    if (i != n - 1) {
                        for (j=l; j<n; j++) {
                            for (s=0.f, k=i; k<m; k++)
                                s += u(k,i)*u(k,j);
                            f = s/h;
                            for (k=i; k<m; k++)
                                u(k,j) += f*u(k,i);
                        }
                    }
                    for (k=i; k<m; k++)
                        u(k,i) *= scale;
                }
            }
            w(1,i) = scale*g;
            // right-hand reduction
            g=s=scale=0.f;
            if (i < m && i != n-1) {
                for (k=l; k<n; k++)
                    scale += fabs(u(i,k));
                if (scale) {
                    for (k=l; k<n; k++) {
                        u(i,k) /= scale;
                        s += u(i,k)*u(i,k);
                    }
                    f = u(i,l);
                    g = -std::copysign(sqrt(s),f);
                    h = f*g - s;
                    u(i,l) = f - g;
                    for (k=l; k<n; k++)
                        rv1[k] = u(i,k)/h;
                    if (i != m - 1) {
                        for (j=l; j<m; j++) {
                            for (s=0.f, k=l; k<n; k++)
                                s += u(j,k)*u(i,k);
                            for (k=l; k<n; k++)
                                u(j,k) += s*rv1[k];
                        }
                    }
                    for (k=l; k<n; k++)
                        u(i,k) *= scale;
                }
            }
            anorm = std::max(anorm,(fabs(w[i])+fabs(rv1[i])));
        }
// accumulation of right-hand transformations
        for (i=n-1; i>=0; i--) {
            if (i < n-1) {
                if (g) {
                    for (j=l; j<=n; j++) // double division to avoid possible underflow.
                        vt(j,i) = (u(i,j)/u(i,l))/g;
                    for (j=l; j<n; j++) {
                        for (s=0.f, k=l; k<n; k++)
                            s += u(i,k)*vt(k,j);
                        for (k=l; k<n; k++)
                            vt(k,j) += s*vt(k,i);
                    }
                }
                for (j=l; j<n; j++)
                    vt(i,j) = vt(j,i) = 0.f;
            }
            vt(i,i) = 1.f;
            g = rv1[i];
            l = i;
        }
// accumulation of left-hand transformations
        for (i=n-1; i>=0; i--) {
            l = i + 1;
            g = w(1,i);
            if (i < n - 1)
                for (j=l ; j<n; j++)
                    u(i,j) = 0.f;
            if (g) {
                g = 1.f/g;
                if (i != n - 1) {
                    for (j=l; j<n; j++) {
                        for (s=0.f, k=l; k<m; k++)
                            s += u(k,i)*u(k,j);
                        f = (s/u(i,i))*g;
                        for (k=i; k<m; k++)
                            u(k,j) += f*u(k,i);
                    }
                }
                for (j=i; j<m; j++)
                    u(j,i) *= g;
            }
            else
                for (j=i; j<m; j++)
                    u(j,i) = 0.f;
            ++u(i,i);
        }
// diagonalization of the bidiagonal form
        for (k=n-1; k>=0; k--) { 				// loop over singular values
            for (its=1; its<30; its++) {		// loop over allowed iterations
                flag = 1;
                for (l=k; l>=0; l--) { 			// test for splitting
                    nm = l - 1; 				// note that rv1[1] is always zero
                    if ((fabs(rv1[l]) + anorm) == anorm) {
                        flag = 0;
                        break;
                    }
                    if ((fabs(w[nm]) + anorm) == anorm)
                        break;
                }
                if (flag) {
                    c = 0.f; 					// Cancellation of rv1[l], if l > 1.
                    s = 1.f;
                    for (i=l; i<=k; i++) {
                        f = s*rv1[i];
                        rv1[i] = c*rv1[i];
                        if ((fabs(f) + anorm) == anorm)
                            break;
                        g = w(1,i);
                        h = pythag(f,g);
                        w(i,1) = h;
                        h = 1.f/h;
                        c = g*h;
                        s = -f*h;
                        for (j=0; j<m; j++) {
                            y = u(j,nm);
                            z = u(j,i);
                            u(j,nm) = y*c + z*s;
                            u(j,i)  = z*c - y*s;
                        }
                    }
                }
                z = w(1,k);
                if (l == k) { 						// convergence
                    if (z < 0.f) { 					// singular value is made nonnegative
                        w(1,k) = -z;
                        for (j=0; j<n; j++)
                            vt(j,k) = -vt(j,k);
                    }
                    break;
                }
                if (its == 30) printf("no convergence in 30 svd iterations \n");
                // shift from bottom 2-by-2 minor
                x = w(1,l);
                nm = k-1;
                y = w(1,nm);
                g = rv1[nm];
                h = rv1[k];
                f = ((y - z)*(y + z) + (g - h)*(g + h))/(2.f*h*y);
                g = pythag(f,1.f);
                f = ((x - z)*(x + z) + h*((y/(f + std::copysign(g,f))) - h))/x;
                // next QR transformation
                c = s = 1.f;
                for (j=l; j<=nm; j++) {
                    i = j + 1;
                    g = rv1[i];
                    y = w(1,i);
                    h = s*g;
                    g = c*g;
                    z = pythag(f,h);
                    rv1[j] = z;
                    c = f/z;
                    s = h/z;
                    f = x*c + g*s;
                    g = g*c - x*s;
                    h = y*s;
                    y *= c;
                    for (jj=0; jj<n; jj++) {
                        x = vt(jj,j);
                        z = vt(jj,i);
                        vt(jj,j) = x*c + z*s;
                        vt(jj,i) = z*c - x*s;
                    }
                    z = pythag(f,h);
                    w(1,j) = z; 		// rotation can be arbitrary if z = 0
                    if (z) {
                        z = 1.f/z;
                        c = f*z;
                        s = h*z;
                    }
                    f = c*g + s*y;
                    x = c*y - s*g;
                    for (jj=0; jj<m; jj++) {
                        y = u(jj,j);
                        z = u(jj,i);
                        u(jj,j) = y*c + z*s;
                        u(jj,i) = z*c - y*s;
                    }
                }
                rv1[l] = 0.f;
                rv1[k] = f;
                w(1,k) = x;
            }
        }
// transpose vt
        vt.transposei();

        delete []rv1;
    }


    // default destructor
=======
// default destructor
>>>>>>> e9265b1f
    template<typename T>
    NDArray<T>::~NDArray() {

        if (_isBuffAlloc)
            delete[] _buffer;

        if (_isShapeAlloc)
            delete[] _shapeInfo;
    }
}

#endif
<|MERGE_RESOLUTION|>--- conflicted
+++ resolved
@@ -173,7 +173,6 @@
     delete[] shapeOf;
 }
 
-<<<<<<< HEAD
 ////////////////////////////////////////////////////////////////////////
 // assignment operator
 template<typename T> NDArray<T>& NDArray<T>::operator=(const NDArray<T>& other) {
@@ -202,8 +201,6 @@
 
     return *this;
 }
-=======
->>>>>>> e9265b1f
 
 template <typename T>
 void NDArray<T>::replacePointers(T *buffer, int *shapeInfo, const bool releaseExisting ) {
@@ -690,7 +687,6 @@
         putScalar(xOffset, value);
     }
 
-<<<<<<< HEAD
 //////////////////////////////////////////////////////////////////////////
 // accessing operator for 2D matrix, i - row, j - column
 // be careful this method doesn't check the rank of array
@@ -712,8 +708,7 @@
     Nd4jIndex xOffset = shape::getOffset(0, shapeOf(), stridesOf(), coords, rankOf());
     return _buffer[xOffset];
 }
-=======
->>>>>>> e9265b1f
+
 
 // This method adds given row to all rows in this NDArray, that is this array becomes affected
     template<typename T>
@@ -1256,8 +1251,6 @@
 
 	return ret;
 }
-
-<<<<<<< HEAD
 
 
 //////////////////////////////////////////////////////////////////////////
@@ -1508,9 +1501,6 @@
 
 
     // default destructor
-=======
-// default destructor
->>>>>>> e9265b1f
     template<typename T>
     NDArray<T>::~NDArray() {
 
