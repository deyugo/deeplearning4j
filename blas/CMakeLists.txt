if(LINUX)
    link_directories(/usr/local/lib)
    link_directories(/usr/lib)
endif()

if(APPLE)
    message("Using apple")
    link_directories(/usr/local/lib)
    link_directories(/usr/lib)
    link_directories(/lib)
endif()
if(WIN32)
    get_property(dirs DIRECTORY ${CMAKE_CURRENT_SOURCE_DIR} PROPERTY INCLUDE_DIRECTORIES)
    foreach(dir ${dirs})
        message(STATUS "dir='${dir}'")
    endforeach()
endif()


<<<<<<< HEAD
set(CMAKE_CXX_FLAGS "${CMAKE_CXX_FLAGS} -Wall -O3")
=======
set(CMAKE_CXX_FLAGS "${CMAKE_CXX_FLAGS} -Wall -g -Wl,-rpath,$ORIGIN/")
>>>>>>> bd947613

if ("${CMAKE_CXX_COMPILER_ID}" STREQUAL "Clang")
    # using Clang
    set(CMAKE_C_COMPILER clang-omp++)
    set(CMAKE_CXX_COMPILER clang-omp++)

elseif ("${CMAKE_CXX_COMPILER_ID}" STREQUAL "GNU")
    # using GCC
    SET( CMAKE_CXX_FLAGS  "${CMAKE_CXX_FLAGS}")

elseif ("${CMAKE_CXX_COMPILER_ID}" STREQUAL "Intel")
    SET( CMAKE_CXX_FLAGS  "${CMAKE_CXX_FLAGS} -O3 -ffast-math -ftree-vectorize -ftree-vectorizer-verbose=2 -fopt-info-vec -fopt-info-vec-missed")

    # using Intel C++
elseif ("${CMAKE_CXX_COMPILER_ID}" STREQUAL "MSVC")
    # using Visual Studio C++
endif()


IF(${CMAKE_SYSTEM_NAME} MATCHES "Linux")
    include_directories("/usr/include")
    include_directories("/usr/local/include")
ENDIF(${CMAKE_SYSTEM_NAME} MATCHES "Linux")
if(!CUDA_BLAS)
    if(!CPU_BLAS)
        set(CUDA_BLAS FALSE)
        set(CPU_BLAS TRUE)
    endif()
endif()


if(CUDA_BLAS)
    message("Build cublas")
    find_package(CUDA)
    add_definitions(-D__CUDABLAS__=true)
    if ("${CMAKE_CXX_COMPILER_ID}" STREQUAL "Clang")
        list(APPEND CUDA_NVCC_FLAGS "-ccbin clang-omp")
    elseif ("${CMAKE_CXX_COMPILER_ID}" STREQUAL "MSVC")
        set (CMAKE_CXX_FLAGS "")
    elseif ("${CMAKE_CXX_COMPILER_ID}" STREQUAL "GNU")
        if ("${CMAKE_C_COMPILER_VERSION}" VERSION_GREATER 4.9 AND "$ENV{TRICK_NVCC}" STREQUAL "YES")
            set (CMAKE_CXX_FLAGS "${CMAKE_CXX_FLAGS} -D__GNUC__=4 -D__GNUC_MINOR__=9 -D_FORCE_INLINES")
            message("TRICKING CUDA INTO SUPPORTING GCC > 4.9 YOU ARE PROCEEDING AT YOUR OWN RISK")
        endif()
    endif()

    if (CUDA_FOUND)
        message("CUDA found!")
        set( CUDA_ARCHITECTURE_MINIMUM "3.5" CACHE STRING "Minimum required CUDA compute capability" )
        SET(CUDA_VERBOSE_BUILD ON)
        SET(CUDA_SEPARABLE_COMPILATION OFF)
        set(CUDA_COMPUTE_CAPABILITY "35")
        if (CMAKE_BUILD_TYPE STREQUAL "Release")
            list(APPEND CUDA_NVCC_FLAGS "--ptxas-options=-v; -DVERBOSE; -lcublas; --cudart=static -O3 --maxrregcount 32 -gencode arch=compute_30,code=sm_30 -gencode arch=compute_35,code=sm_35 -gencode arch=compute_37,code=sm_37 -gencode arch=compute_50,code=sm_50 -gencode arch=compute_52,code=sm_52 -gencode arch=compute_53,code=sm_53")
        else()
            list(APPEND CUDA_NVCC_FLAGS "--ptxas-options=-v; -DVERBOSE; -G; -g; -lcublas; --cudart=static --maxrregcount 32 -gencode arch=compute_30,code=sm_30 -gencode arch=compute_35,code=sm_35 -gencode arch=compute_37,code=sm_37 -gencode arch=compute_50,code=sm_50 -gencode arch=compute_52,code=sm_52 -gencode arch=compute_53,code=sm_53")
        endif()
        CUDA_ADD_LIBRARY(nd4j SHARED cuda/NativeBlas.cu cuda/NativeOps.cu)
        target_link_libraries(nd4j ${CUDA_LIBRARIES} ${CUDA_CUBLAS_LIBRARIES})
        set(CMAKE_LIBRARY_OUTPUT_DIRECTORY ${PROJECT_BINARY_DIR}/cuda)
    endif(CUDA_FOUND)

elseif(CPU_BLAS)
    message("CPU BLAS")
    add_definitions(-D__CPUBLAS__=true)
    add_library(nd4j SHARED cpu/NativeBlas.cpp cpu/NativeOps.cpp ../include/nd4jmemset.h ../include/nd4jmalloc.h)

    if ("${CMAKE_CXX_COMPILER_ID}" STREQUAL "GNU" AND "${CMAKE_CXX_COMPILER_VERSION}" VERSION_LESS 4.9)
      message(FATAL_ERROR "You need at least GCC 4.9")
    endif()

    find_package(OpenMP)
    if (OPENMP_FOUND)
        set (CMAKE_C_FLAGS "${CMAKE_C_FLAGS} ${OpenMP_C_FLAGS}")
        set (CMAKE_CXX_FLAGS "${CMAKE_CXX_FLAGS} ${OpenMP_CXX_FLAGS}")
    endif()

    FIND_PACKAGE(MKL)
    if(MKL_FOUND)
        message("USING MKL")
        target_link_libraries(nd4j ${MKL_LIBRARIES})
        #install(TARGETS mySharedLib DESTINATION /some/full/path)

        install(TARGETS nd4j DESTINATION  $ENV{ND4J_HOME}/nd4j-native-parent/nd4j-native/src/main/resources)
        set(CMAKE_LIBRARY_OUTPUT_DIRECTORY ${PROJECT_BINARY_DIR}/cpu)
    else()
        message("USING BLAS")
        FIND_PACKAGE(BLAS)
        FIND_PACKAGE(LAPACK)
        if(NOT MKL_FOUND AND NOT BLAS_FOUND OR NOT LAPACK_FOUND)
            find_package(OpenBLAS)
            target_link_libraries(nd4j ${OpenBLAS_LIB})
        else()
            target_link_libraries(nd4j ${BLAS_LIBRARIES} ${LAPACK_LIBRARIES})
            #install(TARGETS mySharedLib DESTINATION /some/full/path)
            install(TARGETS nd4j DESTINATION  $ENV{ND4J_HOME}/nd4j-native-parent/nd4j-native/src/main/resources)
            set(CMAKE_LIBRARY_OUTPUT_DIRECTORY ${PROJECT_BINARY_DIR}/cpu)
        endif()
    endif(MKL_FOUND)



endif()


<|MERGE_RESOLUTION|>--- conflicted
+++ resolved
@@ -17,11 +17,7 @@
 endif()
 
 
-<<<<<<< HEAD
-set(CMAKE_CXX_FLAGS "${CMAKE_CXX_FLAGS} -Wall -O3")
-=======
 set(CMAKE_CXX_FLAGS "${CMAKE_CXX_FLAGS} -Wall -g -Wl,-rpath,$ORIGIN/")
->>>>>>> bd947613
 
 if ("${CMAKE_CXX_COMPILER_ID}" STREQUAL "Clang")
     # using Clang
