--- conflicted
+++ resolved
@@ -119,14 +119,11 @@
         runSequentialConfigTest("configs/keras2/mnist_mlp_constraint_tf_keras_2_config.json");
     }
 
-<<<<<<< HEAD
-=======
     @Test
     public void embeddingFlattenThTest() throws Exception {
         runModelConfigTest("configs/keras2/embedding_flatten_graph_th_keras_2.json");
     }
 
->>>>>>> 1023374d
     @Test
     public void mlpFapiConfigTest() throws Exception {
         runModelConfigTest("configs/keras2/keras2_mlp_fapi_config.json");
