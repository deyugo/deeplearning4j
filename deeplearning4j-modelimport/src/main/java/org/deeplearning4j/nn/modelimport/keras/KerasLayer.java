--- conflicted
+++ resolved
@@ -48,115 +48,8 @@
  */
 @Slf4j
 public class KerasLayer {
-<<<<<<< HEAD
 
     public static final String LAYER_FIELD_KERAS_VERSION = "keras_version";
-=======
-    /* Keras layer types. */
-    public static final String LAYER_FIELD_CLASS_NAME = "class_name";
-    public static final String LAYER_CLASS_NAME_ACTIVATION = "Activation";
-    public static final String LAYER_CLASS_NAME_INPUT = "InputLayer";
-    public static final String LAYER_CLASS_NAME_DROPOUT = "Dropout";
-    public static final String LAYER_CLASS_NAME_DENSE = "Dense";
-    public static final String LAYER_CLASS_NAME_TIME_DISTRIBUTED_DENSE = "TimeDistributedDense";
-    public static final String LAYER_CLASS_NAME_LSTM = "LSTM";
-    public static final String LAYER_CLASS_NAME_CONVOLUTION_1D = "Convolution1D";
-    public static final String LAYER_CLASS_NAME_CONVOLUTION_2D = "Convolution2D";
-    public static final String LAYER_CLASS_NAME_MAX_POOLING_1D = "MaxPooling1D";
-    public static final String LAYER_CLASS_NAME_MAX_POOLING_2D = "MaxPooling2D";
-    public static final String LAYER_CLASS_NAME_AVERAGE_POOLING_1D = "AveragePooling1D";
-    public static final String LAYER_CLASS_NAME_AVERAGE_POOLING_2D = "AveragePooling2D";
-    public static final String LAYER_CLASS_NAME_ZERO_PADDING_1D = "ZeroPadding1D";
-    public static final String LAYER_CLASS_NAME_ZERO_PADDING_2D = "ZeroPadding2D";
-    public static final String LAYER_CLASS_NAME_FLATTEN = "Flatten";
-    public static final String LAYER_CLASS_NAME_RESHAPE = "Reshape";
-    public static final String LAYER_CLASS_NAME_MERGE = "Merge";
-    public static final String LAYER_CLASS_NAME_BATCHNORMALIZATION = "BatchNormalization";
-    public static final String LAYER_CLASS_NAME_TIME_DISTRIBUTED = "TimeDistributed";
-    public static final String LAYER_CLASS_NAME_EMBEDDING = "Embedding";
-    public static final String LAYER_CLASS_NAME_GLOBAL_MAX_POOLING_1D = "GlobalMaxPooling1D";
-    public static final String LAYER_CLASS_NAME_GLOBAL_MAX_POOLING_2D = "GlobalMaxPooling2D";
-    public static final String LAYER_CLASS_NAME_GLOBAL_AVERAGE_POOLING_1D = "GlobalAveragePooling1D";
-    public static final String LAYER_CLASS_NAME_GLOBAL_AVERAGE_POOLING_2D = "GlobalAveragePooling2D";
-    /* Keras advanced activation types. */
-    public static final String LAYER_CLASS_NAME_LEAKY_RELU = "LeakyReLU";
-
-    /* Keras layer configurations. */
-    public static final String LAYER_FIELD_CONFIG = "config";
-    public static final String LAYER_FIELD_NAME = "name";
-    public static final String LAYER_FIELD_BATCH_INPUT_SHAPE = "batch_input_shape";
-    public static final String LAYER_FIELD_INBOUND_NODES = "inbound_nodes";
-    public static final String LAYER_FIELD_DROPOUT = "dropout";
-    public static final String LAYER_FIELD_DROPOUT_W = "dropout_W";
-    public static final String LAYER_FIELD_OUTPUT_DIM = "output_dim";
-    public static final String LAYER_FIELD_NB_FILTER = "nb_filter";
-    public static final String LAYER_FIELD_NB_ROW = "nb_row";
-    public static final String LAYER_FIELD_NB_COL = "nb_col";
-    public static final String LAYER_FIELD_POOL_SIZE = "pool_size";
-    public static final String LAYER_FIELD_SUBSAMPLE = "subsample";
-    public static final String LAYER_FIELD_STRIDES = "strides";
-    public static final String LAYER_FIELD_BORDER_MODE = "border_mode";
-
-    /* Keras convolution border modes. */
-    public static final String LAYER_BORDER_MODE_SAME = "same";
-    public static final String LAYER_BORDER_MODE_VALID = "valid";
-    public static final String LAYER_BORDER_MODE_FULL = "full";
-
-    /* Keras weight regularizers. */
-    public static final String LAYER_FIELD_W_REGULARIZER = "W_regularizer";
-    public static final String LAYER_FIELD_B_REGULARIZER = "b_regularizer";
-    public static final String REGULARIZATION_TYPE_L1 = "l1";
-    public static final String REGULARIZATION_TYPE_L2 = "l2";
-
-    /* Keras weight initializers. */
-    public static final String LAYER_FIELD_INIT = "init";
-    public static final String INIT_UNIFORM = "uniform";
-    public static final String INIT_ZERO = "zero";
-    public static final String INIT_GLOROT_NORMAL = "glorot_normal";
-    public static final String INIT_GLOROT_UNIFORM = "glorot_uniform";
-    public static final String INIT_HE_NORMAL = "he_normal";
-    public static final String INIT_HE_UNIFORM = "he_uniform";
-    public static final String INIT_LECUN_UNIFORM = "lecun_uniform";
-    public static final String INIT_NORMAL = "normal";
-    public static final String INIT_ORTHOGONAL = "orthogonal";
-    public static final String INIT_IDENTITY = "identity";
-
-    /* Keras and DL4J activation types. */
-    public static final String LAYER_FIELD_ACTIVATION = "activation";
-    public static final String KERAS_ACTIVATION_SOFTMAX = "softmax";
-    public static final String KERAS_ACTIVATION_SOFTPLUS = "softplus";
-    public static final String KERAS_ACTIVATION_SOFTSIGN = "softsign";
-    public static final String KERAS_ACTIVATION_RELU = "relu";
-    public static final String KERAS_ACTIVATION_TANH = "tanh";
-    public static final String KERAS_ACTIVATION_SIGMOID = "sigmoid";
-    public static final String KERAS_ACTIVATION_HARD_SIGMOID = "hard_sigmoid";
-    public static final String KERAS_ACTIVATION_LINEAR = "linear";
-
-    /* Keras dimension ordering for, e.g., convolutional layersOrdered. */
-    public static final String LAYER_FIELD_DIM_ORDERING = "dim_ordering";
-    public static final String DIM_ORDERING_THEANO = "th";
-    public static final String DIM_ORDERING_TENSORFLOW = "tf";
-
-    /* Keras loss functions. */
-    public static final String KERAS_LOSS_MEAN_SQUARED_ERROR = "mean_squared_error";
-    public static final String KERAS_LOSS_MSE = "mse";
-    public static final String KERAS_LOSS_MEAN_ABSOLUTE_ERROR = "mean_absolute_error";
-    public static final String KERAS_LOSS_MAE = "mae";
-    public static final String KERAS_LOSS_MEAN_ABSOLUTE_PERCENTAGE_ERROR = "mean_absolute_percentage_error";
-    public static final String KERAS_LOSS_MAPE = "mape";
-    public static final String KERAS_LOSS_MEAN_SQUARED_LOGARITHMIC_ERROR = "mean_squared_logarithmic_error";
-    public static final String KERAS_LOSS_MSLE = "msle";
-    public static final String KERAS_LOSS_SQUARED_HINGE = "squared_hinge";
-    public static final String KERAS_LOSS_HINGE = "hinge";
-    public static final String KERAS_LOSS_BINARY_CROSSENTROPY = "binary_crossentropy";
-    public static final String KERAS_LOSS_CATEGORICAL_CROSSENTROPY = "categorical_crossentropy";
-    public static final String KERAS_LOSS_SPARSE_CATEGORICAL_CROSSENTROPY = "sparse_categorical_crossentropy";
-    public static final String KERAS_LOSS_KULLBACK_LEIBLER_DIVERGENCE = "kullback_leibler_divergence";
-    public static final String KERAS_LOSS_KLD = "kld";
-    public static final String KERAS_LOSS_POISSON = "poisson";
-    public static final String KERAS_LOSS_COSINE_PROXIMITY = "cosine_proximity";
-    public static final String LAYER_FIELD_LAYER = "layer";
->>>>>>> 9e615cda
 
     public static final Map<String, Class<? extends KerasLayer>> customLayers = new HashMap<>();
 
@@ -211,9 +104,10 @@
         }
 
         KerasLayer layer = null;
-<<<<<<< HEAD
         if (layerClassName.equals(conf.getLAYER_CLASS_NAME_ACTIVATION())) {
             layer = new KerasActivation(layerConfig, enforceTrainingConfig);
+        } else if (layerClassName.equals(conf.getLAYER_CLASS_NAME_LEAKY_RELU())) {
+            layer = new KerasLeakyReLU(layerConfig, enforceTrainingConfig);
         } else if (layerClassName.equals(conf.getLAYER_CLASS_NAME_DROPOUT())) {
             layer = new KerasDropout(layerConfig, enforceTrainingConfig);
         } else if (layerClassName.equals(conf.getLAYER_CLASS_NAME_DENSE()) ||
@@ -241,6 +135,8 @@
             layer = new KerasMerge(layerConfig, enforceTrainingConfig);
         } else if (layerClassName.equals(conf.getLAYER_CLASS_NAME_FLATTEN())) {
             layer = new KerasFlatten(layerConfig, enforceTrainingConfig);
+        } else if (layerClassName.equals(conf.getLAYER_CLASS_NAME_RESHAPE())) {
+            layer = new KerasReshape(layerConfig, enforceTrainingConfig);
         } else if (layerClassName.equals(conf.getLAYER_CLASS_NAME_ZERO_PADDING_2D())) {
             layer = new KerasZeroPadding(layerConfig, enforceTrainingConfig);
         } else if (layerClassName.equals(conf.getLAYER_CLASS_NAME_CONVOLUTION_1D()) ||
@@ -260,82 +156,6 @@
             } catch (Exception e) {
                 throw new RuntimeException(e);
             }
-=======
-        switch (layerClassName) {
-            case LAYER_CLASS_NAME_ACTIVATION:
-                layer = new KerasActivation(layerConfig, enforceTrainingConfig);
-                break;
-            case LAYER_CLASS_NAME_LEAKY_RELU:
-                layer = new KerasLeakyReLU(layerConfig, enforceTrainingConfig);
-                break;
-            case LAYER_CLASS_NAME_DROPOUT:
-                layer = new KerasDropout(layerConfig, enforceTrainingConfig);
-                break;
-            case LAYER_CLASS_NAME_DENSE:
-            case LAYER_CLASS_NAME_TIME_DISTRIBUTED_DENSE:
-                /* TODO: test to make sure that mapping TimeDistributedDense to DenseLayer works.
-                 * Also, Keras recently added support for TimeDistributed layer wrapper so may
-                 * need to look into how that changes things.
-                 * */
-                layer = new KerasDense(layerConfig, enforceTrainingConfig);
-                break;
-            case LAYER_CLASS_NAME_LSTM:
-                layer = new KerasLstm(layerConfig, enforceTrainingConfig);
-                break;
-            case LAYER_CLASS_NAME_CONVOLUTION_2D:
-                /* TODO: Add support for 1D, 3D convolutional layersOrdered? */
-                layer = new KerasConvolution(layerConfig, enforceTrainingConfig);
-                break;
-            case LAYER_CLASS_NAME_MAX_POOLING_2D:
-            case LAYER_CLASS_NAME_AVERAGE_POOLING_2D:
-                /* TODO: Add support for 1D, 3D pooling layersOrdered? */
-                layer = new KerasPooling(layerConfig, enforceTrainingConfig);
-                break;
-            case LAYER_CLASS_NAME_GLOBAL_AVERAGE_POOLING_1D:
-            case LAYER_CLASS_NAME_GLOBAL_AVERAGE_POOLING_2D:
-            case LAYER_CLASS_NAME_GLOBAL_MAX_POOLING_1D:
-            case LAYER_CLASS_NAME_GLOBAL_MAX_POOLING_2D:
-                layer = new KerasGlobalPooling(layerConfig, enforceTrainingConfig);
-                break;
-            case LAYER_CLASS_NAME_BATCHNORMALIZATION:
-                layer = new KerasBatchNormalization(layerConfig, enforceTrainingConfig);
-                break;
-            case LAYER_CLASS_NAME_EMBEDDING:
-                layer = new KerasEmbedding(layerConfig, enforceTrainingConfig);
-                break;
-            case LAYER_CLASS_NAME_INPUT:
-                layer = new KerasInput(layerConfig, enforceTrainingConfig);
-                break;
-            case LAYER_CLASS_NAME_MERGE:
-                layer = new KerasMerge(layerConfig, enforceTrainingConfig);
-                break;
-            case LAYER_CLASS_NAME_FLATTEN:
-                layer = new KerasFlatten(layerConfig, enforceTrainingConfig);
-                break;
-            case LAYER_CLASS_NAME_RESHAPE:
-                layer = new KerasReshape(layerConfig, enforceTrainingConfig);
-                break;
-            case LAYER_CLASS_NAME_ZERO_PADDING_2D:
-                layer = new KerasZeroPadding(layerConfig, enforceTrainingConfig);
-                break;
-            case LAYER_CLASS_NAME_CONVOLUTION_1D:
-            case LAYER_CLASS_NAME_MAX_POOLING_1D:
-            case LAYER_CLASS_NAME_AVERAGE_POOLING_1D:
-            case LAYER_CLASS_NAME_ZERO_PADDING_1D:
-            default:
-                // check if user registered a custom config
-                Class<? extends KerasLayer> customConfig = customLayers.get(layerClassName);
-
-                if (customConfig == null)
-                    throw new UnsupportedKerasConfigurationException("Unsupported keras layer type " + layerClassName);
-                try {
-                    Constructor constructor = customConfig.getConstructor(Map.class);
-                    layer = (KerasLayer) constructor.newInstance(layerConfig);
-                } catch (Exception e) {
-                    throw new RuntimeException(e);
-                }
-                break;
->>>>>>> 9e615cda
         }
         return layer;
     }
