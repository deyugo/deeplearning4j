/*-
 *
 *  * Copyright 2015 Skymind,Inc.
 *  *
 *  *    Licensed under the Apache License, Version 2.0 (the "License");
 *  *    you may not use this file except in compliance with the License.
 *  *    You may obtain a copy of the License at
 *  *
 *  *        http://www.apache.org/licenses/LICENSE-2.0
 *  *
 *  *    Unless required by applicable law or agreed to in writing, software
 *  *    distributed under the License is distributed on an "AS IS" BASIS,
 *  *    WITHOUT WARRANTIES OR CONDITIONS OF ANY KIND, either express or implied.
 *  *    See the License for the specific language governing permissions and
 *  *    limitations under the License.
 *
 *
 */

package org.nd4j.linalg.api.buffer;


import org.bytedeco.javacpp.Pointer;
import org.bytedeco.javacpp.indexer.FloatIndexer;
import org.bytedeco.javacpp.indexer.Indexer;
import org.bytedeco.javacpp.indexer.IntIndexer;
import org.nd4j.linalg.api.complex.IComplexDouble;
import org.nd4j.linalg.api.complex.IComplexFloat;
import org.nd4j.linalg.api.memory.MemoryWorkspace;

import java.nio.ByteBuffer;

/**
 * Int buffer
 *
 * @author Adam Gibson
 */
public class IntBuffer extends BaseDataBuffer {

    /**
     * Meant for creating another view of a buffer
     *
     * @param pointer the underlying buffer to create a view from
     * @param indexer the indexer for the pointer
     * @param length  the length of the view
     */
    public IntBuffer(Pointer pointer, Indexer indexer, long length) {
        super(pointer, indexer, length);
    }

    public IntBuffer(long length) {
        super(length);
    }

    public IntBuffer(long length, boolean initialize) {
        super(length, initialize);
    }

    public IntBuffer(long length, boolean initialize, MemoryWorkspace workspace) {
        super(length, initialize, workspace);
    }

    public IntBuffer(int[] ints, boolean copy, MemoryWorkspace workspace) {
        super(ints, copy, workspace);
    }
<<<<<<< HEAD

    public IntBuffer(ByteBuffer buffer, int length, int offset) {
=======
    public IntBuffer(ByteBuffer buffer, int length, long offset) {
>>>>>>> 239e57db
        super(buffer, length, offset);
    }

    public IntBuffer(byte[] data, int length) {
        super(data, length);
    }

    public IntBuffer(double[] data, boolean copy) {
        super(data, copy);
    }

    public IntBuffer(double[] data, boolean copy, long offset) {
        super(data, copy, offset);
    }

    public IntBuffer(float[] data, boolean copy) {
        super(data, copy);
    }

    public IntBuffer(float[] data, boolean copy, long offset) {
        super(data, copy, offset);
    }

    public IntBuffer(int[] data, boolean copy, long offset) {
        super(data, copy, offset);
    }

    public IntBuffer(int length, int elementSize) {
        super(length, elementSize);
    }

    public IntBuffer(int length, int elementSize, long offset) {
        super(length, elementSize, offset);
    }

    public IntBuffer(DataBuffer underlyingBuffer, long length, long offset) {
        super(underlyingBuffer, length, offset);
    }

    public IntBuffer(ByteBuffer buffer, int length) {
        super(buffer, length);
    }

    @Override
    protected DataBuffer create(long length) {
        return new IntBuffer(length);
    }

    public IntBuffer(int[] data) {
        super(data);
    }

    public IntBuffer(double[] data) {
        super(data);
    }

    public IntBuffer(float[] data) {
        super(data);
    }

    @Override
    public DataBuffer create(double[] data) {
        return new IntBuffer(data);
    }

    @Override
    public DataBuffer create(float[] data) {
        return new IntBuffer(data);
    }

    @Override
    public DataBuffer create(int[] data) {
        return new IntBuffer(data);
    }

    @Override
    public IComplexFloat getComplexFloat(long i) {
        return null;
    }

    @Override
    public IComplexDouble getComplexDouble(long i) {
        throw new UnsupportedOperationException();

    }

    public IntBuffer(int[] data, boolean copy) {
        super(data, copy);
    }

    /**
     * Initialize the type of this buffer
     */
    @Override
    protected void initTypeAndSize() {
        elementSize = 4;
        type = Type.INT;
    }


}<|MERGE_RESOLUTION|>--- conflicted
+++ resolved
@@ -63,12 +63,8 @@
     public IntBuffer(int[] ints, boolean copy, MemoryWorkspace workspace) {
         super(ints, copy, workspace);
     }
-<<<<<<< HEAD
 
-    public IntBuffer(ByteBuffer buffer, int length, int offset) {
-=======
     public IntBuffer(ByteBuffer buffer, int length, long offset) {
->>>>>>> 239e57db
         super(buffer, length, offset);
     }
 
