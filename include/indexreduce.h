/*
 * indexreduce.h
 *
 *  Created on: Dec 28, 2015
 *      Author: agibsonccc
 */

#ifndef INDEXREDUCE_H_
#define INDEXREDUCE_H_
#include <shape.h>
#include <op.h>
#include <omp.h>
#include <dll.h>

#ifdef __CUDACC__
#include <helper_cuda.h>
#include <cuda.h>
#include <cuda_runtime.h>
#endif

#define MAX_FLOAT 1e37
#define MIN_FLOAT 1e-37
#ifdef __JNI__
#include <jni.h>
#endif
#include <pairwise_util.h>

namespace functions {
	namespace indexreduce {
		template<typename T>
		struct IndexValue {
			T value;
			int index;
		};

#ifdef __CUDACC__
		// This is the un-specialized struct.  Note that we prevent instantiation of this
// struct by putting an undefined symbol in the function body so it won't compile.
template<typename T>
struct SharedIndexValue {
	// Ensure that we won't compile any un-specialized types
	__device__ T * getPointer() {
		extern __device__ void error(void);
		error();
		return 0;
	}
};

// Following are the specializations for the following types.
// int, uint, char, uchar, short, ushort, long long, ulong long, bool, float, and double
// One could also specialize it for user-defined types.

template<>
struct SharedIndexValue<float> {
	__device__ IndexValue<float> * getPointer() {
		extern __shared__ IndexValue<float> s_int2[];
		return s_int2;
	}
};
// Following are the specializations for the following types.
// int, uint, char, uchar, short, ushort, long long, ulong long, bool, float, and double
// One could also specialize it for user-defined types.

template<>
struct SharedIndexValue<double> {
	__device__ IndexValue<double> * getPointer() {
		extern __shared__ IndexValue<double> s_int6[];
		return s_int6;
	}
};
#endif

		template<typename T>
		class IndexReduce: public  functions::ops::Op<T> {

		public:
			/**
             *
             * @param val
             * @param extraParams
             * @return
             */
			//an op for the kernel
			virtual
#ifdef __CUDACC__
			inline __host__  __device__

#elif defined(__GNUC__)


#endif
			IndexValue<T> op(IndexValue<T> val, T *extraParams) = 0;

			/**
             *
             * @param old
             * @param opOutput
             * @param extraParams
             * @return
             */
			//calculate an update of the reduce operation
			virtual
#ifdef __CUDACC__
			inline __host__  __device__

#elif defined(__GNUC__)


#endif
			IndexValue<T> update(IndexValue<T> old, IndexValue<T> opOutput,
								 T *extraParams) = 0;

			/**
             *
             * @param f1
             * @param f2
             * @param extraParams
             * @return
             */
			//invoked when combining two kernels
			virtual
#ifdef __CUDACC__
			inline __host__  __device__

#elif defined(__GNUC__)


#endif
			IndexValue<T> merge(IndexValue<T> f1, IndexValue<T> f2, T *extraParams) = 0;

			/**
             *
             * @param reduction
             * @param n
             * @param xOffset
             * @param dx
             * @param incx
             * @param extraParams
             * @param result
             * @return
             */
			//post process result (for things like means etc)
			virtual
#ifdef __CUDACC__
			inline __host__  __device__

#elif defined(__GNUC__)


#endif
			IndexValue<T> postProcess(IndexValue<T> reduction, int n, int xOffset,
									  T *dx, int incx, T *extraParams, T *result) = 0;

			/**
             *
             * @param d1
             * @param d2
             * @param extraParams
             * @return
             */
			virtual
#ifdef __CUDACC__
			inline __host__  __device__

#elif defined(__GNUC__)


#endif
			IndexValue<T> op(IndexValue<T> d1, IndexValue<T> d2, T *extraParams) = 0;

#ifdef __CUDACC__
			/**
	 *
	 * @param sPartialsRef
	 * @param tid
	 * @param extraParams
	 */
	virtual __device__ void aggregatePartials(IndexValue<T> **sPartialsRef,int tid,int numElements,T *extraParams) {
		// start the shared memory loop on the next power of 2 less
		// than the block size.  If block size is not a power of 2,
		// accumulate the intermediate sums in the remainder range.
		IndexValue<T> *sPartials = *sPartialsRef;
		int floorPow2 = blockDim.x;

		if (floorPow2 & (floorPow2 - 1)) {
			while ( floorPow2 & (floorPow2 - 1) ) {
				floorPow2 &= floorPow2 - 1;
			}

			if (tid >= floorPow2) {
				IndexValue<T> prev = sPartials[tid - floorPow2];
				IndexValue<T> curr = sPartials[tid];
				sPartials[tid - floorPow2] = update(prev,curr,extraParams);
			}
			__syncthreads();
		}

#pragma unroll
		for (int activeThreads = floorPow2 >> 1;activeThreads; activeThreads >>= 1) {
			if (tid < activeThreads && tid + activeThreads < numElements) {
				IndexValue<T> curr = sPartials[tid];
				IndexValue<T> next = sPartials[tid + activeThreads];
				sPartials[tid] = update(curr,next,extraParams);
			}
			__syncthreads();
		}

	}

	/**
	 * @param n n is the number of
	 *        elements to loop through
	 * @param dx the data to operate on
	 * @param xVectorInfo the meta data for the vector:
	 *                              0 is the offset
	 *                              1 is the increment/stride
	 *                              2 is the real length of the buffer (n and dx.length won't always be the same)
	 *                              3 is the element wise stride for the buffer
	 *                              4 is the number of elements it takes to get to the next row/column/tensor
	 * @param gpuInformation
	 *                              0 is the block size
	 *                              1 is the grid size
	 *                              2 is the shared memory size
	 * @param problemDefinition
	 *                          0 is the number of elements per vector
	 *                          1 is the number of vectors
	 */
	virtual __inline__ __device__ void transform(
			T *dx,
			int *xShapeInfo,
			T *extraParams,
			T *result,
			int *resultShapeInfo,
			int *dimension,
			int dimensionLength,
			int postProcessOrNot, int *allocationBuffer, T *reductionBuffer) {


		/**
		 * Gpu information for the problem
		 */
		int tid = blockIdx.x * blockDim.x + threadIdx.x;
		__shared__ volatile int resultScalar;

		__shared__ int xElementWiseStride;

		int numElements = blockDim.x;
		//shared memory space for storing intermediate results
		IndexValue<T> *sPartials;
		functions::indexreduce::SharedIndexValue<T> holder;

		sPartials = holder.getPointer();
		T startingVal = this->startingValue(dx);

#pragma unroll
		for (int i = threadIdx.x; i < numElements; i += blockDim.x) {
			IndexValue <T> val = {startingVal, i};
			sPartials[i] = val;
		}
		__syncthreads();

		//length for the tad
		__shared__ volatile int xLength;

		__shared__ volatile int resultLength;



		//only compute the tad indexes once
		IndexValue <T> reduction = {startingVal, 0};

		if (threadIdx.x == 0) {
			if (resultShapeInfo != NULL)
				resultLength = shape::length(resultShapeInfo);
			else resultLength = 1;

			if (dimensionLength == 1) {
				if (dimension == NULL || dimension[0] == MAX_DIMENSION)
					resultScalar = 1;
				else
					resultScalar = 0;
			}
			else
				resultScalar = 0;

			if (resultLength == 1)
				resultScalar = 1;

			xElementWiseStride = shape::elementWiseStride(xShapeInfo);

			xLength = shape::length(xShapeInfo);
		}
		__syncthreads();

		if (!resultScalar) {
			if (dimensionLength > 1) {
				__shared__ int numOnes;
				__shared__ bool squeezed;
				__shared__ bool newSqueezeDimensions;
				__shared__ int *inputShapeInfo;
				//decompose in to several sub tads after
				//moving all dimensions (in sorted order)
				//to the back.
				//permuted version of the x shape info for setting up the tad problem

				__shared__ int *tadShapeShapeInfo;

				if(threadIdx.x == 0) {
					inputShapeInfo = xShapeInfo;
				}

				__syncthreads();

				int *shape = shape::shapeOf(inputShapeInfo);
				int *stride = shape::stride(inputShapeInfo);
				int wholeRank = shape::rank(inputShapeInfo);

				if(threadIdx.x == 0) {
					numOnes = 0;
					for(int i = 0; i < wholeRank; i++) {
						if(shape[i] == 1)
							numOnes++;
					}

					//squeeze the dimensions
					if(numOnes > 0) {
						squeezed = false;
						newSqueezeDimensions = false;
						inputShapeInfo = shape::squeezeDimensions(
								inputShapeInfo,
								dimension,
								dimensionLength,
								&squeezed,
								&newSqueezeDimensions,
								wholeRank,
								numOnes);
					}
				}

				__syncthreads();

				//decompose in to several sub tads after
				//moving all dimensions (in sorted order)
				//to the back.
				//permuted version of the x shape info for setting up the tad problem
				if(threadIdx.x == 0)
					tadShapeShapeInfo = shape::shapeInfoOnlyShapeAndStride(inputShapeInfo,dimension,dimensionLength,false);
				__syncthreads();

				int *xShape = shape::shapeOf(tadShapeShapeInfo);
				int *xStride = shape::stride(tadShapeShapeInfo);
				int tadLength = shape::length(tadShapeShapeInfo);
				int rank = shape::rank(tadShapeShapeInfo);

#pragma unroll
				for(int i = tid; i < resultLength; i+= gridDim.x * blockDim.x) {
					int offset = shape::tadOffset(i,inputShapeInfo,dimension,dimensionLength);
					int shapeIter[MAX_RANK];
					int coord[MAX_RANK];
					int dim;
					int rankIter = rank;
					int xStridesIter[MAX_RANK];
					T *xPointer = dx + offset;
					IndexValue<T> indexValue;
					indexValue.index = 0;
					indexValue.value = dx[offset];

					if(PrepareOneRawArrayIter<T>(rankIter,
							xShape,
							xPointer,
							xStride,
							&rankIter,
							shapeIter,
							&xPointer,
							xStridesIter) >= 0) {
						ND4J_RAW_ITER_START(dim, rank, coord, shapeIter); {
							/* Process the innermost dimension */
							//start = update(start,op(xPointer[0],extraParams),extraParams);
							IndexValue<T> comp;
							comp.index = shape::sub2Ind(rank,xShape,coord);
							comp.value = xPointer[0];
							indexValue =  update(indexValue,comp,extraParams);
						} ND4J_RAW_ITER_ONE_NEXT(dim,
								rank,
								coord,
								shapeIter,
								xPointer,
								xStridesIter);
					}
					else {
						printf("Unable to prepare array\n");
					}

					result[i] = indexValue.index;
				}

				__syncthreads();
<<<<<<< HEAD
				if (threadIdx.x == 0) {
					free(tadShapeShapeInfo);
=======
				if (tid == 0) {
					delete[] tadShapeShapeInfo;
>>>>>>> 0319fbb2

					if(newSqueezeDimensions) {
						delete[] dimension;
					}

					if(numOnes > 0) {
						delete[] inputShapeInfo;
					}
				}
			} else {
				__syncthreads();



				int resultLength = shape::length(resultShapeInfo);


				int elementsPerReductionIndex = shape::length(xShapeInfo) / resultLength;
				int xLength = shape::length(xShapeInfo);
				int i = 0,j = 0;

#pragma unroll
				for(i = tid; i < resultLength; i+= blockDim.x * gridDim.x) {
					int offsetForTad = shape::tadOffset(i, xShapeInfo, dimension, dimensionLength);
					IndexValue<T> comp2;
					comp2.value = dx[offsetForTad];
					comp2.index = 0;
					sPartials[threadIdx.x] = comp2;

					for(j = 1; j < elementsPerReductionIndex; j++) {
						IndexValue<T> comp;
						comp.value = dx[offsetForTad + xElementWiseStride * j];
						comp.index =  j;
						sPartials[threadIdx.x] =  update(sPartials[threadIdx.x],comp, extraParams);
					}

					result[i] = sPartials[threadIdx.x].index;
				}

				__syncthreads();
			}
		}


		//reduce to 1 result
		else if (resultScalar) {
			if (threadIdx.x == 0) {
				xElementWiseStride = shape::elementWiseStride(xShapeInfo);
			}

			if (threadIdx.x == 0)
				printf("Starting scalarIndexReduce block: [%i]\n", blockIdx.x);

			int n = shape::length(xShapeInfo);
			int numElements = blockDim.x;

			__syncthreads();

			if(xElementWiseStride >= 1) {
				if(xElementWiseStride == 1) {
#pragma unroll
					for(int i = tid;i < n; i += blockDim.x * gridDim.x) {
						int currIdx = i;
						IndexValue <T> indexVal = {dx[i], currIdx};
						reduction = update(reduction, indexVal, extraParams);
					}
				} else {
#pragma unroll
					for(int i = xElementWiseStride * tid;i < n; i += (blockDim.x * gridDim.x * xElementWiseStride)) {
						int currIdx = i;
						IndexValue <T> indexVal = {dx[i * xElementWiseStride], currIdx};
						reduction = update(reduction, indexVal, extraParams);
					}
				}
			} else {
				int rank = shape::rank(xShapeInfo);
				long allocSize = sizeof(int) * rank;
				int *ind2sub = shape::cuMalloc(allocationBuffer, allocSize);
#pragma unroll
				for(int i = tid;i < n; i += blockDim.x * gridDim.x) {
					shape::ind2sub(rank,shape::shapeOf(xShapeInfo),i,ind2sub);
					int offset = shape::getOffset(0,xShapeInfo,shape::stride(xShapeInfo),ind2sub,rank);
					int currIdx = i;
					IndexValue <T> indexVal = {dx[offset], currIdx};
					reduction = update(reduction, indexVal, extraParams);
				}

				if (tid * allocSize > PREALLOC_SIZE - allocSize) {
                	delete[] ind2sub;
            	}
			}


			sPartials[threadIdx.x] = reduction;
			__syncthreads();

			aggregatePartials(&sPartials, threadIdx.x, blockDim.x,extraParams);
			__syncthreads();

			if (gridDim.x > 1) {
				__shared__ bool amLast;
				unsigned int *tc = (unsigned *) reductionBuffer;
				int rank = shape::rank(xShapeInfo);
				tid = threadIdx.x;
				if (threadIdx.x == 0) {
					IndexValue<T> *pBuffer = (IndexValue<T> *) reductionBuffer;
					pBuffer[blockIdx.x] = {sPartials[0].value, sPartials[0].index};
				}
				__syncthreads();
				__threadfence();

				if (tid==0) {
					unsigned int ticket = atomicInc(&tc[4096], gridDim.x);
				    amLast = (ticket == gridDim.x-1);
				}

				__syncthreads();

				if (amLast) {
					tc[4096] = 0;
					IndexValue<T> *pBuffer = (IndexValue<T> *) reductionBuffer;

					if (threadIdx.x < gridDim.x)
						sPartials[threadIdx.x] =  pBuffer[threadIdx.x];


					__syncthreads();
					aggregatePartials(&sPartials, threadIdx.x,gridDim.x,extraParams);

					__syncthreads();
					if (tid == 0) {
						result[0] = sPartials[0].index;
					}
				}
			} else {
				if (tid == 0) {
					unsigned int *tc = (unsigned *) reductionBuffer;
					tc[4096] = 0;
					result[0] = sPartials[0].index;
				}
			}
		}
	}


#endif
			/**
             * CPU operations
             * @param x the input data
             * @param xShapeInfo the shape information for the input data
             * @param extraParams the extra parameters
             * @param result the result data
             * @param resultShapeInfo the shpae information
             */
			virtual
#ifdef __CUDACC__
			inline __host__

#elif defined(__GNUC__)

#endif
			T execScalar(T *x,
						 int *xShapeInfo,
						 T *extraParams) {

				T startingVal = this->startingValue(x);
				IndexValue<T> startingIndex;
				startingIndex.value = startingVal;
				startingIndex.index = 0;
				int length = shape::length(xShapeInfo);
				int xElementWiseStride = shape::elementWiseStride(xShapeInfo);
				if(xElementWiseStride < 1) {
					int shapeIter[MAX_RANK];
					int coord[MAX_RANK];
					int dim;
					int xStridesIter[MAX_RANK];

					int *xShape = shape::shapeOf(xShapeInfo);
					int *xStride = shape::stride(xShapeInfo);
					int rank = shape::rank(xShapeInfo);
					if(PrepareOneRawArrayIter<T>(rank,
												 xShape,
												 x,
												 xStride,
												 &rank,
												 shapeIter,
												 &x,
												 xStridesIter) >= 0) {

						ND4J_RAW_ITER_START(dim, rank, coord, shapeIter); {
							/* Process the innermost dimension */
							int i = shape::getOffset(0,xShape,xStride,coord,rank);
							IndexValue<T> curr;
							curr.value = x[i];
							curr.index = i;
							startingIndex = update(startingIndex, curr,
												   extraParams);
						} ND4J_RAW_ITER_ONE_NEXT(dim,
												 rank,
												 coord,
												 shapeIter,
												 x,
												 xStridesIter);
						return startingIndex.index;
					}
					else {
						printf("Unable to prepare array\n");
					}

				}
				else {

					if (xElementWiseStride == 1) {
						if(length < 8000) {
#pragma omp simd
							for (int i = 0; i < length; i++) {
								IndexValue<T> curr;
								curr.value = x[i];
								curr.index = i;
								startingIndex = update(startingIndex, curr,
													   extraParams);



							}
							return startingIndex.index;
						}
						else {
							BlockInformation info(length);

#pragma omp parallel

							{
								IndexValue<T> local;
								local.value = this->startingValue(x);
								local.index = 0;

								for (int i = omp_get_thread_num(); i < info.chunks; i+= info.threads) {
									int newOffset = (i * info.items);
									T *chunk = x + newOffset;
									int itemsToLoop = info.items;
									if(newOffset >= length) {
										break;
									}

									//handle modulo case
									if(newOffset + info.items >= length) {
										itemsToLoop = length - newOffset;
									}

									for (int j = 0; j < itemsToLoop; j++) {
										IndexValue<T> curr;
										curr.value = chunk[j];
										curr.index = j;
										local = update(local, curr, extraParams);
									}


#pragma omp critical
									{
										startingIndex = update(startingIndex, local,
															   extraParams);
									}


								}
							}

							return startingIndex.index;
						}

					}

					else {
#pragma omp parallel for
						for (int i = 0; i < length; i++) {
							IndexValue<T> curr;
							curr.value = x[i * xElementWiseStride];
							curr.index = i;
#pragma omp critical
							{
								startingIndex = update(startingIndex, curr,
													   extraParams);
							}

						}



					}


				}

				return  startingIndex.index;

			}


			/**
             * CPU operations
             * @param x the input data
             * @param xShapeInfo the shape information for the input data
             * @param extraParams the extra parameters
             * @param result the result data
             * @param resultShapeInfo the shpae information
             */
			virtual
#ifdef __CUDACC__
			inline __host__

#elif defined(__GNUC__)

#endif
			void exec(T *x,
					  int *xShapeInfo,
					  T *extraParams,
					  T *result,
					  int *resultShapeInfo) {
				result[0] = this->execScalar(x,xShapeInfo,extraParams);
			}

			/**
             * The dimension wise
             * CPU implementation
             * @param x the input data
             * @param xShapeInfo the x shape information
             * @param extraParams the extra parameters for the reduce
             * @param result the result buffer
             * @param resultShapeInfoBuffer the shape information
             * @param dimension the dimension to do reduce along long
             * @param dimensionLength the length of the dimension
             * buffer
             */
			virtual
#ifdef __CUDACC__
			inline __host__

#elif defined(__GNUC__)

#endif
			void exec(T *x,
					  int *xShapeInfo,
					  T *extraParams,
					  T *result,
					  int *resultShapeInfoBuffer,
					  int *dimension,
					  int dimensionLength) {

				if(shape::isScalar(resultShapeInfoBuffer)) {
					result[0] = execScalar(x,xShapeInfo,extraParams);
					return;
				}


				int resultLength = shape::length(resultShapeInfoBuffer);
				IndexValue<T> *startingIndex = new IndexValue<T>[resultLength];

#pragma omp parallel for
				for (int i = 0; i < resultLength; i++) {
					IndexValue<T> val;
					val.value = this->startingValue(x);
					val.index = 0;
					startingIndex[i] = val;
				}


				if(dimensionLength > 1) {
					/**
                     * The element wise stride belong longs to a reduction index.
                     * When used out of order, we can get rid of the data
                     * dependencies and rely on using the max dimension
                     * specified for stride instead.
                     * Say we take the sum(0,1) along long arr
                     * we can use arr.stride(1) as a representation
                     * along long which to iterate.
                     */
					int *tadShapeShapeInfo = shape::shapeInfoOnlyShapeAndStride(xShapeInfo,dimension,dimensionLength,false);
					int *xShape = shape::shapeOf(tadShapeShapeInfo);
					int *xStride = shape::stride(tadShapeShapeInfo);
					int rank = shape::rank(tadShapeShapeInfo);
#pragma omp  parallel  for
					for(int i = 0; i < resultLength; i++) {
						int offset = shape::tadOffset(i,xShapeInfo,dimension,dimensionLength);
						int shapeIter[MAX_RANK];
						int coord[MAX_RANK];
						int dim;
						int rankIter = rank;
						int xStridesIter[MAX_RANK];
						T *xPointer = x + offset;
						IndexValue<T> indexValue;
						indexValue.index = 0;
						indexValue.value = x[offset];
						if(PrepareOneRawArrayIter<T>(rankIter,
													 xShape,
													 xPointer,
													 xStride,
													 &rankIter,
													 shapeIter,
													 &xPointer,
													 xStridesIter) >= 0) {
							ND4J_RAW_ITER_START(dim, rank, coord, shapeIter); {
								/* Process the innermost dimension */
								IndexValue<T> comp;
								comp.index = shape::sub2Ind(rank,xShape,coord);
								comp.value = xPointer[0];
								indexValue =  update(indexValue,comp,extraParams);
							} ND4J_RAW_ITER_ONE_NEXT(dim,
													 rank,
													 coord,
													 shapeIter,
													 xPointer,
													 xStridesIter);
						}
						else {
							printf("Unable to prepare array\n");
						}



						result[i] = indexValue.index;

					}
				}

				else {
					int tadElementWiseStride = shape::tadElementWiseStride(xShapeInfo, dimension, dimensionLength);
					int tadLength = shape::tadLength(xShapeInfo, dimension, dimensionLength);
#pragma omp parallel for
					for(int i = 0;  i < resultLength; i++) {
						int baseOffset = shape::tadOffset(i,xShapeInfo,dimension,dimensionLength);
						IndexValue<T> indexValue;
						indexValue.index = 0;
						indexValue.value = x[baseOffset];
						for(int j = 1; j < tadLength; j++) {
							IndexValue<T> comp;
							comp.index = j;
							comp.value = x[baseOffset + tadElementWiseStride * j];
							indexValue =  update(indexValue,comp,extraParams);
						}

						result[i] = indexValue.index;
					}



				}

				delete[] startingIndex;
			}

			virtual inline
#ifdef __CUDACC__
			__host__ __device__
#endif
			void aggregateExtraParams(T **extraParamsTotal,T **extraParamsLocal) {
				//no extra params aggregation needs to happen
			}


			virtual
#ifdef __CUDACC__
			__host__ __device__
#endif
			T startingValue(T *input) = 0;


#ifdef __CUDACC__
			__host__ __device__
#elif defined(__GNUC__)

#endif
			virtual ~IndexReduce() {
			}
#ifdef __CUDACC__
			__host__ __device__
#elif defined(__GNUC__)

#endif
			IndexReduce() {
			}

		};

		namespace ops {

/**
 * Find the max index
 */
			template<typename T>
			class IMax: public  functions::indexreduce::IndexReduce<T> {
			public:

				/**
                 *
                 * @param val
                 * @param extraParams
                 * @return
                 */
				//an op for the kernel
				virtual
#ifdef __CUDACC__
				inline __host__  __device__

#elif defined(__GNUC__)


#endif
				functions::indexreduce::IndexValue<T> op(
						functions::indexreduce::IndexValue<T> val, T *extraParams) override {
					return val;
				}

				/**
                 *
                 * @param old
                 * @param opOutput
                 * @param extraParams
                 * @return
                 */
				//calculate an update of the reduce operation
				virtual
#ifdef __CUDACC__
				inline __host__  __device__

#elif defined(__GNUC__)


#endif
				functions::indexreduce::IndexValue<T> update(
						functions::indexreduce::IndexValue<T> old,
						functions::indexreduce::IndexValue<T> opOutput, T *extraParams) override {
					if (opOutput.value > old.value)
						return opOutput;

#ifdef __CUDACC__
					// workaround for cuda race condition at merge phase
		else if (opOutput.value == old.value && opOutput.index < old.index)
			return opOutput;
#elif defined(__GNUC__)

#endif
					return old;
				}

				/**
                 *
                 * @param f1
                 * @param f2
                 * @param extraParams
                 * @return
                 */
				//invoked when combining two kernels
				virtual
#ifdef __CUDACC__
				inline __host__  __device__

#elif defined(__GNUC__)


#endif
				functions::indexreduce::IndexValue<T> merge(
						functions::indexreduce::IndexValue<T> f1,
						functions::indexreduce::IndexValue<T> f2, T *extraParams) override {
					if (f1.value > f2.value)
						return f2;
					return f1;
				}

				/**
                 *
                 * @param reduction
                 * @param n
                 * @param xOffset
                 * @param dx
                 * @param incx
                 * @param extraParams
                 * @param result
                 * @return
                 */
				//post process result (for things like means etc)
				virtual
#ifdef __CUDACC__
				inline __host__  __device__

#elif defined(__GNUC__)


#endif
				functions::indexreduce::IndexValue<T> postProcess(
						functions::indexreduce::IndexValue<T> reduction, int n, int xOffset,
						T *dx, int incx, T *extraParams, T *result) override {
					return reduction;
				}
				virtual
#ifdef __CUDACC__
				__host__ __device__
#endif
				T startingValue(T *input) {
					return MIN_FLOAT;
				}

				/**
                 *
                 * @param d1
                 * @param d2
                 * @param extraParams
                 * @return
                 */
				virtual
#ifdef __CUDACC__
				inline __host__  __device__

#elif defined(__GNUC__)


#endif
				IndexValue<T> op(functions::indexreduce::IndexValue<T> d1,
								 functions::indexreduce::IndexValue<T> d2, T *extraParams) override {
					return d1;
				}
#ifdef __CUDACC__
				__host__ __device__
#elif defined(__GNUC__)

#endif
				virtual ~IMax() {
				}
#ifdef __CUDACC__
				__host__ __device__
#elif defined(__GNUC__)

#endif
				IMax() {
				}

			};

/**
 * Find the min index
 */
			template<typename T>
			class IMin: public  functions::indexreduce::IndexReduce<T> {
			public:

				/**
                 *
                 * @param val
                 * @param extraParams
                 * @return
                 */
				//an op for the kernel
				virtual
#ifdef __CUDACC__
				inline __host__  __device__

#elif defined(__GNUC__)


#endif
				functions::indexreduce::IndexValue<T> op(
						functions::indexreduce::IndexValue<T> val, T *extraParams) override {
					return val;
				}
				virtual
#ifdef __CUDACC__
				__host__ __device__
#endif
				T startingValue(T *input) {
					return MAX_FLOAT;
				}
				/**
                 *
                 * @param old
                 * @param opOutput
                 * @param extraParams
                 * @return
                 */
				//calculate an update of the reduce operation
				virtual
#ifdef __CUDACC__
				inline __host__  __device__

#elif defined(__GNUC__)


#endif
				functions::indexreduce::IndexValue<T> update(
						functions::indexreduce::IndexValue<T> old,
						functions::indexreduce::IndexValue<T> opOutput, T *extraParams) override {
					if (opOutput.value < old.value)
						return opOutput;

#ifdef __CUDACC__
					// workaround for cuda race condition at merge phase
		 else if (opOutput.value == old.value && opOutput.index < old.index)
			return opOutput;
#elif defined(__GNUC__)

#endif
					return old;
				}

				/**
                 *
                 * @param f1
                 * @param f2
                 * @param extraParams
                 * @return
                 */
				//invoked when combining two kernels
				virtual
#ifdef __CUDACC__
				inline __host__  __device__

#elif defined(__GNUC__)


#endif
				functions::indexreduce::IndexValue<T> merge(
						functions::indexreduce::IndexValue<T> f1,
						functions::indexreduce::IndexValue<T> f2, T *extraParams) override {
					if (f1.value < f2.value)
						return f2;
					return f1;
				}

				/**
                 *
                 * @param reduction
                 * @param n
                 * @param xOffset
                 * @param dx
                 * @param incx
                 * @param extraParams
                 * @param result
                 * @return
                 */
				//post process result (for things like means etc)
				virtual
#ifdef __CUDACC__
				inline __host__  __device__

#elif defined(__GNUC__)


#endif
				functions::indexreduce::IndexValue<T> postProcess(
						functions::indexreduce::IndexValue<T> reduction, int n, int xOffset,
						T *dx, int incx, T *extraParams, T *result) override {
					return reduction;
				}

				/**
                 *
                 * @param d1
                 * @param d2
                 * @param extraParams
                 * @return
                 */
				virtual
#ifdef __CUDACC__
				inline __host__  __device__

#elif defined(__GNUC__)


#endif
				IndexValue<T> op(functions::indexreduce::IndexValue<T> d1,
								 functions::indexreduce::IndexValue<T> d2, T *extraParams) override {
					return d1;
				}

#ifdef __CUDACC__
				__host__ __device__
#elif defined(__GNUC__)

#endif
				virtual ~IMin() {
				}
#ifdef __CUDACC__
				__host__ __device__
#elif defined(__GNUC__)

#endif
				IMin() {
				}
			};
		}

		template<typename T>
		class IndexReduceOpFactory {
		public:

#ifdef __CUDACC__
			__host__ __device__
#endif
			IndexReduceOpFactory() {
			}


#ifdef __CUDACC__
			__inline__ __host__ __device__
#endif
			functions::indexreduce::IndexReduce<T> * getOp(int op) {
				if (op == 0) {
					return new functions::indexreduce::ops::IMax<T>();
				} else if (op == 1) {
					return new functions::indexreduce::ops::IMin<T>();

				}
				return NULL;
			}
		};
	}


}


#ifdef __CUDACC__

/**
 * The external driver
 * api interface to the cuda kernel
 * @param op the operation number to execute
 * @param n the length of the input
 * @param dx the input data
 * @param xShapeInfo the input data shape information
 * @param extraParams  the extra parameters for the reduce
 * @param result the result buffer
 * @param resultShapeInfo the shape information for the result
 * @param gpuInformation the shape information for the data
 * @param dimension the dimension to do reduce along long
 * @param dimensionLength the length of the dimension buffer
 * @param postProcessOrNot whether to pre process or not
 */
template <typename T>
__device__ void indexReduceGeneric(
		int op,
		T *dx,
		int *xShapeInfo,
		T *extraParams,
		T *result,
		int *resultShapeInfo,
		int *dimension,
		int dimensionLength,
		int postProcessOrNot, int *allocationBuffer, T *reductionBuffer) {
	__shared__ functions::indexreduce::IndexReduce<T> *indexReduce;
	__shared__ functions::indexreduce::IndexReduceOpFactory<T> *newOpFactory;
	if(threadIdx.x == 0)
		newOpFactory = new functions::indexreduce::IndexReduceOpFactory<T>();
	__syncthreads();

	if(threadIdx.x == 0)
		indexReduce = newOpFactory->getOp(op);
	__syncthreads();

	indexReduce->transform(dx,xShapeInfo,extraParams,result,resultShapeInfo,dimension,dimensionLength,postProcessOrNot, allocationBuffer, reductionBuffer);

	__syncthreads();
	if(threadIdx.x == 0) {
		delete indexReduce;
		delete newOpFactory;
	}
}

/**
 * The external driver
 * api interface to the cuda kernel
 * @param op the operation number to execute
 * @param n the length of the input
 * @param dx the input data
 * @param xShapeInfo the input data shape information
 * @param extraParams  the extra parameters for the reduce
 * @param result the result buffer
 * @param resultShapeInfo the shape information for the result
 * @param gpuInformation the shape information for the data
 * @param dimension the dimension to do reduce along long
 * @param dimensionLength the length of the dimension buffer
 * @param postProcessOrNot whether to pre process or not
 */
__global__ void indexReduceDouble(
		int op,
		double *dx,
		int *xShapeInfo,
		double *extraParams,
		double *result,
		int *resultShapeInfo,
		int *dimension,
		int dimensionLength,
		int postProcessOrNot, int *allocationBuffer, double *reductionBuffer) {
	indexReduceGeneric<double>(
			op,
			dx,
			xShapeInfo,
			extraParams,
			result,
			resultShapeInfo,
			dimension,
			dimensionLength,
			postProcessOrNot, allocationBuffer, reductionBuffer);

}

/**
 * The external driver
 * api interface to the cuda kernel
 * @param op the operation number to execute
 * @param n the length of the input
 * @param dx the input data
 * @param xShapeInfo the input data shape information
 * @param extraParams  the extra parameters for the reduce
 * @param result the result buffer
 * @param resultShapeInfo the shape information for the result
 * @param gpuInformation the shape information for the data
 * @param dimension the dimension to do reduce along long
 * @param dimensionLength the length of the dimension buffer
 * @param postProcessOrNot whether to pre process or not
 */
__global__ void indexReduceFloat(
		int op,
		float *dx,
		int *xShapeInfo,
		float *extraParams,
		float *result,
		int *resultShapeInfo,
		int *dimension,
		int dimensionLength,
		int postProcessOrNot,  int *allocationBuffer, float *reductionBuffer) {
	indexReduceGeneric<float>(
			op,
			dx,
			xShapeInfo,
			extraParams,
			result,
			resultShapeInfo,
			dimension,
			dimensionLength,
			postProcessOrNot, allocationBuffer, reductionBuffer);

}



#endif

#endif /* INDEXREDUCE_H_ */
<|MERGE_RESOLUTION|>--- conflicted
+++ resolved
@@ -395,13 +395,8 @@
 				}
 
 				__syncthreads();
-<<<<<<< HEAD
 				if (threadIdx.x == 0) {
-					free(tadShapeShapeInfo);
-=======
-				if (tid == 0) {
 					delete[] tadShapeShapeInfo;
->>>>>>> 0319fbb2
 
 					if(newSqueezeDimensions) {
 						delete[] dimension;
@@ -451,9 +446,6 @@
 			if (threadIdx.x == 0) {
 				xElementWiseStride = shape::elementWiseStride(xShapeInfo);
 			}
-
-			if (threadIdx.x == 0)
-				printf("Starting scalarIndexReduce block: [%i]\n", blockIdx.x);
 
 			int n = shape::length(xShapeInfo);
 			int numElements = blockDim.x;
