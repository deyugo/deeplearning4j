/*
 * broadcasting.h
 *
 *  Created on: Dec 28, 2015
 *      Author: agibsonccc
 */

#ifndef BROADCASTING_H_
#define BROADCASTING_H_
#include <dll.h>
#include <sharedmem.h>
#include <shape.h>
#include <templatemath.h>
#include <helper_cuda.h>
#include <pairwise_util.h>
#include <ops.h>
#include <op_boilerplate.h>

#ifdef __CUDACC__
#include <cuda.h>
#include <cuda_runtime.h>
#endif
#ifdef __JNI__
#include <jni.h>
#endif

#define BROADCAST_OPS \
       (0, simdOps::Add), \
       (1, simdOps::Subtract), \
       (2, simdOps::Multiply), \
       (3, simdOps::Divide), \
       (4, simdOps::ReverseDivide), \
       (5, simdOps::ReverseSubtract), \
       (6, simdOps::Copy)

  
namespace functions {
	namespace broadcast {

/**
 * Broadcast operation
 * for broadcasting a smaller tensor
 * along long a bigger one.
 */
		template<typename T>
		class Broadcast {
		public:

#ifdef __CUDACC__

template<typename OpType>
			static __inline__ __device__ void transformCuda(
			T *x,
			int *xShapeInfo,
			T *y,
			int *yShapeInfo,
			T *result,
			int *resultShapeInfo,
			int *dimension,
			int dimensionLength, UnifiedSharedMemory *manager, int *tadOnlyShapeInfo, int *tadOffsets, int *tadOnlyShapeInfoZ, int *tadOffsetsZ) {

		//decompose in to several sub tads after
		//moving all dimensions (in sorted order)
		//to the back.
		//permuted version of the x shape info for setting up the tad problem
	  __shared__ int tadLength;
      __shared__ int tadEWS;
      __shared__ int tadRank;
      __shared__ int numTads;
      __shared__ int *tadShape;
      __shared__ int *tadStride;
      __shared__ int yStride;
      __shared__ int zEWS;
      __shared__ int zRank;
      __shared__ int *zShape;
      __shared__ int *zStride;
      if (threadIdx.x == 0) {
        if (tadOnlyShapeInfoZ == nullptr) {
            tadOnlyShapeInfoZ = tadOnlyShapeInfo;
            tadOffsetsZ = tadOffsets;
        }

   	    tadLength = shape::tadLength(xShapeInfo, dimension, dimensionLength);
        tadEWS = shape::elementWiseStride(tadOnlyShapeInfo);
        tadRank = shape::rank(tadOnlyShapeInfo);
        zRank = shape::rank(tadOnlyShapeInfoZ);
        numTads = shape::length(xShapeInfo) / tadLength;

        tadShape = shape::shapeOf(tadOnlyShapeInfo);
      	tadStride = shape::stride(tadOnlyShapeInfo);
      	zShape = shape::shapeOf(tadOnlyShapeInfoZ);
      	zStride = shape::stride(tadOnlyShapeInfoZ);

      	yStride = shape::elementWiseStride(yShapeInfo);

      	zEWS = shape::elementWiseStride(tadOnlyShapeInfoZ);


      }
      __syncthreads();

		for (int r = blockIdx.x; r < numTads; r += gridDim.x) {

			int tadOffsetForBlock = tadOffsets[r];
			int tadOffsetForBlockZ = tadOffsetsZ[r];
            T *rR = result + tadOffsetForBlockZ;
            T *rX = x + tadOffsetForBlock;


            if(tadEWS > 0) {
            	if (tadEWS == 1 && yStride == 1 && zEWS == 1) {
                	for (Nd4jIndex i = threadIdx.x; i < tadLength; i+= blockDim.x) {
                    	rR[i] = OpType::op(rX[i], y[i]);
                	}
                } else {
					for (Nd4jIndex i = threadIdx.x; i < tadLength; i+= blockDim.x) {
                    	rR[i * zEWS] = OpType::op(rX[i * tadEWS], y[i * yStride]);
                	}
                }
            }
            else {
                int xCoord[MAX_RANK];
                int zCoord[MAX_RANK];

                for (Nd4jIndex i = threadIdx.x; i < tadLength; i+= blockDim.x) {
                    shape::ind2subC(tadRank,tadShape, i, xCoord);
                    shape::ind2subC(zRank,zShape, i, zCoord);
                    Nd4jIndex xOffset = shape::getOffset(tadOffsetForBlock, tadShape, tadStride, xCoord, tadRank);
                    Nd4jIndex zOffset = shape::getOffset(tadOffsetForBlockZ, zShape, zStride, zCoord, zRank);
                    result[zOffset] = OpType::op(x[xOffset], y[i * yStride]);
                }
            }
		}
	}


            
		static inline __device__ void transformCuda(const int opNum,
				T *x,
				int *xShapeInfo,
				T *y,
				int *yShapeInfo,
				T *result,
				int *resultShapeInfo,
				int *dimension,
				int dimensionLength, UnifiedSharedMemory *manager, int *tadShapeInfo, int *tadOffset, int *tadOnlyShapeInfoZ, int *tadOffsetsZ) {
                                DISPATCH_BY_OPNUM(transformCuda, PARAMS(x, xShapeInfo, y, yShapeInfo, result, resultShapeInfo, dimension,  dimensionLength, manager, tadShapeInfo, tadOffset, tadOnlyShapeInfoZ, tadOffsetsZ), BROADCAST_OPS);
			}
#endif

			static void exec(const int opNum, T *x,
				int *xShapeInfo,
				T *y,
				int *yShapeInfo,
				T *result,
				int *dimension,
				int dimensionLength, int *tadShapeInfo, int *tadOffset, int *tadShapeInfoZ, int *tadOffsetZ) {
                                DISPATCH_BY_OPNUM(exec, PARAMS(x, xShapeInfo, y, yShapeInfo, result, dimension, dimensionLength, tadShapeInfo, tadOffset, tadShapeInfoZ, tadOffsetZ), BROADCAST_OPS);
			}

			/**
             * CPU execution
             * @param x the input
             * @param xShapeInfo the x shape information
             * @param y the y data
             * @param yShapeInfo the y shape information
             * @param result the result
             * @param resultShapeInfo the result shape information
             * @param dimension the dimension to broadcast along long
             * @param dimensionLength the length of the dimension buffer
             */
			template<typename OpType>
			static void exec(T *x,
							 int *xShapeInfo,
							 T *y,
							 int *yShapeInfo,
							 T *result,
							 int *dimension,
							 int dimensionLength, int *tadShapeInfo, int *tadOffset, int *tadShapeInfoZ, int *tadOffsetZ) {

				//decompose in to several sub tads after
				//moving all dimensions (in sorted order)
				//to the back.
				//permuted version of the x shape info for setting up the tad problem
				int *tadShapeShapeInfo =  tadShapeInfo;
				int *tadOffsets = tadOffset;
				shape::TAD *tad = nullptr;

				if (tadShapeInfo == nullptr || tadOffsets == nullptr) {
					tad = new shape::TAD(xShapeInfo, dimension, dimensionLength);
					tad->createTadOnlyShapeInfo();
					tad->createOffsets();

					tadShapeShapeInfo = tad->tadOnlyShapeInfo;
					tadOffsets = tad->tadOffsets;


				}

				int *xShape = shape::shapeOf(tadShapeShapeInfo);
				int *xStride = shape::stride(tadShapeShapeInfo);
				int *resultStride = shape::stride(tadShapeShapeInfo);
				int tadEWS = shape::elementWiseStride(tadShapeShapeInfo);
				int tadRank = shape::rank(tadShapeShapeInfo);
				int tadLength = shape::tadLength(xShapeInfo, dimension, dimensionLength);
				int yStride = shape::elementWiseStride(yShapeInfo);
				int tads =shape::length(xShapeInfo) / tadLength;

<<<<<<< HEAD
				int tadsPerThread = tads / TAD_THRESHOLD;
=======
                if (tadShapeInfoZ == nullptr) {
                    tadShapeInfoZ = tadShapeShapeInfo;
                    tadOffsetZ = tadOffsets;
                }

                int *zShape = shape::shapeOf(tadShapeInfoZ);
                int *zStride = shape::stride(tadShapeInfoZ);
                int zRank = shape::rank(tadShapeInfoZ);
                int zEWS = shape::elementWiseStride(tadShapeInfoZ);


				int tadsPerThread = tads / 64;
>>>>>>> 4850e962
				int num_threads = nd4j::math::nd4j_max<int>(1, tadsPerThread);
				num_threads = nd4j::math::nd4j_min<int>(num_threads, omp_get_max_threads());

				if (true) {
#pragma omp parallel for schedule(guided) num_threads(num_threads) if (num_threads > 1)
					for (int i = 0; i < tads; i++) {
						int offset = tadOffsets[i];
                        int offsetZ = tadOffsetZ[i];


						if (tadEWS > 0 && yStride > 0 && zEWS > 0) {
							T *oRes = result + offsetZ;
							T *oX = x + offset;

							if (tadEWS == 1 && yStride == 1 && zEWS == 1) {
#pragma omp simd
								for (int f = 0; f < tadLength; f++) {
									oRes[f] = OpType::op(oX[f], y[f]);
								}
							} else {
#pragma omp simd
								for (int f = 0; f < tadLength; f++) {
									oRes[f * zEWS] = OpType::op(oX[f * tadEWS], y[f * yStride]);
								}
							}
						} else {
							int xCoord[MAX_RANK];
                            int zCoord[MAX_RANK];

#pragma omp simd
							for (int f = 0; f < tadLength; f++) {
                                shape::ind2subC(tadRank,xShape, i, xCoord);
                                shape::ind2subC(zRank,zShape, i, zCoord);
                                Nd4jIndex xOffset = shape::getOffset(offset, xShape, xStride, xCoord, tadRank);
                                Nd4jIndex zOffset = shape::getOffset(offsetZ, zShape, zStride, zCoord, zRank);
                                result[zOffset] = OpType::op(x[xOffset], y[i * yStride]);
							}
						}
					}
				}
				else {
/*
#pragma omp parallel for schedule(guided) num_threads(num_threads) if (num_threads > 1)
					for (int i = 0; i < tads; i++) {
						int offset = tadOffsets[i];
						T *xIter = x + offset;
						T *resultIter = result + offset;
						int shapeIter[MAX_RANK];
						int coord[MAX_RANK];
						int dim;
						int xStridesIter[MAX_RANK];
						int resultStridesIter[MAX_RANK];
						int rank = shape::rank(tadShapeShapeInfo);
						int vectorIdx = 0;
						if (PrepareTwoRawArrayIter<T>(rank,
													  xShape,
													  xIter,
													  xStride,
													  resultIter,
													  resultStride,
													  &rank,
													  shapeIter,
													  &xIter,
													  xStridesIter,
													  &resultIter,
													  resultStridesIter) >= 0) {
							ND4J_RAW_ITER_START(dim, rank, coord, shapeIter);
							{
								//Process the innermost dimension
								T val = OpType::op(xIter[0], y[vectorIdx]);
								resultIter[0] = val;
								vectorIdx += shape::elementWiseStride(yShapeInfo);
							}
							ND4J_RAW_ITER_TWO_NEXT(dim,
												   rank,
												   coord,
												   shapeIter,
												   xIter,
												   xStridesIter,
												   resultIter,
												   resultStridesIter);


						}
					}

*/

				}

				if (tad != nullptr)
					delete tad;
			}
		};
	}
}

#ifdef __CUDACC__

/**
 * Meant to be called from an external interface
 * and the driver api
 * @param opNum the op number to execute
 * @param x the input data
 * @param xShapeInfo the x shape info for input
 * @param y the y to broadcast
 * @param yShapeInfo the shape information of the broadcast info
 * @param result the result buffer
 * @param resultShapeInfo the shape information for the result buffer
 * @param dimension the dimension(s) to do broadcast along long
 * @param dimensionLength the length of the dimension buffer
 * @param gpuInformation the gpu information such as blockdim,griddim and shared
 * memory size
 */
template <typename T>
__device__ void broadcastGeneric(
		int opNum,
		T *x,
		int *xShapeInfo,
		int xRank,
		T *y,
		int *yShapeInfo,
		int yRank,
		T *result,
		int *resultShapeInfo,
		int zRank,
		int *dimension,
		int dimensionLength, int *tadOnlyShapeInfo, int *tadOffsets, int *tadOnlyShapeInfoZ, int *tadOffsetsZ) {

	__shared__ UnifiedSharedMemory *manager;

     if (threadIdx.x == 0) {
        extern __shared__ unsigned char shmem[];
        manager = new(shmem) UnifiedSharedMemory((int *) shmem);
	    manager->init(sizeof(UnifiedSharedMemory), 0, sizeof(functions::broadcast::Broadcast<T>), sizeof(shape::TAD), xRank);
    }
    __syncthreads();

	functions::broadcast::Broadcast<T>::transformCuda(
			opNum,
			x,
			xShapeInfo,
			y,
			yShapeInfo,
			result,
			resultShapeInfo,
			dimension,
			dimensionLength,
			manager,
			tadOnlyShapeInfo,
			tadOffsets,
			tadOnlyShapeInfoZ,
			tadOffsetsZ);
}

/**
 * Meant to be called from an external interface
 * and the driver api
 * @param opNum the op number to execute
 * @param x the input data
 * @param xShapeInfo the x shape info for input
 * @param y the y to broadcast
 * @param yShapeInfo the shape information of the broadcast info
 * @param result the result buffer
 * @param resultShapeInfo the shape information for the result buffer
 * @param dimension the dimension(s) to do broadcast along long
 * @param dimensionLength the length of the dimension buffer
 * @param gpuInformation the gpu information such as blockdim,griddim and shared
 * memory size
 */
extern "C" __global__ void broadcastDouble(
		int opNum,
		double *x, int *xShapeInfo, int xRank,
		double *y, int *yShapeInfo, int yRank,
		double *result, int *resultShapeInfo, int zRank,
		int *dimension,
		int dimensionLength, int *tadOnlyShapeInfo, int *tadOffsets, int *tadOnlyShapeInfoZ, int *tadOffsetsZ) {
	broadcastGeneric<double>(
			opNum,
			x,
			xShapeInfo, xRank,
			y,
			yShapeInfo, yRank,
			result,
			resultShapeInfo, zRank,
			dimension,
			dimensionLength, tadOnlyShapeInfo, tadOffsets, tadOnlyShapeInfoZ, tadOffsetsZ);

}


/**
 * Meant to be called from an external interface
 * and the driver api
 * @param opNum the op number to execute
 * @param x the input data
 * @param xShapeInfo the x shape info for input
 * @param y the y to broadcast
 * @param yShapeInfo the shape information of the broadcast info
 * @param result the result buffer
 * @param resultShapeInfo the shape information for the result buffer
 * @param dimension the dimension(s) to do broadcast along long
 * @param dimensionLength the length of the dimension buffer
 * @param gpuInformation the gpu information such as blockdim,griddim and shared
 * memory size
 */
extern "C" __global__ void broadcastFloat(
		int opNum,
		float *x, int *xShapeInfo, int xRank,
		float *y, int *yShapeInfo, int yRank,
		float *result, int *resultShapeInfo, int zRank,
		int *dimension,
		int dimensionLength, int *tadOnlyShapeInfo, int *tadOffsets, int *tadOnlyShapeInfoZ, int *tadOffsetsZ) {
	broadcastGeneric<float>(
			opNum,
			x,
			xShapeInfo, xRank,
			y,
			yShapeInfo, yRank,
			result,
			resultShapeInfo, zRank,
			dimension,
			dimensionLength, tadOnlyShapeInfo, tadOffsets, tadOnlyShapeInfoZ, tadOffsetsZ);

}


extern "C" __global__ void broadcastHalf(
		int opNum,
		float16 *x, int *xShapeInfo, int xRank,
		float16 *y, int *yShapeInfo, int yRank,
		float16 *result, int *resultShapeInfo, int zRank,
		int *dimension,
		int dimensionLength, int *tadOnlyShapeInfo, int *tadOffsets, int *tadOnlyShapeInfoZ, int *tadOffsetsZ) {
	broadcastGeneric<float16>(
			opNum,
			x,
			xShapeInfo, xRank,
			y,
			yShapeInfo, yRank,
			result,
			resultShapeInfo, zRank,
			dimension,
			dimensionLength, tadOnlyShapeInfo, tadOffsets, tadOnlyShapeInfoZ, tadOffsetsZ);

}

#endif



#endif /* BROADCASTING_H_ */<|MERGE_RESOLUTION|>--- conflicted
+++ resolved
@@ -206,9 +206,6 @@
 				int yStride = shape::elementWiseStride(yShapeInfo);
 				int tads =shape::length(xShapeInfo) / tadLength;
 
-<<<<<<< HEAD
-				int tadsPerThread = tads / TAD_THRESHOLD;
-=======
                 if (tadShapeInfoZ == nullptr) {
                     tadShapeInfoZ = tadShapeShapeInfo;
                     tadOffsetZ = tadOffsets;
@@ -220,8 +217,7 @@
                 int zEWS = shape::elementWiseStride(tadShapeInfoZ);
 
 
-				int tadsPerThread = tads / 64;
->>>>>>> 4850e962
+				int tadsPerThread = tads / TAD_THRESHOLD;
 				int num_threads = nd4j::math::nd4j_max<int>(1, tadsPerThread);
 				num_threads = nd4j::math::nd4j_min<int>(num_threads, omp_get_max_threads());
 
