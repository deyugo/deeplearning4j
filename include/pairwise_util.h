//
// Created by agibsonccc on 2/15/16.
//

#ifndef NATIVEOPERATIONS_PAIRWISE_UTIL_H
#define NATIVEOPERATIONS_PAIRWISE_UTIL_H
#include <array.h>
#include <dll.h>
#include <nd4jmemset.h>
#include <omp.h>
//Loops adapted from:
//https://github.com/numpy/numpy/blob/009b17a85a22707e63ac9ea1896413992bbf9ce5/numpy/core/src/private/lowlevel_strided_loops.h#L401-L401


/************************************************************
 * A struct used by CreateSortedStridePerm, new in 1.7.
 ************************************************************/

typedef struct {
    int perm, stride;
} StridePermutation;


/**
 * Credit to:
 * http://alienryderflex.com/quicksort/
 *
 * The non recursive implementation is important for being able to run on cuda as well
 *  as host.
 *
 *  In practice the work loads intended for
 *  this won't be so hard
 *  that it matters.
 *
 *  We can work on optimizations later that leverage openmp,
 *  the gpu etc
 */
#ifdef __CUDACC__
__host__ __device__
#endif
void quickSort(StridePermutation *arr, int elements);


/* Start raw iteration */
#define ND4J_RAW_ITER_START(idim, ndim, coord, shape) \
        memset((coord), 0, (ndim) * sizeof(coord[0])); \
        do {

/* Increment to the next n-dimensional coordinate for one raw array */
#define ND4J_RAW_ITER_ONE_NEXT(idim, ndim, coord, shape, data, strides) \
            for ((idim) = 0; (idim) < (ndim); (idim)++) { \
                if (++(coord)[idim] == (shape)[idim]) { \
                    (coord)[idim] = 0; \
                    (data) -= ((shape)[idim] - 1) * (strides)[idim]; \
                } \
                else { \
                    (data) += (strides)[idim]; \
                    break; \
                } \
            } \
        } while ((idim) < (ndim))

#define ND4J_RAW_ITER_ONE_NEXTF(idim, ndim, coord, shape, data, strides) \
            for ((idim) = ndim - 1; (idim) >= (0); (idim)--) { \
                if (++(coord)[idim] == (shape)[idim]) { \
                    (coord)[idim] = 0; \
                    (data) -= ((shape)[idim] - 1) * (strides)[idim]; \
                } \
                else { \
                    (data) += (strides)[idim]; \
                    break; \
                } \
            } \
        } while ((idim) >= (0))


/* Increment to the next n-dimensional coordinate for two raw arrays */
#define ND4J_RAW_ITER_TWO_NEXT(idim, ndim, coord, shape, \
                              dataA, stridesA, dataB, stridesB) \
            for ((idim) = 0; (idim) < (ndim); (idim)++) { \
                if (++(coord)[idim] == (shape)[idim]) { \
                    (coord)[idim] = 0; \
                    (dataA) -= ((shape)[idim] - 1) * (stridesA)[idim]; \
                    (dataB) -= ((shape)[idim] - 1) * (stridesB)[idim]; \
                } \
                else { \
                    (dataA) += (stridesA)[idim]; \
                    (dataB) += (stridesB)[idim]; \
                    break; \
                } \
            } \
        } while ((idim) < (ndim))

/* Increment to the next n-dimensional coordinate for three raw arrays */
#define ND4J_RAW_ITER_THREE_NEXT(idim, ndim, coord, shape, \
                              dataA, stridesA, \
                              dataB, stridesB, \
                              dataC, stridesC) \
            for ((idim) = 0; (idim) < (ndim); (idim)++) { \
                if (++(coord)[idim] == (shape)[idim]) { \
                    (coord)[idim] = 0; \
                    (dataA) -= ((shape)[idim] - 1) * (stridesA)[idim]; \
                    (dataB) -= ((shape)[idim] - 1) * (stridesB)[idim]; \
                    (dataC) -= ((shape)[idim] - 1) * (stridesC)[idim]; \
                } \
                else { \
                    (dataA) += (stridesA)[idim]; \
                    (dataB) += (stridesB)[idim]; \
                    (dataC) += (stridesC)[idim]; \
                    break; \
                } \
            } \
        } while ((idim) < (ndim))

/* Increment to the next n-dimensional coordinate for four raw arrays */
#define ND4J_RAW_ITER_FOUR_NEXT(idim, ndim, coord, shape, \
                              dataA, stridesA, \
                              dataB, stridesB, \
                              dataC, stridesC, \
                              dataD, stridesD) \
            for ((idim) = 0; (idim) < (ndim); (idim)++) { \
                if (++(coord)[idim] == (shape)[idim]) { \
                    (coord)[idim] = 0; \
                    (dataA) -= ((shape)[idim] - 1) * (stridesA)[idim]; \
                    (dataB) -= ((shape)[idim] - 1) * (stridesB)[idim]; \
                    (dataC) -= ((shape)[idim] - 1) * (stridesC)[idim]; \
                    (dataD) -= ((shape)[idim] - 1) * (stridesD)[idim]; \
                } \
                else { \
                    (dataA) += (stridesA)[idim]; \
                    (dataB) += (stridesB)[idim]; \
                    (dataC) += (stridesC)[idim]; \
                    (dataD) += (stridesD)[idim]; \
                    break; \
                } \
            } \
        } while ((idim) < (ndim))






/*NUMPY_API
 *
 * This function populates the first ndim elements
 * of strideperm with sorted descending by their absolute values.
 * For example, the stride array (4, -2, 12) becomes
 * [(2, 12), (0, 4), (1, -2)].
 */
#ifdef __CUDACC__
__host__ __device__
#endif
inline void  SortStrideArray(int ndim, const int strides[],
                      StridePermutation *out_strideperm) {

    /* Set up the strideperm values */
    for (int i = 0; i < ndim; i++) {
        out_strideperm[i].perm = i;
        out_strideperm[i].stride = strides[i];
    }

    /* Sort them */
    quickSort(out_strideperm,ndim);

}

/*
 * Prepares shape and strides for a simple raw array iteration.
 * This sorts the strides into FORTRAN order, reverses any negative
 * strides, then coalesces axes where possible. The results are
 * filled in the output parameters.
 *
 * This is intended for simple, lightweight iteration over arrays
 * where no buffering of any kind is needed, and the array may
 * not be stored as a PyArrayObject.
 *
 * The arrays shape, outShape, strides, and outStrides must all
 * point to different data.
 *
 * Returns 0 on success, -1 on failure.
 */
template <typename T>

#ifdef __CUDACC__
__host__ __device__
#endif
inline int PrepareOneRawArrayIter(int ndim, const int shape[],
                           T data[], const int strides[],
                           int *out_ndim, int outShape[],
<<<<<<< HEAD
                           T *out_data[], int *outStrides) {
=======
                           T **out_data, int *outStrides) {
>>>>>>> dd52775f
    StridePermutation strideperm[MAX_RANK];
    int i, j;

    /* Special case 0 and 1 dimensions */
    if (ndim == 0) {
        *out_ndim = 1;
        *out_data = data;
        outShape[0] = 1;
        outStrides[0] = 0;
        return 0;
    }
    else if (ndim <= 2 || shape::isVector(shape,ndim)) {
        *out_ndim = 2;
        outShape[0] = shape[0];
        outShape[1] = shape[1];
        *out_data = data;
        outStrides[0] = strides[0];
        outStrides[1] = strides[1];
 \
#if 0
        /* DEBUG */
        {
            printf("raw iter ndim %d\n", ndim);
            printf("shape: ");
            for (i = 0; i < ndim; ++i) {
                printf("%d ", (int)outShape[i]);
            }
            printf("\n");
            printf("strides a: ");
            for (i = 0; i < ndim; ++i) {
                printf("%d ", (int)outStrides[i]);
            }

            printf("\n");

        }
#endif

        return 0;
    }
    /* Sort the axes based on the destination strides */
    SortStrideArray(ndim, strides, strideperm);
    for (i = 0; i < ndim; i++) {
        int iperm = strideperm[ndim - i - 1].perm;
        outShape[i] = shape[iperm];
        outStrides[i] = strides[iperm];
    }

    /* Reverse any negative strides */
    for (i = 0; i < ndim; ++i) {
        int stride_entry = outStrides[i], shape_entry = outShape[i];

        if (stride_entry < 0) {
            data += stride_entry * (shape_entry - 1);
            outStrides[i] = -stride_entry;
        }
        /* Detect 0-size arrays here */
        if (shape_entry == 0) {
            *out_ndim = 1;
            *out_data = data;
            outShape[0] = 0;
            outStrides[0] = 0;
            return 0;
        }
    }

    /* Coalesce any dimensions where possible */
    i = 0;
    for (j = 1; j < ndim; ++j) {
        if (outShape[i] == 1) {
            /* Drop axis i */
            outShape[i] = outShape[j];
            outStrides[i] = outStrides[j];
        }
        else if (outShape[j] == 1) {
            /* Drop axis j */
        }
        else if (outStrides[i] * outShape[i] == outStrides[j]) {
            /* Coalesce axes i and j */
            outShape[i] *= outShape[j];
        }
        else {
            /* Can't coalesce, go to next i */
            ++i;
            outShape[i] = outShape[j];
            outStrides[i] = outStrides[j];
        }
    }
    ndim = i + 1;

#if 0
    /* DEBUG */
    {
        printf("raw iter ndim %d\n", ndim);
        printf("shape: ");
        for (i = 0; i < ndim; ++i) {
            printf("%d ", (int)outShape[i]);
        }
        printf("\n");
        printf("strides: ");
        for (i = 0; i < ndim; ++i) {
            printf("%d ", (int)outStrides[i]);
        }
        printf("\n");
    }
#endif

    *out_data = data;
    *out_ndim = ndim;
    return 0;
}


class BlockInformation {
public:
    Nd4jIndex items;
    int threads;
    Nd4jIndex chunks;
    Nd4jIndex modulo;
    BlockInformation(Nd4jIndex length) {

#pragma omp parallel
        {
            threads = omp_get_num_threads();
            items = length / threads;
            if(items < 1)
                items = 1;
            chunks = length / items;
            modulo = length % items;
            //one left over chunk
            if(modulo > 0)
                chunks++;
        }

    }
};


class CudaBlockInformation {

};


/**
 * Credit to:
 * http://alienryderflex.com/quicksort/
 *
 * The non recursive implementation is important for being able to run on cuda as well
 *  as host.
 *
 *  In practice the work loads intended for
 *  this won't be so hard
 *  that it matters.
 *
 *  We can work on optimizations later that leverage openmp,
 *  the gpu etc
 */
#ifdef __CUDACC__
__host__ __device__
#endif
inline void quickSort(StridePermutation *arr, int elements) {
#define  MAX_LEVELS  300

    int  beg[MAX_LEVELS], end[MAX_LEVELS], i= 0, L, R, swap ;
    StridePermutation piv;
    beg[0] = 0;
    end[0] = elements;
    while (i >= 0) {
        L = beg[i];
        R=  end[i] - 1;
        if (L < R) {
            piv = arr[L];
            while (L < R) {
                while (arr[R].stride >= piv.stride && L < R)
                    R--;
                if (L < R)
                    arr[L++] = arr[R];
                while (arr[L].stride <= piv.stride && L < R)
                    L++;
                if (L<R)
                    arr[R--] = arr[L];
            }

            arr[L] = piv;
            beg[i + 1]= L + 1;
            end[i + 1]= end[i];
            end[i++] = L;
            if (end[i] - beg[i] > end[i - 1] - beg[i - 1]) {
                swap = beg[i];
                beg[i]= beg[i - 1];
                beg[i - 1] = swap;
                swap = end[i];
                end[i] = end[i - 1];
                end[i - 1] = swap;
            }
        }
        else {
            i--;
        }
    }
}

/**
 * The same as PrepareOneRawArrayIter, but for two
 * operands instead of one. Any broadcasting of the two operands
 * should have already been done before calling this function,
 * as the ndim and shape is only specified once for both operands.
 *
 * Only the strides of the first operand are used to reorder
 * the dimensions, no attempt to consider all the strides together
 * is made, as is done in the NpyIter object.
 *
 * You can use this together with NPY_RAW_ITER_START and
 * NPY_RAW_ITER_TWO_NEXT to handle the looping boilerplate of everything
 * but the innermost loop (which is for idim == 0).
 *
 * Returns 0 on success, -1 on failure.
 */
template <typename T>
#ifdef __CUDACC__
__host__ __device__
#endif
int PrepareTwoRawArrayIter(int ndim, const int *shape,
                           T *dataA, int *stridesA,
                           T *dataB, int *stridesB,
                           int *out_ndim, int *outShape,
                           T **out_dataA, int *outStridesA,
                           T **out_dataB, int *outStridesB)
{
    StridePermutation strideperm[MAX_RANK];
    int i, j;

    /* Special case 0 and 1 dimensions */
    if (ndim == 0) {
        *out_ndim = 1;
        *out_dataA = dataA;
        *out_dataB = dataB;
        outShape[0] = 1;
        outStridesA[0] = 0;
        outStridesB[0] = 0;
        return 0;
    }
    else if (ndim <= 2 || shape::isVector(shape,ndim)) {
        *out_ndim = 2;
        outShape[0] = shape[0];
        outShape[1] = shape[1];
        *out_dataA = dataA;
        *out_dataB = dataB;
        outStridesA[0] = stridesA[0];
        outStridesA[1] = stridesA[1];
        outStridesB[0] = stridesB[0];
        outStridesB[1] = stridesB[1];
#if 0
        /* DEBUG */
        {
            printf("raw iter ndim %d\n", ndim);
            printf("shape: ");
            for (i = 0; i < ndim; ++i) {
                printf("%d ", (int)outShape[i]);
            }
            printf("\n");
            printf("strides a: ");
            for (i = 0; i < ndim; ++i) {
                printf("%d ", (int)outStridesA[i]);
            }

            printf("\n");
            printf("strides b: ");

            for (i = 0; i < ndim; ++i) {
                printf("%d ", (int)outStridesB[i]);
            }

            printf("\n");

        }
#endif

        return 0;
    }

    /* Sort the axes based on the destination strides */
    SortStrideArray(ndim, stridesA, strideperm);
    for (i = 0; i < ndim; ++i) {
        int iperm = strideperm[ndim - i - 1].perm;
        outShape[i] = shape[iperm];
        outStridesA[i] = stridesA[iperm];
        outStridesB[i] = stridesB[iperm];
    }

    /* Reverse any negative strides of operand A */
    for (i = 0; i < ndim; i++) {
        int stride_entryA = outStridesA[i];
        int stride_entryB = outStridesB[i];
        int shape_entry = outShape[i];

        if (stride_entryA < 0) {
            dataA += stride_entryA * (shape_entry - 1);
            dataB += stride_entryB * (shape_entry - 1);
            outStridesA[i] = -stride_entryA;
            outStridesB[i] = -stride_entryB;
        }
        /* Detect 0-size arrays here */
        if (shape_entry == 0) {
            *out_ndim = 1;
            *out_dataA = dataA;
            *out_dataB = dataB;
            outShape[0] = 0;
            outStridesA[0] = 0;
            outStridesB[0] = 0;
            return 0;
        }
    }

    /* Coalesce any dimensions where possible */
    i = 0;
    for (j = 1; j < ndim; j++) {
        if (outShape[i] == 1) {
            /* Drop axis i */
            outShape[i] = outShape[j];
            outStridesA[i] = outStridesA[j];
            outStridesB[i] = outStridesB[j];
        }
        else if (outShape[j] == 1) {
            /* Drop axis j */
        }
        else if (outStridesA[i] * outShape[i] == outStridesA[j] &&
                 outStridesB[i] * outShape[i] == outStridesB[j]) {
            /* Coalesce axes i and j */
            outShape[i] *= outShape[j];
        }
        else {
            /* Can't coalesce, go to next i */
            i++;
            outShape[i] = outShape[j];
            outStridesA[i] = outStridesA[j];
            outStridesB[i] = outStridesB[j];
        }
    }

    ndim = i + 1;

    *out_dataA = dataA;
    *out_dataB = dataB;
    *out_ndim = ndim;


#if 0
    /* DEBUG */
    {
        printf("raw iter ndim %d\n", ndim);
        printf("shape: ");
        for (i = 0; i < ndim; ++i) {
            printf("%d ", (int)outShape[i]);
        }
        printf("\n");
        printf("strides a: ");
        for (i = 0; i < ndim; ++i) {
            printf("%d ", (int)outStridesA[i]);
        }

        printf("\n");
        printf("strides b: ");

        for (i = 0; i < ndim; ++i) {
            printf("%d ", (int)outStridesB[i]);
        }

        printf("\n");

    }
#endif

    return 0;
}

/**
 * The same as PrepareOneRawArrayIter, but for three
 * operands instead of one. Any broadcasting of the three operands
 * should have already been done before calling this function,
 * as the ndim and shape is only specified once for all operands.
 *
 * Only the strides of the first operand are used to reorder
 * the dimensions, no attempt to consider all the strides together
 * is made, as is done in the NpyIter object.
 *
 * You can use this together with NPY_RAW_ITER_START and
 * NPY_RAW_ITER_THREE_NEXT to handle the looping boilerplate of everything
 * but the innermost loop (which is for idim == 0).
 *
 * Returns 0 on success, -1 on failure.
 */
template <typename T>
#ifdef __CUDACC__
__host__ __device__
#endif
int  PrepareThreeRawArrayIter(int ndim, const int shape[],
                              T *dataA, const int *stridesA,
                              T *dataB, const int *stridesB,
                              T *dataC, const int *stridesC,
                              int &out_ndim, int *outShape,
                              T **out_dataA, int outStridesA[],
                              T **out_dataB, int outStridesB[],
                              T **out_dataC, int outStridesC[])
{
    StridePermutation strideperm[MAX_RANK];

    /* Special case 0 and 1 dimensions */
    if (ndim == 0) {
        out_ndim = 1;
        *out_dataA = dataA;
        *out_dataB = dataB;
        *out_dataC = dataC;
        outShape[0] = 1;
        outStridesA[0] = 0;
        outStridesB[0] = 0;
        outStridesC[0] = 0;
        return 0;
    }
    else if (ndim == 1) {
        int stride_entryA = stridesA[0];
        int stride_entryB = stridesB[0];
        int stride_entryC = stridesC[0];
        int shape_entry = shape[0];
        out_ndim = 1;
        outShape[0] = shape[0];
        /* Always make a positive stride for the first operand */
        if (stride_entryA >= 0) {
            *out_dataA = dataA;
            *out_dataB = dataB;
            *out_dataC = dataC;
            outStridesA[0] = stride_entryA;
            outStridesB[0] = stride_entryB;
            outStridesC[0] = stride_entryC;
        }
        else {
            *out_dataA = dataA + stride_entryA * (shape_entry - 1);
            *out_dataB = dataB + stride_entryB * (shape_entry - 1);
            *out_dataC = dataC + stride_entryC * (shape_entry - 1);
            outStridesA[0] = -stride_entryA;
            outStridesB[0] = -stride_entryB;
            outStridesC[0] = -stride_entryC;
        }
        return 0;
    }

    /* Sort the axes based on the destination strides */
    SortStrideArray(ndim, stridesA, strideperm);
    for (int i = 0; i < ndim; ++i) {
        int iperm = strideperm[ndim - i - 1].perm;
        outShape[i] = shape[iperm];
        outStridesA[i] = stridesA[iperm];
        outStridesB[i] = stridesB[iperm];
        outStridesC[i] = stridesC[iperm];
    }

    /* Reverse any negative strides of operand A */
    for (int i = 0; i < ndim; ++i) {
        int stride_entryA = outStridesA[i];
        int stride_entryB = outStridesB[i];
        int stride_entryC = outStridesC[i];
        int shape_entry = outShape[i];

        if (stride_entryA < 0) {
            dataA += stride_entryA * (shape_entry - 1);
            dataB += stride_entryB * (shape_entry - 1);
            dataC += stride_entryC * (shape_entry - 1);
            outStridesA[i] = -stride_entryA;
            outStridesB[i] = -stride_entryB;
            outStridesC[i] = -stride_entryC;
        }
        /* Detect 0-size arrays here */
        if (shape_entry == 0) {
            out_ndim = 1;
            *out_dataA = dataA;
            *out_dataB = dataB;
            *out_dataC = dataC;
            outShape[0] = 0;
            outStridesA[0] = 0;
            outStridesB[0] = 0;
            outStridesC[0] = 0;
            return 0;
        }
    }

    /* Coalesce any dimensions where possible */
    int i = 0;
    for (int j = 1; j < ndim; ++j) {
        if (outShape[i] == 1) {
            /* Drop axis i */
            outShape[i] = outShape[j];
            outStridesA[i] = outStridesA[j];
            outStridesB[i] = outStridesB[j];
            outStridesC[i] = outStridesC[j];
        }
        else if (outShape[j] == 1) {
            /* Drop axis j */
        }
        else if (outStridesA[i] * outShape[i] == outStridesA[j] &&
                 outStridesB[i] * outShape[i] == outStridesB[j] &&
                 outStridesC[i] * outShape[i] == outStridesC[j]) {
            /* Coalesce axes i and j */
            outShape[i] *= outShape[j];
        }
        else {
            /* Can't coalesce, go to next i */
            ++i;
            outShape[i] = outShape[j];
            outStridesA[i] = outStridesA[j];
            outStridesB[i] = outStridesB[j];
            outStridesC[i] = outStridesC[j];
        }
    }
    ndim = i+1;

    *out_dataA = dataA;
    *out_dataB = dataB;
    *out_dataC = dataC;
    out_ndim = ndim;
    return 0;
}


#endif //NATIVEOPERATIONS_PAIRWISE_UTIL_H<|MERGE_RESOLUTION|>--- conflicted
+++ resolved
@@ -188,11 +188,7 @@
 inline int PrepareOneRawArrayIter(int ndim, const int shape[],
                            T data[], const int strides[],
                            int *out_ndim, int outShape[],
-<<<<<<< HEAD
-                           T *out_data[], int *outStrides) {
-=======
                            T **out_data, int *outStrides) {
->>>>>>> dd52775f
     StridePermutation strideperm[MAX_RANK];
     int i, j;
 
