--- conflicted
+++ resolved
@@ -437,7 +437,7 @@
 ////////////////////////////////////////////////////////////////////////
 template <typename T>
 NDArray<T>::NDArray(const NDArray<T> *other, const bool copyStrides, nd4j::memory::Workspace* workspace) {
-    
+
     _workspace = workspace;
     ALLOCATE(_buffer, _workspace, shape::length(other->_shapeInfo), T);
     ALLOCATE(_shapeInfo, _workspace, shape::shapeInfoLength(other->_shapeInfo[0]), Nd4jLong);
@@ -1014,7 +1014,7 @@
     template<typename T>
     template<typename OpName>
     NDArray<T> NDArray<T>::transform(T *extraParams) const {
-    
+
         NDArray<T> result(this->_shapeInfo, true, this->_workspace);
         functions::transform::Transform<T>::template exec<OpName>(this->_buffer, this->_shapeInfo, result._buffer,
                                                                   result._shapeInfo, extraParams, nullptr, nullptr);
@@ -2147,18 +2147,14 @@
 void NDArray<T>::applyTrueBroadcast(const NDArray<T>* other, NDArray<T>* target, const bool checkTargetShape, T *extraArgs) const {
 
     if(target == nullptr || other == nullptr)
-<<<<<<< HEAD
-        throw ("NDArray::applyTrueBroadcast method: target or other = nullptr !");
-=======
         throw std::runtime_error("NDArray::applyTrueBroadcast method: target or other = nullptr !");    
->>>>>>> 297cca85
-
-    if (isScalar()) {        
+
+    if (isScalar()) {
         target->assign(this);
         target->template applyPairwiseTransform<OpName>(const_cast<NDArray<T>*>(other), extraArgs);
         return;
     }
-    if (other->isScalar()) {        
+    if (other->isScalar()) {
         this->template applyScalar<OpName>(other->getScalar(0), target, extraArgs);
         return;
     }
@@ -2176,9 +2172,9 @@
     if(checkTargetShape) {
         Nd4jLong* newShapeInfo = nullptr;
         if(!ShapeUtils<T>::evalBroadcastShapeInfo(*max, *min, false, newShapeInfo, _workspace))          // the rank of target array must be equal to max->rankOf)()
-            throw "NDArray::applyTrueBroadcast method: the shapes of this and other arrays are not suitable for broadcast operation !" ;
+            throw std::runtime_error("NDArray::applyTrueBroadcast method: the shapes of this and other arrays are not suitable for broadcast operation !");
         if(!shape::equalsSoft(target->getShapeInfo(), newShapeInfo))
-            throw "NDArray::applyTrueBroadcast method: the shape of target array is wrong !";
+            throw std::runtime_error("NDArray::applyTrueBroadcast method: the shape of target array is wrong !");
 
         // if workspace is not null - do not call delete.
         if (_workspace == nullptr)
@@ -2222,7 +2218,7 @@
 
     Nd4jLong* newShapeInfo = nullptr;
     if(!ShapeUtils<T>::evalBroadcastShapeInfo(*this, *other, true, newShapeInfo, _workspace))          // the rank of new array = max->rankOf)()
-        throw ("NDArray::applyTrueBroadcast method: the shapes of this and other arrays are not suitable for broadcast operation !");
+        throw std::runtime_error("NDArray::applyTrueBroadcast method: the shapes of this and other arrays are not suitable for broadcast operation !");
     auto result = new NDArray<T>(newShapeInfo, false, this->_workspace);
 
     // if workspace is not null - do not call delete.
