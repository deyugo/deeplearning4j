#ifndef NDARRAY_CPP
#define NDARRAY_CPP

#include "../NDArray.h"
#include "../NativeOpExcutioner.h"
#include "../NDArrayFactory.h"
#include <memory/Workspace.h>
#include <memory/MemoryRegistrator.h>
#include <ops.h>
#include <ops/gemm.h>
#include <pointercast.h>
#include <stdexcept>
#include <memory>
#include <helpers/logger.h>
#include <loops/pairwise_transform.h>
#include <loops/transform.h>
#include <loops/random.h>
#include <loops/broadcasting.h>
#include <indexing/NDIndex.h>
#include <indexing/IndicesList.h>
#include <helpers/ShapeUtils.h>
#include <sstream>
#include <helpers/ArrayUtils.h>

namespace nd4j {

    template<typename T>
    void* NDArray<T>::operator new(size_t i) {
        if (nd4j::memory::MemoryRegistrator::getInstance()->hasWorkspaceAttached()) {
            nd4j::memory::Workspace* ws = nd4j::memory::MemoryRegistrator::getInstance()->getWorkspace();

            return ws->allocateBytes((Nd4jLong) i);
        } else {
            auto p = malloc(i);
            
            CHECK_ALLOC(p, "Failed to allocate new NDArray");

            return p;
        }
    }

    template<typename T>
    void NDArray<T>::operator delete(void* p) {
        if (!nd4j::memory::MemoryRegistrator::getInstance()->hasWorkspaceAttached()) {
            free(p);
        }
    }

    template <typename T>
    NDArray<T>* NDArray<T>::getView() {
        auto view = new NDArray<T>();
        view->_isView = true;
        view->_shapeInfo = _shapeInfo;
        view->_buffer = _buffer;
        view->_workspace = _workspace;
        view->_isShapeAlloc = false;
        view->_isBuffAlloc = false;

        return view;
    }

    template <typename T>
    template <typename N>
    NDArray<N>* NDArray<T>::asT() {
        auto result = new NDArray<N>(this->ordering(), this->getShapeAsVector());
        auto l = this->lengthOf();

        // FIXME: we want to avoid put/get indexed scalars here really
#pragma omp parallel for
        for (int e = 0; e < l; e++) {
            result->putIndexedScalar(e, (N) this->getIndexedScalar(e));
        }

        return result;
    }

////////////////////////////////////////////////////////////////////////
// default constructor, do not allocate memory, memory for array is passed from outside 
    template <typename T>
    NDArray<T>::NDArray(T *buffer, Nd4jLong *shapeInfo, nd4j::memory::Workspace* workspace) {

        _buffer    = buffer;
        _shapeInfo = shapeInfo;
        _isBuffAlloc = false;                                  // indicate that memory for array is passed from outside
        _isShapeAlloc = false;
        _workspace = workspace;
    }

////////////////////////////////////////////////////////////////////////
//constructor, create empty array at given workspace
    template <typename T>
    NDArray<T>::NDArray(nd4j::memory::Workspace* workspace) {

        _buffer    = nullptr;
        _shapeInfo = nullptr;
        _isBuffAlloc = false;                                  // indicate that memory for array is passed from outside
        _isShapeAlloc = false;
        _workspace = workspace;

    }

////////////////////////////////////////////////////////////////////////
    template <typename T>
    NDArray<T>::NDArray(std::initializer_list<Nd4jLong> s, nd4j::memory::Workspace* workspace) {
        std::vector<Nd4jLong> shape(s);
        int rank = (int) shape.size();


        ALLOCATE(_shapeInfo, workspace, shape::shapeInfoLength(rank), Nd4jLong);

        shape::shapeBuffer(rank, shape.data(), _shapeInfo);

        ALLOCATE(_buffer, workspace, shape::length(_shapeInfo), T);

        _isShapeAlloc = true;
        _isBuffAlloc = true;
        _workspace = workspace;
    }

////////////////////////////////////////////////////////////////////////
template <typename T>
NDArray<T>::NDArray(T scalar) {
    nd4j::memory::Workspace* workspace = nullptr;

    ALLOCATE(_buffer, workspace, 1, T);
    ALLOCATE(_shapeInfo, workspace, shape::shapeInfoLength(0), Nd4jLong);
    _shapeInfo[0] = 0;
    _shapeInfo[1] = 0;
    _shapeInfo[2] = 1;
    _shapeInfo[3] = 99;

    _buffer[0] = scalar;

    _isBuffAlloc = true; 
    _isShapeAlloc = true;
}

#ifndef __JAVACPP_HACK__
    template <typename T>
    NDArray<T>::NDArray(std::initializer_list<T> v, nd4j::memory::Workspace* workspace) {
        std::vector<T> values(v);
        ALLOCATE(_buffer, workspace, values.size(), T);
        ALLOCATE(_shapeInfo, workspace, shape::shapeInfoLength(1), Nd4jLong);
        shape::shapeVector(values.size(), _shapeInfo);
        memcpy(_buffer, values.data(), values.size() * sizeOfT());

        _isBuffAlloc = true;
        _isShapeAlloc = true;
        _workspace = workspace;
    }

    template <typename T>
    NDArray<T>::NDArray(std::vector<T> &values, nd4j::memory::Workspace* workspace) {
        ALLOCATE(_buffer, workspace, values.size(), T);
        ALLOCATE(_shapeInfo, workspace, shape::shapeInfoLength(1), Nd4jLong);
        shape::shapeVector(values.size(), _shapeInfo);
        memcpy(_buffer, values.data(), values.size() * sizeOfT());

        _isBuffAlloc = true;
        _isShapeAlloc = true;
        _workspace = workspace;
    }
#endif

////////////////////////////////////////////////////////////////////////
// creates new NDArray using shape information from "shapeInfo" array, set all elements in new array to be zeros
template <typename T>
    NDArray<T>::NDArray(const Nd4jLong* shapeInfo, const bool copyStrides, nd4j::memory::Workspace* workspace) {
   
    auto arrLength = shape::length(const_cast<Nd4jLong*>(shapeInfo));
    auto shapeLength = shape::shapeInfoLength(const_cast<Nd4jLong*>(shapeInfo));

    _workspace = workspace;
    if (workspace == nullptr) {
        _buffer =  new T[arrLength];
        _shapeInfo = new Nd4jLong[shapeLength];
    } else {
        _buffer = reinterpret_cast<T*>(_workspace->allocateBytes(arrLength * sizeOfT()));
        _shapeInfo = reinterpret_cast<Nd4jLong *>(_workspace->allocateBytes(shape::shapeInfoByteLength(const_cast<Nd4jLong*>(shapeInfo))));
    }

    memset(_buffer, 0, arrLength*sizeOfT());          // set all elements in new array to be zeros

    memcpy(_shapeInfo, shapeInfo, shape::shapeInfoByteLength(const_cast<Nd4jLong*>(shapeInfo)));     // copy shape information into new array

    if(!copyStrides)
        shape::updateStrides(_shapeInfo, ordering());

    _isBuffAlloc = true;
    _isShapeAlloc = true;
}

    template<typename T>
    std::string NDArray<T>::toStringValue(T value) {
        std::ostringstream os ;

        //throw the value into the string stream
        os << value ;

        //convert the string stream into a string and return
        return os.str() ;
    }

    template<>
    std::string NDArray<float16>::toStringValue(float16 value) {
        std::ostringstream os ;

        //throw the value into the string stream
        os << (float) value ;

        //convert the string stream into a string and return
        return os.str() ;
    }

    template<typename T>
    std::string NDArray<T>::asIndexedString(Nd4jLong limit) {
        std::ostringstream os;
        os << "[";

        if (limit < 1 || limit > this->lengthOf())
            limit = this->lengthOf();

        for (Nd4jLong e = 0; e < limit; e++) {
            os << toStringValue(this->getIndexedScalar(e));

            if (e < limit - 1)
                os << ", ";
        }

        os << "]";

        return os.str();
    }

    template<typename T>
    std::string NDArray<T>::asString(Nd4jLong limit) {
        std::ostringstream os;
        os << "[";

        if (limit < 1 || limit > this->lengthOf())
            limit = this->lengthOf();

        for (Nd4jLong e = 0; e < limit; e++) {
            os << toStringValue(_buffer[e]);

            if (e < limit - 1)
                os << ", ";
        }

        os << "]";

        return os.str();
    }

////////////////////////////////////////////////////////////////////////
    template<typename T>
    std::vector<T> NDArray<T>::getBufferAsVector() {
        std::vector<T> vector(this->lengthOf());

        for (int e = 0; e < this->lengthOf(); e++) {
            vector[e] = this->getScalar(e);
        }

        return vector;
    }

////////////////////////////////////////////////////////////////////////
    template<typename T>
    std::vector<Nd4jLong> NDArray<T>::getShapeAsVector() {
        std::vector<Nd4jLong> vector(this->rankOf());

        for (int e = 0; e < this->rankOf(); e++)
            vector[e] = this->sizeAt(e);

        return vector;
    }

    template<typename T>
    std::vector<int64_t> NDArray<T>::getShapeInfoAsFlatVector() {
        std::vector<int64_t > vector;

        int magicNumber = shape::shapeInfoLength(this->rankOf());
        for (int e = 0; e < magicNumber; e++)
            vector.push_back(this->_shapeInfo[e]);

        return vector;
    }

////////////////////////////////////////////////////////////////////////
    template<typename T>
    std::vector<Nd4jLong> NDArray<T>::getShapeInfoAsVector() {
        std::vector<Nd4jLong> vector;

        int magicNumber = shape::shapeInfoLength(this->rankOf());
        for (int e = 0; e < magicNumber; e++)
            vector.push_back(this->_shapeInfo[e]);

        return vector;
    }

////////////////////////////////////////////////////////////////////////
#ifndef __JAVACPP_HACK__
    template<typename T>
    void NDArray<T>::applyTriplewiseLambda(NDArray<T>* second, NDArray<T> *third, const std::function<T(T, T, T)>& func, NDArray<T>* target) {
        if (target == nullptr)
            target = this;

        if (second == nullptr) {
            nd4j_printf("applyTriplewiseLambda requires three operands to be valid NDArrays, but Second is NULL\n","");
            throw "second is null";
        }

        if (third == nullptr) {
            nd4j_printf("applyTriplewiseLambda requires three operands to be valid NDArrays, but Third is NULL\n","");
            throw "third is null";
        }

        if (this->lengthOf() != second->lengthOf() || this->lengthOf() != third->lengthOf() || !this->isSameShape(second) || !this->isSameShape(third)) {
            nd4j_printf("applyPairwiseLambda requires both operands to have the same shape\n","");
            throw "Shapes mismach";
        }        

        if (this->ordering() == second->ordering() && this->ordering() == third->ordering()  && this->ordering() == target->ordering() && (this->ews() == 1 && target->ews() == 1) && this->ews() == second->ews() && this->ews() == third->ews()) {
#pragma omp parallel for simd schedule(static)
            for (Nd4jLong e = 0; e < this->lengthOf(); e++)
                target->_buffer[e] = func(this->_buffer[e], second->_buffer[e], third->_buffer[e]);
        } else {
            Nd4jLong tCoord[MAX_RANK];
            Nd4jLong uCoord[MAX_RANK];
            Nd4jLong vCoord[MAX_RANK];
            Nd4jLong zCoord[MAX_RANK];

            #pragma omp parallel for schedule(guided) private(tCoord, uCoord, vCoord, zCoord)
            for (int e = 0; e < this->lengthOf(); e++) {
                shape::ind2subC(this->rankOf(), this->shapeOf(), e, tCoord);
                shape::ind2subC(second->rankOf(), second->shapeOf(), e, uCoord);
                shape::ind2subC(third->rankOf(), third->shapeOf(), e, vCoord);
                shape::ind2subC(target->rankOf(), target->shapeOf(), e, zCoord);

                Nd4jLong tOffset = shape::getOffset(0, this->shapeOf(), this->stridesOf(), tCoord, this->rankOf());
                Nd4jLong uOffset = shape::getOffset(0, second->shapeOf(), second->stridesOf(), uCoord, second->rankOf());
                Nd4jLong vOffset = shape::getOffset(0, third->shapeOf(), third->stridesOf(), vCoord, third->rankOf());
                Nd4jLong zOffset = shape::getOffset(0, target->shapeOf(), target->stridesOf(), zCoord, target->rankOf());

                target->_buffer[zOffset] = func(this->_buffer[tOffset], second->_buffer[uOffset], third->_buffer[vOffset]);
            }
        }
    }

    template<typename T>
    void NDArray<T>::applyPairwiseLambda(NDArray<T>* other, const std::function<T(T, T)>& func, NDArray<T>* target) {
        if (target == nullptr)
            target = this;

        if (other == nullptr) {
            nd4j_printf("applyPairwiseLambda requires both operands to be valid NDArrays, but Y is NULL\n","");
            throw "Other is null";
        }

        if (this->lengthOf() != other->lengthOf()) {
            nd4j_printf("applyPairwiseLambda requires both operands to have the same shape\n","");
            throw "Shapes mismach";
        }

        if (this->ordering() == other->ordering() && this->ordering() == target->ordering() && (this->ews() == 1 && target->ews() == 1) && this->ews() == other->ews()) {
#pragma omp parallel for simd schedule(guided)
            for (int e = 0; e < this->lengthOf(); e++)
                target->_buffer[e] = func(this->_buffer[e], other->_buffer[e]);
        } else {
            Nd4jLong xCoord[MAX_RANK];
            Nd4jLong yCoord[MAX_RANK];
            Nd4jLong zCoord[MAX_RANK];

#pragma omp parallel for schedule(guided) private(xCoord, yCoord, zCoord)
            for (int e = 0; e < this->lengthOf(); e++) {
                shape::ind2subC(this->rankOf(), this->shapeOf(), e, xCoord);
                shape::ind2subC(other->rankOf(), other->shapeOf(), e, yCoord);
                shape::ind2subC(target->rankOf(), target->shapeOf(), e, zCoord);

                auto xOffset = shape::getOffset(0, this->shapeOf(), this->stridesOf(), xCoord, this->rankOf());
                auto yOffset = shape::getOffset(0, other->shapeOf(), other->stridesOf(), yCoord, other->rankOf());
                auto zOffset = shape::getOffset(0, target->shapeOf(), target->stridesOf(), zCoord, target->rankOf());

                target->_buffer[zOffset] = func(this->_buffer[xOffset], other->_buffer[yOffset]);
            }
        }
    }

////////////////////////////////////////////////////////////////////////
    template<typename T>
    void NDArray<T>::applyLambda(const std::function<T(T)>& func, NDArray<T>* target) {
        if (target == nullptr)
            target = this;

        if (this->ordering() == target->ordering() && (this->ews() == 1 && target->ews() == 1)) {
#pragma omp parallel for simd schedule(guided)
            for (int e = 0; e < this->lengthOf(); e++)
                target->_buffer[e] = func(this->_buffer[e]);
        } else {
            Nd4jLong xCoord[MAX_RANK];
            Nd4jLong zCoord[MAX_RANK];
#pragma omp parallel for schedule(guided) private(xCoord, zCoord)
            for (int e = 0; e < this->lengthOf(); e++) {
                shape::ind2subC(this->rankOf(), this->shapeOf(), e, xCoord);
                shape::ind2subC(target->rankOf(), target->shapeOf(), e, zCoord);

                auto xOffset = shape::getOffset(0, this->shapeOf(), this->stridesOf(), xCoord, this->rankOf());
                auto zOffset = shape::getOffset(0, target->shapeOf(), target->stridesOf(), zCoord, target->rankOf());

                target->_buffer[zOffset] = func(this->_buffer[xOffset]);
            }
        }
    }

    template<typename T>
    void NDArray<T>::applyIndexedLambda(const std::function<T(Nd4jLong, T)>& func, NDArray<T>* target) {
        if (target == nullptr)
            target = this;

        if (this->ordering() == target->ordering() && (this->ews() == 1 && target->ews() == 1)) {
#pragma omp parallel for simd schedule(guided)
            for (int e = 0; e < this->lengthOf(); e++)
                target->_buffer[e] = func((Nd4jLong) e, this->_buffer[e]);
        } else {
            Nd4jLong xCoord[MAX_RANK];
            Nd4jLong zCoord[MAX_RANK];

#pragma omp parallel for schedule(guided) private(xCoord, zCoord)
            for (int e = 0; e < this->lengthOf(); e++) {
                shape::ind2subC(this->rankOf(), this->shapeOf(), e, xCoord);
                shape::ind2subC(target->rankOf(), target->shapeOf(), e, zCoord);

                Nd4jLong xOffset = shape::getOffset(0, this->shapeOf(), this->stridesOf(), xCoord, this->rankOf());
                Nd4jLong zOffset = shape::getOffset(0, target->shapeOf(), target->stridesOf(), zCoord, target->rankOf());

                target->_buffer[zOffset] = func((Nd4jLong) e, this->_buffer[xOffset]);
            }
        }
    }

    template<typename T>
    void NDArray<T>::applyIndexedPairwiseLambda(NDArray<T>* other, const std::function<T(Nd4jLong, T, T)>& func, NDArray<T>* target) {
        if (target == nullptr)
            target = this;

        if (other == nullptr) {
            nd4j_printf("applyIndexedPairwiseLambda requires both operands to be valid NDArrays, but Y is NULL\n","");
            throw "Other is null";
        }

        if (this->lengthOf() != other->lengthOf()) {
            nd4j_printf("applyIndexedPairwiseLambda requires both operands to have the same shape\n","");
            throw "Shapes mismach";
        }

        if (this->ordering() == other->ordering() && this->ordering() == target->ordering() && (this->ews() == 1 && target->ews() == 1) && this->ews() == other->ews()) {
#pragma omp parallel for simd schedule(guided)
            for (Nd4jLong e = 0; e < this->lengthOf(); e++)
                target->_buffer[e] = func((Nd4jLong) e, this->_buffer[e], other->_buffer[e]);
        } else {
            Nd4jLong xCoord[MAX_RANK];
            Nd4jLong yCoord[MAX_RANK];
            Nd4jLong zCoord[MAX_RANK];

#pragma omp parallel for schedule(guided) private(xCoord, yCoord, zCoord)
            for (int e = 0; e < this->lengthOf(); e++) {
                shape::ind2subC(this->rankOf(), this->shapeOf(), e, xCoord);
                shape::ind2subC(other->rankOf(), other->shapeOf(), e, yCoord);
                shape::ind2subC(target->rankOf(), target->shapeOf(), e, zCoord);

                auto xOffset = shape::getOffset(0, this->shapeOf(), this->stridesOf(), xCoord, this->rankOf());
                auto yOffset = shape::getOffset(0, other->shapeOf(), other->stridesOf(), yCoord, other->rankOf());
                auto zOffset = shape::getOffset(0, target->shapeOf(), target->stridesOf(), zCoord, target->rankOf());

                target->_buffer[zOffset] = func((Nd4jLong) e, this->_buffer[xOffset], other->_buffer[yOffset]);
            }
        }
    }
#endif

////////////////////////////////////////////////////////////////////////
template <typename T>
NDArray<T>::NDArray(const NDArray<T> *other, const bool copyStrides, nd4j::memory::Workspace* workspace) {
    auto arrLength = shape::length(other->_shapeInfo);
    auto shapeLength = shape::shapeInfoByteLength(other->_shapeInfo);

    _workspace = workspace;
    if (workspace == nullptr) {
        _buffer =  new T[arrLength];
        _shapeInfo = new Nd4jLong[shapeLength];
    } else {
        _buffer = reinterpret_cast<T*>(_workspace->allocateBytes(arrLength * sizeOfT()));
        _shapeInfo = reinterpret_cast<Nd4jLong*>(_workspace->allocateBytes(shapeLength));
    }

    // FIXME: memcpy should be removed
    // memcpy(_buffer, other->_buffer, arrLength*sizeOfT());      // copy other._buffer information into new array

    memcpy(_shapeInfo, other->_shapeInfo, shapeLength);     // copy shape information into new array

    if(!copyStrides) 
        shape::updateStrides(_shapeInfo, ordering());

    _isBuffAlloc = true;
    _isShapeAlloc = true;
}

////////////////////////////////////////////////////////////////////////
    template <typename T>
    std::vector<int8_t> NDArray<T>::asByteVector() {
        std::vector<int8_t> result((unsigned long) this->lengthOf() * sizeOfT());

        if (this->isView()) {
            auto tmp = this->dup();

            memcpy(result.data(), tmp->_buffer, (unsigned long) tmp->lengthOf() * sizeOfT());

            delete tmp;
        } else {
            memcpy(result.data(), _buffer, (unsigned long) this->lengthOf() * sizeOfT());
        }

        return result;
    }

////////////////////////////////////////////////////////////////////////
// copy constructor
template <typename T>
NDArray<T>::NDArray(const NDArray<T>& other) {

    auto arrLength = shape::length(other._shapeInfo);
    auto shapeLength = shape::shapeInfoByteLength(other._shapeInfo);

    _workspace = other._workspace;
    if (_workspace == nullptr) {
        _buffer =  new T[arrLength];
        _shapeInfo = new Nd4jLong[shapeLength];
    } else {
        _buffer = reinterpret_cast<T*>(_workspace->allocateBytes(arrLength * sizeOfT()));
        _shapeInfo = reinterpret_cast<Nd4jLong*>(_workspace->allocateBytes(shapeLength));
    }

    // memcpy(_buffer, other._buffer, arrLength*sizeOfT());      // copy other._buffer information into new array
    memcpy(_shapeInfo, other._shapeInfo, shapeLength);     // copy shape information into new array
    shape::updateStrides(_shapeInfo, other.ordering());

    _isBuffAlloc = true; 
    _isShapeAlloc = true;
    this->assign(&other);
}

////////////////////////////////////////////////////////////////////////
// move constructor
template <typename T>
NDArray<T>::NDArray(NDArray<T>&& other) noexcept {

    _isView       = other._isView;
    _buffer       = other._buffer; 
    _shapeInfo    = other._shapeInfo;
    _workspace    = other._workspace;
    _bufferD      = other._bufferD;
    _shapeInfoD   = other._shapeInfoD;
    _isShapeAlloc = other._isShapeAlloc;
    _isBuffAlloc  = other._isBuffAlloc;
    _dataType     = other._dataType;

    other._buffer = other._bufferD = nullptr;
    other._shapeInfo = other._shapeInfoD = nullptr;
}

////////////////////////////////////////////////////////////////////////
    template<typename T>
    T* NDArray<T>::getBuffer() {
        return _buffer;
    }

    template<typename T>
    T* NDArray<T>::buffer() {
        return _buffer;
    }

////////////////////////////////////////////////////////////////////////
    template<typename T>
    Nd4jLong* NDArray<T>::getShapeInfo() const{
        return _shapeInfo;
    }

    template<typename T>
    Nd4jLong* NDArray<T>::shapeInfo() {
        return _shapeInfo;
    }

////////////////////////////////////////////////////////////////////////
    template<typename T>
    T* NDArray<T>::specialBuffer() {
        if (_bufferD == nullptr)
            return _buffer;

        // FIXME: this should be fixed once CUDA backend added
        return _bufferD;
    }

////////////////////////////////////////////////////////////////////////
    template<typename T>
    Nd4jLong* NDArray<T>::specialShapeInfo() {
        if (_shapeInfoD == nullptr)
            return _shapeInfo;

        // FIXME: this should be fixed once CUDA backend added

        return _shapeInfoD;
    }

////////////////////////////////////////////////////////////////////////
    template<typename T>
    void NDArray<T>::setSpecialBuffers(T * buffer, Nd4jLong *shape) {
        _bufferD = buffer;
        _shapeInfoD = shape;
    }

////////////////////////////////////////////////////////////////////////
// assignment operator
template<typename T>
    NDArray<T>& NDArray<T>::operator=(const NDArray<T>& other) {
	if (this == &other) return *this;

    if (_shapeInfo != nullptr && _buffer != nullptr && shape::equalsSoft(_shapeInfo, other._shapeInfo))
        this->assign(&other);        
        // memcpy(_buffer, other._buffer, arrLength*sizeOfT());               // copy elements of other current array
    else {
        if(_isBuffAlloc && _workspace == nullptr)
            delete []_buffer;
        if(_isShapeAlloc && _workspace == nullptr)
            delete []_shapeInfo;

        auto arrLength = other.lengthOf();
		auto shapeLength = shape::shapeInfoLength(other.rankOf());

        ALLOCATE(_buffer, _workspace, arrLength, T);
        // memcpy(_buffer, other._buffer, arrLength*sizeOfT());               // copy elements of other current array
        ALLOCATE(_shapeInfo, _workspace, shapeLength, Nd4jLong);
        memcpy(_shapeInfo, other._shapeInfo, shapeLength*sizeof(Nd4jLong));     // copy shape information into new array

        shape::updateStrides(_shapeInfo, other.ordering());

        _isBuffAlloc = true;
        _isShapeAlloc = true;
        this->assign(&other);
    }

    return *this;
}

////////////////////////////////////////////////////////////////////////
// move assignment operator
template <typename T>
NDArray<T>& NDArray<T>::operator=(NDArray<T>&& other) noexcept {

    if (this == &other) 
        return *this;

    if(_isBuffAlloc && _workspace == nullptr)
        delete []_buffer;
    if(_isShapeAlloc && _workspace == nullptr)
        delete []_shapeInfo;

    _isView       = other._isView;
    _buffer       = other._buffer; 
    _shapeInfo    = other._shapeInfo;
    _workspace    = other._workspace;
    _bufferD      = other._bufferD;
    _shapeInfoD   = other._shapeInfoD;
    _isShapeAlloc = other._isShapeAlloc;
    _isBuffAlloc  = other._isBuffAlloc;
    _dataType     = other._dataType;

    other._buffer = other._bufferD = nullptr;
    other._shapeInfo = other._shapeInfoD = nullptr;

    return *this;
}

////////////////////////////////////////////////////////////////////////
template<typename T>
NDArray<T>& NDArray<T>::operator=(const T scalar) {

    this->assign(scalar);
    return *this;
}


template <typename T>
void NDArray<T>::replacePointers(T *buffer, Nd4jLong *shapeInfo, const bool releaseExisting ) {
    this->_buffer = buffer;
    this->_shapeInfo = shapeInfo;

    if (releaseExisting) {
        if (_isShapeAlloc && _workspace == nullptr)
            delete[] _shapeInfo;

        if (_isBuffAlloc && _workspace == nullptr)
            delete[] _buffer;
    }
}

    template<typename T>
    NDArray<T>::NDArray(const char order, const std::vector<Nd4jLong> &shape, const std::vector<T> &data, nd4j::memory::Workspace* workspace) {
        int rank = (int) shape.size();

        if (rank > MAX_RANK)
            throw std::invalid_argument("Rank of NDArray can't exceed 32");

        Nd4jLong shapeOf[MAX_RANK];
        int cnt = 0;

        for (auto &item: shape)
            shapeOf[cnt++] = item;

        _workspace = workspace;
        if (workspace == nullptr) {
            if (order == 'f')
                _shapeInfo = shape::shapeBufferFortran(rank, shapeOf);
            else
                _shapeInfo = shape::shapeBuffer(rank, shapeOf);

            _buffer = new T[shape::length(_shapeInfo)];
        } else {
            _buffer = reinterpret_cast<T *>(_workspace->allocateBytes(data.size() * sizeOfT()));
            _shapeInfo = reinterpret_cast<Nd4jLong *>(_workspace->allocateBytes(shape::shapeInfoByteLength(rank)));
            if (order == 'f')
                shape::shapeBufferFortran(rank, shapeOf, _shapeInfo);
            else
                shape::shapeBuffer(rank, shapeOf, _shapeInfo);

            //_buffer = (T*) _workspace->allocateBytes(shape::length(_shapeInfo) * sizeOfT());

        }

        if (data.empty()) {
            memset(_buffer, 0, sizeOfT() * shape::length(_shapeInfo));
        } else {
            if (shape::length(_shapeInfo) != data.size()) {
                nd4j_printf("Data size [%i] doesn't match shape length [%i]\n", data.size(), shape::length(_shapeInfo));
                throw std::runtime_error("Data size doesn't match shape");
            }

            memcpy(_buffer, data.data(), sizeOfT() * shape::length(_shapeInfo));
        }

		_isBuffAlloc = true;
		_isShapeAlloc = true;

        shape::updateStrides(_shapeInfo, order);
    }

    template<typename T>
    NDArray<T>::NDArray(const char order, const std::vector<Nd4jLong> &shape, nd4j::memory::Workspace* workspace) {

        int rank = (int) shape.size();

        if (rank > MAX_RANK)
            throw std::invalid_argument("Rank of NDArray can't exceed 32");

        auto shapeOf = new Nd4jLong[rank];
        int cnt = 0;

        for (auto &item: shape)
            shapeOf[cnt++] = item;

        _workspace = workspace;
        if (workspace == nullptr) {
            if (order == 'f')
                _shapeInfo = shape::shapeBufferFortran(rank, shapeOf);
            else
                _shapeInfo = shape::shapeBuffer(rank, shapeOf);

            _buffer =  new T[shape::length(_shapeInfo)];
        } else {
            _shapeInfo = reinterpret_cast<Nd4jLong*>(_workspace->allocateBytes(shape::shapeInfoByteLength(rank)));

            if (order == 'f')
                shape::shapeBufferFortran(rank, shapeOf, _shapeInfo);
            else
                shape::shapeBuffer(rank, shapeOf, _shapeInfo);

            _buffer = reinterpret_cast<T*>(_workspace->allocateBytes(shape::length(_shapeInfo) * sizeOfT()));
        }

        memset(_buffer, 0, sizeOfT() * shape::length(_shapeInfo));
        
		_isBuffAlloc = true; 
		_isShapeAlloc = true;

        shape::updateStrides(_shapeInfo, order);
        
        delete[] shapeOf;
    }

    ////////////////////////////////////////////////////////////////////////
    template<typename T>
    NDArray<T>::NDArray(T* buffer, const char order, const std::vector<Nd4jLong> &shape, nd4j::memory::Workspace* workspace) {

        int rank = (int) shape.size();

        if (rank > MAX_RANK)
            throw std::invalid_argument("Rank of NDArray can't exceed 32");

        auto shapeOf = new Nd4jLong[rank];
        int cnt = 0;

        for (const auto& item: shape)
            shapeOf[cnt++] = item;

        _workspace = workspace;
        _buffer = buffer;

        if (workspace == nullptr) {
            if (order == 'f')
                _shapeInfo = shape::shapeBufferFortran(rank, shapeOf);
            else
                _shapeInfo = shape::shapeBuffer(rank, shapeOf);
        } else {
            _shapeInfo = reinterpret_cast<Nd4jLong*>(_workspace->allocateBytes(shape::shapeInfoByteLength(rank)));

            if (order == 'f')
                shape::shapeBufferFortran(rank, shapeOf, _shapeInfo);
            else
                shape::shapeBuffer(rank, shapeOf, _shapeInfo);
        }

        _isBuffAlloc = false;
        _isShapeAlloc = true;

        delete[] shapeOf;
    }

// This method assigns values of given NDArray to this one, wrt order
    template<typename T>
    void NDArray<T>::assign(const NDArray<T> *other) {
        if (this->isScalar() && other->isScalar()) {
            this ->_buffer[0] = other->_buffer[0];
            return;
        } else if (other->isScalar()) {
            this->assign(other->_buffer[0]);
            return;;
        }
        else if(other->isScalar()) {
            this->assign(other->_buffer[0]);
            return;
        }

        if (other->lengthOf() != lengthOf()) {
            auto shapeThis = ShapeUtils<T>::shapeAsString(this);
            auto shapeThat = ShapeUtils<T>::shapeAsString(other);
            nd4j_printf("Can't assign new value to the array: this shape %s; other shape: %s\n", shapeThis.c_str(), shapeThat.c_str());
            throw "Lengths of arrays are mismatched";
        }

        // memcpy is allowed only for same order && same ews (being equal to 1)
        if (ordering() == other->ordering() && shape::elementWiseStride(this->_shapeInfo) == 1 && shape::elementWiseStride(other->_shapeInfo) == 1) {
            memcpy(_buffer, other->_buffer, lengthOf() * sizeOfT());
        } else {
            // now we invoke dup pwt against target buffer
            NativeOpExcutioner<T>::execPairwiseTransform(1, _buffer, _shapeInfo, other->_buffer, other->_shapeInfo, _buffer, _shapeInfo, nullptr);
        }
    }

// This method assigns values of given NDArray to this one
    template<typename T>
    void NDArray<T>::assign(const NDArray<T>& other) {
        if (this->isScalar() && other.isScalar()) {
            this->_buffer[0] = other._buffer[0];
            return;
        } else if (other.isScalar()) {
            this->assign(other._buffer[0]);
            return;;
        }

        if (this == &other) 
            return;
        if (other.lengthOf() != lengthOf()) {
            auto shapeThis = ShapeUtils<T>::shapeAsString(this);
            auto shapeThat = ShapeUtils<T>::shapeAsString(&other);
            nd4j_printf("Can't assign new value to the array: this shape %s; other shape: %s\n", shapeThis.c_str(), shapeThat.c_str());
            throw "Lengths of arrays are mismatched";
        }

        // memcpy is allowed only for same order && same ews (being equal to 1)
        if (ordering() == other.ordering() && shape::elementWiseStride(_shapeInfo) == 1 && shape::elementWiseStride(other._shapeInfo) == 1) {
            
            memcpy(_buffer, other._buffer, lengthOf() * sizeOfT());
        } else {
            // now we invoke dup pwt against target buffer
            NativeOpExcutioner<T>::execPairwiseTransform(1, _buffer, _shapeInfo, other._buffer, other._shapeInfo, _buffer, _shapeInfo, nullptr);
        }
    }

// This method assigns given value to all elements in this NDArray
    template<typename T>
    void NDArray<T>::assign(const T value) {

        // just fire scalar
        NativeOpExcutioner<T>::execScalar(13, _buffer, _shapeInfo, _buffer, _shapeInfo, value, nullptr);
    }


    template<typename T>
    NDArray<T>* NDArray<T>::detach() {
        if (!isAttached())
            return this;

        Nd4jLong newLength = shape::length(_shapeInfo);
        T* newBuffer;
        Nd4jLong* newShapeInfo;

        newBuffer = new T[newLength];

        if (this->ordering() == 'f')
            newShapeInfo = shape::shapeBufferFortran(rankOf(), shapeOf());
        else
            newShapeInfo = shape::shapeBuffer(rankOf(), shapeOf());


        auto result = new NDArray<T>(newBuffer, newShapeInfo, nullptr);
        result->_isBuffAlloc = true;
        result->_isShapeAlloc = true;

        result->assign(this);

        return result;
    }

////////////////////////////////////////////////////////////////////////
// This method returns new copy of this NDArray, optionally in different order
template <typename T>
    NDArray<T>* NDArray<T>::dup(const char newOrder) {
    // op
    Nd4jLong newLength = shape::length(_shapeInfo);
    T* newBuffer;
    Nd4jLong* newShapeInfo;

    char order = newOrder;

    if (order == 'a')
        order = this->ordering();

    if (_workspace == nullptr) {
        newBuffer = new T[newLength];

        if (order == 'f')
            newShapeInfo = shape::shapeBufferFortran(rankOf(), shapeOf());
        else
            newShapeInfo = shape::shapeBuffer(rankOf(), shapeOf());

    } else {
        newBuffer = reinterpret_cast<T *>(_workspace->allocateBytes(newLength * sizeOfT()));
        newShapeInfo = reinterpret_cast<Nd4jLong *>(_workspace->allocateBytes(shape::shapeInfoByteLength(this->rankOf())));

        if (order == 'f')
            shape::shapeBufferFortran(rankOf(), shapeOf(), newShapeInfo);
        else
            shape::shapeBuffer(rankOf(), shapeOf(), newShapeInfo);
    }
    // FIXME: we know that EWS is always 1 after dup() result
    newShapeInfo[rankOf() * 2 + 2] = 1;

    auto result = new NDArray<T>(newBuffer, newShapeInfo, _workspace);
    // this values should be set, to avoid memleak
    result->_isBuffAlloc = true;
    result->_isShapeAlloc = true;

    result->assign(this);

    return result;
}

    template<typename T>
    template<typename OpName>
    T NDArray<T>::varianceNumber(bool biasCorrected) {
        return functions::summarystats::SummaryStatsReduce<T>::template execScalar<OpName>(biasCorrected, this->getBuffer(), this->getShapeInfo(), nullptr);
    }

//////////////////////////////////////////////////////////////////////////
// This method returns sum of all elements of this NDArray
    template<typename T>
    T NDArray<T>::sumNumber() const {
        return NativeOpExcutioner<T>::execReduceScalar(1, _buffer, _shapeInfo, nullptr);
    }

//////////////////////////////////////////////////////////////////////////
// This method returns mean number of this NDArray
    template<typename T>
    T NDArray<T>::meanNumber() const {
        return NativeOpExcutioner<T>::execReduceScalar(0, _buffer, _shapeInfo, nullptr);
    }

//////////////////////////////////////////////////////////////////////////
// method calculates sum along dimension(s) in this array and save it to row: as new NDArray with dimensions 1xN
    template<typename T>
    NDArray<T> *NDArray<T>::sum(const std::vector<int> &dimensions) const {

        return reduceAlongDimension<simdOps::Sum<T>>(dimensions);
//    NativeOpExcutioner<T>::execReduce(1, _buffer, _shapeInfo, nullptr, result->_buffer, result->_shapeInfo, dims, dimensions.size(), tad->tadOnlyShapeInfo, tad->tadOffsets);
    }

//////////////////////////////////////////////////////////////////////////
    template<typename T>
    bool NDArray<T>::isContiguous() {
        Nd4jLong z = 1;
        int d;
        for(d = this->rankOf() - 1; d >= 0; d--)  {
            if(this->sizeAt(d) != 1) {
                if(this->stridesOf()[d] == z)
                    z *= this->sizeAt(d);
                else
                    return false;
            }
        }
        return true;
    }

//////////////////////////////////////////////////////////////////////////
// eventually method reduces array by excluding its shapes along axes present in dimensions vector
    template<typename T>
    template<typename OpName>
    NDArray<T> *NDArray<T>::reduceAlongDimension(const std::vector<int>& dimensions, const bool keepDims, const bool supportOldShapes) const {
        
        std::vector<int> copy(dimensions);
        
        auto newShape = ShapeUtils<T>::evalReduceShapeInfo('c', copy, *this, keepDims, supportOldShapes, _workspace);
        NDArray<T>* result = new NDArray<T>(newShape, _workspace);
        RELEASE(newShape, _workspace);        
        
        if(rankOf() == copy.size())
            result->_buffer[0] = functions::reduce::ReduceFunction<T>::template execScalar<OpName>(_buffer, _shapeInfo, nullptr);        
        else {
            shape::TAD tad(_shapeInfo, copy.data(), copy.size());
            tad.createTadOnlyShapeInfo();
            tad.createOffsets();        
            
            functions::reduce::ReduceFunction<T>::template exec<OpName>(_buffer, _shapeInfo, nullptr, result->_buffer,
                                                                        result->_shapeInfo, copy.data(), copy.size(),
                                                                        tad.tadOnlyShapeInfo, tad.tadOffsets);       
        }
        
        return result;
    }

//////////////////////////////////////////////////////////////////////////
// eventually method reduces array by excluding its shapes along axes present in dimensions vector
    template<typename T>
    template<typename OpName>
    NDArray<T> NDArray<T>::reduceAlongDims(const std::vector<int>& dimensions, const bool keepDims, const bool supportOldShapes) const {
        
        std::vector<int> copy(dimensions);
        
        auto newShape = ShapeUtils<T>::evalReduceShapeInfo('c', copy, *this, keepDims, supportOldShapes);
        NDArray<T> result(newShape, _workspace);
        RELEASE(newShape, _workspace);        
        
        if(rankOf() == copy.size())
            result._buffer[0] = functions::reduce::ReduceFunction<T>::template execScalar<OpName>(_buffer, _shapeInfo, nullptr);        
        else {
            shape::TAD tad(_shapeInfo, copy.data(), copy.size());
            tad.createTadOnlyShapeInfo();
            tad.createOffsets();        
            
            functions::reduce::ReduceFunction<T>::template exec<OpName>(_buffer, _shapeInfo, nullptr, result._buffer,
                                                                        result._shapeInfo, copy.data(), copy.size(),
                                                                        tad.tadOnlyShapeInfo, tad.tadOffsets);       
        }
        
        return result;
    }

//////////////////////////////////////////////////////////////////////////
// method reduces array by excluding its shapes along axes present in dimensions vector
    template<typename T>
    template<typename OpName>
    void NDArray<T>::reduceAlongDimension(NDArray<T>* target, const std::vector<int>& dimensions, const bool keepDims, const bool supportOldShapes, T *extras) const {

        std::vector<int> copy(dimensions);

        auto newShape = ShapeUtils<T>::evalReduceShapeInfo('c', copy, *this, keepDims, supportOldShapes, _workspace);
        if(!shape::shapeEquals(newShape, target->getShapeInfo())) {
            nd4j_printf("NDArray::reduceAlongDimension method: wrong target shape!\n", "");
            throw "NDArray::reduceAlongDimension method: wrong target shape!";
        }
        RELEASE(newShape, _workspace);

        if(rankOf() == copy.size())
            target->_buffer[0] = functions::reduce::ReduceFunction<T>::template execScalar<OpName>(_buffer, _shapeInfo, extras);
        else {
            shape::TAD tad(_shapeInfo, copy.data(), copy.size());
            tad.createTadOnlyShapeInfo();
            tad.createOffsets();

            functions::reduce::ReduceFunction<T>::template exec<OpName>(_buffer, _shapeInfo, extras, target->_buffer,
                                                                        target->_shapeInfo, copy.data(), copy.size(),
                                                                        tad.tadOnlyShapeInfo, tad.tadOffsets);
        }
    }

// method reduces array by excluding its shapes along axes present in dimensions vector
    template<typename T>
    template<typename OpName>
    NDArray<T> *NDArray<T>::reduceAlongDimension(const std::initializer_list<int>& dimensions, const bool keepDims, const bool supportOldShapes) const {
		        
        return reduceAlongDimension<OpName>(std::vector<int>(dimensions), keepDims, supportOldShapes);
	}


//
    template<typename T>
    template<typename OpName>
    T NDArray<T>::reduceNumber(T *extraParams) const {
        return functions::reduce::ReduceFunction<T>::template execScalar<OpName>(_buffer, _shapeInfo, extraParams);
    }

    template<typename T>
    template<typename OpName>
    Nd4jLong NDArray<T>::indexReduceNumber(T *extraParams) {
        return (Nd4jLong) functions::indexreduce::IndexReduce<T>::template execScalar<OpName>(_buffer, _shapeInfo, extraParams);
    }

// perform array transformation
    template<typename T>
    template<typename OpName>
    void NDArray<T>::applyTransform(NDArray<T> *target, T *extraParams) {
        functions::transform::Transform<T>::template exec<OpName>(this->_buffer, this->_shapeInfo, target->_buffer,
                                                                  target->_shapeInfo, extraParams, nullptr, nullptr);
    }

// perform array transformation
    template<typename T>
    template<typename OpName>
    void NDArray<T>::applyTransform(T *extraParams) {
        applyTransform<OpName>(this, extraParams);
    }

// perform array transformation
    template<typename T>
    template<typename OpName>
    NDArray<T> NDArray<T>::transform(T *extraParams) const {
    
        NDArray<T> result(this->_shapeInfo, true, this->_workspace);
        functions::transform::Transform<T>::template exec<OpName>(this->_buffer, this->_shapeInfo, result._buffer,
                                                                  result._shapeInfo, extraParams, nullptr, nullptr);
        return result;
    }


// perform pairwise transformation
    template<typename T>
    template<typename OpName>
    void NDArray<T>::applyPairwiseTransform(NDArray<T> *other, T *extraParams) {
        applyPairwiseTransform<OpName>(other, this, extraParams);
    }

// perform pairwise transformation
    template<typename T>
    template<typename OpName>
    void NDArray<T>::applyPairwiseTransform(NDArray<T> *other, NDArray<T> *target, T *extraParams) {
        if (other->lengthOf() != target->lengthOf())
            throw std::invalid_argument("NDArray::applyPairwiseTransform method - lengths of arrays are mismatched");

        functions::pairwise_transforms::PairWiseTransform<T>::template exec<OpName>(this->_buffer, this->_shapeInfo,
                                                                                    other->_buffer, other->_shapeInfo,
                                                                                    target->_buffer, target->_shapeInfo,
                                                                                    extraParams);
    }


    template<typename T>
    template<typename OpName>
    void NDArray<T>::applyRandom(nd4j::random::RandomBuffer *buffer, NDArray<T>* y, NDArray<T>* z, T* extraArgs) {
        Nd4jPointer state = (Nd4jPointer) buffer;
        if (y == nullptr && z == nullptr) {
            // we're executing indexed z here
            functions::random::RandomFunction<T>::template execTransform<OpName>(state, this->buffer(), this->shapeInfo(), extraArgs);
        } else if (y == nullptr && z != nullptr) {
            // XZ case
            functions::random::RandomFunction<T>::template execTransform<OpName>(state, this->buffer(), this->shapeInfo(), z->buffer(), z->shapeInfo(), extraArgs);
        } else if (y != nullptr && z != nullptr) {
            // XYZ case
            functions::random::RandomFunction<T>::template execTransform<OpName>(state, this->buffer(), this->shapeInfo(), y->buffer(), y->shapeInfo(), z->buffer(), z->shapeInfo(), extraArgs);
        }
    }

    template <typename T>
    Nd4jLong NDArray<T>::tensorsAlongDimension(std::initializer_list<int> dimensions) const {

        return tensorsAlongDimension(std::vector<int>(dimensions));
    }

    template <typename T>
    Nd4jLong NDArray<T>::tensorsAlongDimension(const std::vector<int>& dimensions) const {
        
        std::vector<int> copy(dimensions);
        shape::checkDimensions(rankOf(), copy);

        Nd4jLong tadLength = shape::tadLength(this->_shapeInfo, copy.data(), copy.size());
        Nd4jLong numTads = this->lengthOf() / tadLength;

        return numTads;
    }

    template <typename T>
    NDArray<T>* NDArray<T>::tensorAlongDimension(Nd4jLong index, const std::initializer_list<int>& dimensions) const {

        return tensorAlongDimension(index, std::vector<int>(dimensions));
    }

    template <typename T>
    void NDArray<T>::printShapeInfo(const char * msg) const {
        //shape::printShapeInfo(_shapeInfo);
        if (msg == nullptr)
            shape::printShapeInfoLinear(_shapeInfo);
        else {
            int rank = shape::rank(_shapeInfo);
            int lim = shape::shapeInfoLength(rank);
            printf("%s: [", msg);
            for (int i = 0; i < shape::shapeInfoLength(rank); i++) {
                printf("%lld", (long long) _shapeInfo[i]);

                if (i < lim - 1)
                    printf(", ");
            }
            printf("]\n");
        }
        fflush(stdout);
    }

    template <typename T>
    void NDArray<T>::printBuffer(const char* msg, Nd4jLong limit) {
        if (limit == -1)
            limit = (int) this->lengthOf();

        if (msg != nullptr)
            printf("%s: [", msg);
        else
            printf("[");

        for (Nd4jLong e = 0; e < limit; e++) {
            printf("%f", (float) this->_buffer[e]);
            if (e < limit - 1)
                printf(", ");
        }
        printf("]\n");
        fflush(stdout);
    }

    template <typename T>
    void NDArray<T>::printIndexedBuffer(const char* msg, Nd4jLong limit) const {
        if (limit == -1)
            limit = (int) this->lengthOf();

        if (msg != nullptr)
            printf("%s [", msg);
        else
            printf("[");
        for (Nd4jLong e = 0; e < limit; e++) {
            printf("%f", (float) this->getIndexedScalar(e));
            if (e < limit - 1)
                printf(", ");
        }
        printf("]\n");
        fflush(stdout);
    }

    template <typename T>
    NDArray<T>* NDArray<T>::tensorAlongDimension(Nd4jLong index, const std::vector<int>& dimensions) const {
        
        std::vector<int> copy(dimensions);
        shape::checkDimensions(rankOf(), copy);

        Nd4jLong tadLength = shape::tadLength(this->_shapeInfo, copy.data(), copy.size());
        Nd4jLong numTads = this->lengthOf() / tadLength;

        if (index >= numTads)
            throw "Can't get index higher than total number of TADs";

        shape::TAD tad(this->_shapeInfo, copy.data(), copy.size());
        tad.createTadOnlyShapeInfo();
        tad.createOffsets();

        // shape::printShapeInfoLinear(tad.tadOnlyShapeInfo);

        T* buffer = this->_buffer + tad.tadOffsets[index];

        Nd4jLong* shapeInfo;
        if (_workspace == nullptr) {
            shapeInfo = new Nd4jLong[shape::shapeInfoLength(tad.tadOnlyShapeInfo)];
        } else {
            shapeInfo = reinterpret_cast<Nd4jLong *>(_workspace->allocateBytes(shape::shapeInfoByteLength(tad.tadOnlyShapeInfo)));
        }
        std::memcpy(shapeInfo, tad.tadOnlyShapeInfo, shape::shapeInfoByteLength(tad.tadOnlyShapeInfo));

        auto array = new NDArray<T>(buffer, shapeInfo, _workspace);
        array->_isBuffAlloc = false;
        array->_isShapeAlloc = true;
        array->_isView = true;

        return array;
    }

// method makes copy of this array and applies to the copy transpose operation, this array remains unaffected 
template <typename T>
    NDArray<T>* NDArray<T>::transpose() const {
        auto shapeInfoLength = shape::shapeInfoLength(rankOf());
        Nd4jLong* newShapeInfo;

        ALLOCATE(newShapeInfo , _workspace, shapeInfoLength, Nd4jLong);
        memcpy(newShapeInfo, _shapeInfo, shapeInfoLength*sizeof(Nd4jLong));

        NDArray<T>* newArr = new NDArray<T>(_buffer, newShapeInfo, _workspace);
        newArr->_isShapeAlloc = true;
        newArr->_isBuffAlloc  = false;

        newArr->transposei();

        return newArr;
        /*
    int *rearrange = new int[rankOf()];
    int cnt = 0;
    for (int d = rankOf() - 1; d >= 0; d--) {
        rearrange[cnt++] = d;
    }

    int sLen = shape::shapeInfoLength(rankOf());
    int *newShapeBuffer;
    T *newBuffer;
    if (_workspace == nullptr) {
        newShapeBuffer = new int[sLen];
        newBuffer = new T[lengthOf()];
    } else {
        newShapeBuffer = (int*) _workspace->allocateBytes(shape::shapeInfoByteLength(rankOf()));
        newBuffer = (T*) _workspace->allocateBytes(lengthOf() * sizeOfT());
    }
    memcpy(newShapeBuffer, _shapeInfo, shape::shapeInfoByteLength(rankOf()));

    shape::doPermuteShapeInfo(newShapeBuffer, rearrange);

    // fixme: this is bad
    newShapeBuffer[sLen - 2] = 1;

    memcpy(newBuffer, _buffer, sizeOfT() * lengthOf());

    NDArray<T> *result = new NDArray(newBuffer, newShapeBuffer, _workspace);
    result->_isBuffAlloc = true;
    result->_isShapeAlloc = true;

    delete[] rearrange;

    return result;
        */
}

////////////////////////////////////////////////////////////////////////
// method performs transpose operation based on this array and store result in target, this array remains unaffected 
    template <typename T>
    void NDArray<T>::transpose(NDArray<T>& target) const {
        
        auto correctShape = ShapeUtils<T>::evalTranspShapeInfo(*this, _workspace);
        if(!shape::equalsStrict(correctShape, target.getShapeInfo()))
            throw "NDArray::transpose method: the shapeInfo of target array is wrong !";

    // check whether target has allocated (its own) buffer
    if (target._isBuffAlloc) 
        RELEASE(target._buffer, target._workspace);

    target._buffer = _buffer;
    // don't forget to indicate that memory for new array was allocated
    target._isBuffAlloc = false;
    target._isView = true;

    RELEASE(correctShape, _workspace);
}


////////////////////////////////////////////////////////////////////////
// This method applies in-place transpose to this array, so this array becomes transposed 
template <typename T>
    void NDArray<T>::transposei() {
        std::vector<int> perm;
        for (int e = this->rankOf() - 1; e >= 0; e--)
            perm.emplace_back(e);

        this->permutei(perm);


        /*
    int *rearrange = new int[rankOf()];
    int cnt = 0;
    for (int d = rankOf() - 1; d >= 0; d--) {
        rearrange[cnt++] = d;
    }

    int *newShapeBuffer;
    int sLen = rankOf() * 2 + 4;  
    if (!_isBuffAlloc) {
        // if we're going for transpose - we'll have to detach this array from original one
        _isBuffAlloc = true;
        T *newBuffer = new T[lengthOf()];
        memcpy(newBuffer, _buffer, sizeOfT() * lengthOf());
        _buffer = newBuffer;
    }
    else if(!_isShapeAlloc) {
        _isShapeAlloc = true;
        newShapeBuffer = new int[sLen];
        memcpy(newShapeBuffer, _shapeInfo, sizeof(int) * sLen);
    }
    else {
        newShapeBuffer = _shapeInfo;
    }

    shape::doPermuteShapeInfo(newShapeBuffer, rearrange);

    // fixme: this is bad
    newShapeBuffer[sLen - 2] = 1;
    _shapeInfo = newShapeBuffer;
    delete []rearrange;
        */
}

    template<typename T>
    bool NDArray<T>::equalsTo(NDArray<T> &other, T eps) const {
        return equalsTo(&other, eps);
    }

// This method returns true if two arrays are equal, with custom or default Eps value of 1e-5, false otherwise
    template<typename T>
    bool NDArray<T>::equalsTo(const NDArray<T> *other, T eps) const {

        if (lengthOf() != other->lengthOf())
            return false;

        // we need to be able to compare [1, len] to [len]
        if ((rankOf() == 1 && other->rankOf() == 2) || (rankOf() == 2 && other->rankOf() == 1)) {
            // FIXME: do something here?
        } else if (!shape::equalsSoft(_shapeInfo, other->_shapeInfo))
            return false;

        T *extras = new T[1]{eps};

        // we don't need extraparams for this op
        T val = NativeOpExcutioner<T>::execReduce3Scalar(4, _buffer, _shapeInfo, extras, other->_buffer,
                                                         other->_shapeInfo);

        delete[] extras;

        if (val > 0)
            return false;

        return true;
    }


//////////////////////////////////////////////////////////////////////////
template<typename T>
    void NDArray<T>::addRowVector(const NDArray<T> *row, NDArray<T>* target) const {
        if (rankOf() != 2 || target->rankOf() != 2 || rows() != target->rows() || columns() != target->columns() || !row->isRowVector() || columns() != row->lengthOf())
            throw std::invalid_argument("NDArray::addRowVector: wrong arguments !");

        int dimension[1] = {1};

        std::unique_ptr<shape::TAD> tad(new shape::TAD(_shapeInfo, dimension, 1));
        tad->createTadOnlyShapeInfo();
        tad->createOffsets();

        NativeOpExcutioner<T>::execBroadcast(0, _buffer, _shapeInfo, row->_buffer, row->_shapeInfo, target->getBuffer(), target->getShapeInfo(),
                                             dimension, 1, tad->tadOnlyShapeInfo, tad->tadOffsets,
                                             tad->tadOnlyShapeInfo, tad->tadOffsets);
}

//////////////////////////////////////////////////////////////////////////
template<typename T>
    void NDArray<T>::subRowVector(const NDArray<T> *row, NDArray<T>* target) const {
        if (rankOf() != 2 || target->rankOf() != 2 || rows() != target->rows() || columns() != target->columns() || !row->isRowVector() || columns() != row->columns())
            throw std::invalid_argument("NDArray::subRowVector: wrong arguments !");

        int dimension[1] = {1};

        std::unique_ptr<shape::TAD> tad(new shape::TAD(_shapeInfo, dimension, 1));
        tad->createTadOnlyShapeInfo();
        tad->createOffsets();

        NativeOpExcutioner<T>::execBroadcast(1, _buffer, _shapeInfo, row->_buffer, row->_shapeInfo, target->getBuffer(), target->getShapeInfo(),
                                             dimension, 1, tad->tadOnlyShapeInfo, tad->tadOffsets,
                                             tad->tadOnlyShapeInfo, tad->tadOffsets);
}

//////////////////////////////////////////////////////////////////////////
    template<typename T>
    void NDArray<T>::mulRowVector(const NDArray<T> *row, NDArray<T>* target) const {
        if (rankOf() != 2 || target->rankOf() != 2 || rows() != target->rows() || columns() != target->columns() || !row->isRowVector() || columns() != row->columns())
            throw std::invalid_argument("NDArray::divRowVector: wrong arguments !");

        int dimension[1] = {1};

        std::unique_ptr<shape::TAD> tad(new shape::TAD(_shapeInfo, dimension, 1));
        tad->createTadOnlyShapeInfo();
        tad->createOffsets();

        NativeOpExcutioner<T>::execBroadcast(2, _buffer, _shapeInfo, row->_buffer, row->_shapeInfo, target->getBuffer(), target->getShapeInfo(),
                                             dimension, 1, tad->tadOnlyShapeInfo, tad->tadOffsets,
                                             tad->tadOnlyShapeInfo, tad->tadOffsets);

    }

//////////////////////////////////////////////////////////////////////////
    template<typename T>
    void NDArray<T>::divRowVector(const NDArray<T> *row, NDArray<T>* target) const {
        if (rankOf() != 2 || target->rankOf() != 2 || rows() != target->rows() || columns() != target->columns() || !row->isRowVector() || columns() != row->columns())
            throw std::invalid_argument("NDArray::divRowVector: wrong arguments !");

        int dimension[1] = {1};

        std::unique_ptr<shape::TAD> tad(new shape::TAD(_shapeInfo, dimension, 1));
        tad->createTadOnlyShapeInfo();
        tad->createOffsets();

        NativeOpExcutioner<T>::execBroadcast(3, _buffer, _shapeInfo, row->_buffer, row->_shapeInfo, target->getBuffer(), target->getShapeInfo(),
                                             dimension, 1, tad->tadOnlyShapeInfo, tad->tadOffsets,
                                             tad->tadOnlyShapeInfo, tad->tadOffsets);

    }

//////////////////////////////////////////////////////////////////////////
// This method adds given row to all rows in this NDArray, this array becomes affected
    template<typename T>
    void NDArray<T>::addiRowVector(const NDArray<T> *row) {
    if (rankOf() != 2 || !row->isRowVector() || columns() != row->lengthOf())
        throw std::invalid_argument("NDArray::addiRowVector: wrong arguments !");

        int dimension[1] = {1};

        std::unique_ptr<shape::TAD> tad(new shape::TAD(_shapeInfo, dimension, 1));
        tad->createTadOnlyShapeInfo();
        tad->createOffsets();

        NativeOpExcutioner<T>::execBroadcast(0, _buffer, _shapeInfo, row->_buffer, row->_shapeInfo, _buffer, _shapeInfo,
                                             dimension, 1, tad->tadOnlyShapeInfo, tad->tadOffsets,
                                             tad->tadOnlyShapeInfo, tad->tadOffsets);
    }


//////////////////////////////////////////////////////////////////////////
    template<typename T>
    void NDArray<T>::addColumnVector(const NDArray<T> *column, NDArray<T>* target) const {
        if (rankOf() != 2 || target->rankOf() != 2 || rows() != target->rows() || columns() != target->columns() || !column->isColumnVector() || rows() != column->lengthOf())
            throw std::invalid_argument("NDArray::addColumnVector: wrong arguments !");

        int dimension[1] = {0};

        std::unique_ptr<shape::TAD> tad(new shape::TAD(_shapeInfo, dimension, 1));
        tad->createTadOnlyShapeInfo();
        tad->createOffsets();

        NativeOpExcutioner<T>::execBroadcast(0, _buffer, _shapeInfo, column->_buffer, column->_shapeInfo, target->getBuffer(), target->getShapeInfo(),
                                             dimension, 1, tad->tadOnlyShapeInfo, tad->tadOffsets,
                                             tad->tadOnlyShapeInfo, tad->tadOffsets);
}

//////////////////////////////////////////////////////////////////////////
// This method adds given column to all columns in this NDArray, this array becomes affected
    template<typename T>
    void NDArray<T>::addiColumnVector(const NDArray<T> *column) {
        if (rankOf() != 2 || !column->isColumnVector() || rows() != column->lengthOf())
            throw std::invalid_argument("NDArray::addiColumnVector: wrong arguments !");

        int dimension[1] = {0};

        std::unique_ptr<shape::TAD> tad(new shape::TAD(_shapeInfo, dimension, 1));
        tad->createTadOnlyShapeInfo();
        tad->createOffsets();

        NativeOpExcutioner<T>::execBroadcast(0, _buffer, _shapeInfo, column->_buffer, column->_shapeInfo, _buffer, _shapeInfo,
                                             dimension, 1, tad->tadOnlyShapeInfo, tad->tadOffsets,
                                             tad->tadOnlyShapeInfo, tad->tadOffsets);
    }

//////////////////////////////////////////////////////////////////////////
// This method multiplies each column of this array by given argument-column, this array becomes affected
    template<typename T>
    void NDArray<T>::muliColumnVector(const NDArray<T> *column) {
        if (rankOf() != 2 || !column->isColumnVector() || rows() != column->lengthOf())
            throw std::invalid_argument("NDArray::muliColumnVector: wrong arguments !");

        int dimension[1] = {0};

        std::unique_ptr<shape::TAD> tad(new shape::TAD(_shapeInfo, dimension, 1));
        tad->createTadOnlyShapeInfo();
        tad->createOffsets();

        NativeOpExcutioner<T>::execBroadcast(2, _buffer, _shapeInfo, column->_buffer, column->_shapeInfo, _buffer, _shapeInfo,
                                             dimension, 1, tad->tadOnlyShapeInfo, tad->tadOffsets,
                                             tad->tadOnlyShapeInfo, tad->tadOffsets);
    }


    template<typename T>
    template<typename OpName>
    void NDArray<T>::applyScalar(T scalar, NDArray<T>* target, T *extraParams) const {

        if (target == nullptr)
            functions::scalar::ScalarTransform<T>::template transform<OpName>(this->_buffer, this->_shapeInfo, this->_buffer, this->_shapeInfo, scalar, extraParams);
        else
            functions::scalar::ScalarTransform<T>::template transform<OpName>(this->_buffer, this->_shapeInfo, target->_buffer, target->_shapeInfo, scalar, extraParams);
    }

    template<typename T>
    template<typename OpName>

    void NDArray<T>::applyScalar(NDArray<T>& scalar, NDArray<T>* target, T *extraParams) const {
        if (!scalar.isScalar()) {
            throw "Operand is not a scalar!";
        }

        applyScalar<OpName>(scalar.getScalar(0), target, extraParams);
    }


//////////////////////////////////////////////////////////////////////////
// calculate strides 
template <typename T>
    void NDArray<T>::updateStrides(const char order) {
	
	shape::updateStrides(_shapeInfo, order);
}

//////////////////////////////////////////////////////////////////////////
// set new order and shape in case of suitable array length 
template <typename T>
    bool NDArray<T>::reshapei(const char order, const std::initializer_list<Nd4jLong>& shape) {
        std::vector<Nd4jLong> vShape(shape);
        return reshapei(order, vShape);
}

template <typename T>
bool NDArray<T>::reshapei(const std::initializer_list<Nd4jLong>& shape) {
    return reshapei('c', shape);
}	

template <typename T>
bool NDArray<T>::reshapei(const std::vector<Nd4jLong>& shape) {
    return reshapei('c', shape);
}

//////////////////////////////////////////////////////////////////////////
    template <typename T>
    void NDArray<T>::enforce(const std::initializer_list<Nd4jLong> &dimensions, char order) {
        std::vector<Nd4jLong> dims(dimensions);
        enforce(dims, order);
    }

    template <typename T>
    void NDArray<T>::enforce(std::vector<Nd4jLong> &dimensions, char o) {

        Nd4jLong prod = 1;
        for (int e = 0; e < dimensions.size(); e++)
            prod *= dimensions[e];

        if (prod != this->lengthOf()) {
            std::string current = ShapeUtils<T>::shapeAsString(this);
            std::string enforced = ShapeUtils<T>::shapeAsString(dimensions);
            nd4j_printf("Can't enforce new shape, lengths mismatch. Original shape: %s; Requested shape: %s\n", current.c_str(), enforced.c_str());
            throw "Incompatible shape";
        }

        Nd4jLong *newShape;
        ALLOCATE(newShape, _workspace, shape::shapeInfoLength(dimensions.size()), Nd4jLong);

        char order = o == 'a' ? this->ordering() : o;

        if (order == 'c')
            shape::shapeBuffer(dimensions.size(), dimensions.data(), newShape);
        else
            shape::shapeBufferFortran(dimensions.size(), dimensions.data(), newShape);

        if (_isShapeAlloc)
            RELEASE(_shapeInfo, _workspace);

        _shapeInfo = newShape;
        _isShapeAlloc = true;
    }

//////////////////////////////////////////////////////////////////////////
// set new order and shape in case of suitable array length 
template <typename T>
    bool NDArray<T>::reshapei(const char order, const std::vector<Nd4jLong>& cshape) {

    // check firstly whether cshape is identical to shape of array, if yes then reshape is unnecessary 
    if(order == ordering() && rankOf() == cshape.size()) {
        bool areShapesSame = true;
        for(int i = 0; i < cshape.size(); ++i)
            if(cshape[i] != sizeAt(i)) {
                areShapesSame = false;
                break;
            }
        if(areShapesSame)
            return areShapesSame;        
    }

    std::vector<Nd4jLong> shape(cshape);
    int rank = shape.size();

    // looking for negative in shape

    int numberNegativesOnes = 0;

    Nd4jLong* shape_ = shape.data();
    for (int i = 0; i < (int) shape.size(); i++) {
        if (shape[i] < 0) {
            if (numberNegativesOnes >= 1)
                throw "Only one dimension can be negative at once";

            numberNegativesOnes++;

            int shapeLength = 1;
            for (int j = 0; j < (int) shape.size(); j++)
                if (i != j)
                    shapeLength *= shape_[j];

            Nd4jLong realShape = nd4j::math::nd4j_abs<int>(lengthOf() / shapeLength);
            auto thisNewShape = new Nd4jLong[shape.size()];

            for (int j = 0; j < (int) shape.size(); j++) 
                if (i != j) 
                    thisNewShape[j] = shape_[j];
                else
                    thisNewShape[j] = realShape;
            
            shape_ = thisNewShape;
        }
    }

    for (int e = 0; e < (int) shape.size(); e++) 
        shape[e] = shape_[e];

    if (numberNegativesOnes > 0)
        delete[] shape_;

    int arrLength = 1;
    for(const auto& item : shape)
        arrLength *= item;

    if(_buffer==nullptr || arrLength != this->lengthOf()) {
        this->printShapeInfo("Mismatched shape");
        nd4j::Logger::printv("Shape requested: ", shape);
        nd4j_debug("Requested length in reshape: %i; Existing length: %i;\n", arrLength, this->lengthOf());
        throw "Bad shape!";
    }

    int shapeLength = shape::shapeInfoLength(rank);
    // remember old values

    // we can do this only if there was no permute applied, or there are no weird strides
    if (shape::canReshape(this->rankOf(), this->_shapeInfo, shape.size(), shape.data(), order == 'f')) {
        Nd4jLong *shapeInfoNew;
        ALLOCATE(shapeInfoNew, _workspace, shape::shapeInfoLength(rank), Nd4jLong);

        shape::reshapeCF(this->rankOf(), this->_shapeInfo, shape.size(), shape.data(), order == 'f', shapeInfoNew);

        if (_isShapeAlloc)
            RELEASE(_shapeInfo, _workspace);

        _shapeInfo = shapeInfoNew;
        _isShapeAlloc = true;
    } else {
        Nd4jLong *shapeInfoNew;
        ALLOCATE(shapeInfoNew, _workspace, shape::shapeInfoLength(rank), Nd4jLong);

        if (order == 'c')
            shape::shapeBuffer(shape.size(), shape.data(), shapeInfoNew);
        else
            shape::shapeBufferFortran(shape.size(), shape.data(), shapeInfoNew);

        T *newBuffer;
        ALLOCATE(newBuffer, _workspace, this->lengthOf(), T);

        functions::pairwise_transforms::PairWiseTransform<T>::template exec<simdOps::Copy<T>>(newBuffer, shapeInfoNew, this->_buffer, this->_shapeInfo, newBuffer, shapeInfoNew, nullptr);

        if (_isBuffAlloc)
            RELEASE(_buffer, _workspace);


        if (_isShapeAlloc)
            RELEASE(_shapeInfo, _workspace);


        _buffer = newBuffer;
        _shapeInfo = shapeInfoNew;
        _isShapeAlloc = true;
        _isBuffAlloc = true;
    }

    return true;
}

//////////////////////////////////////////////////////////////////////////
template <typename T>
    Nd4jLong NDArray<T>::argMax(std::initializer_list<int> dimensions) {
        if (dimensions.size() == 0) {
            Nd4jLong max = 0;
            T mv = -MAX_FLOAT;
            for (Nd4jLong e = 0; e < this->lengthOf(); e++) {
                T val = this->getScalar(e);
                if (mv < val) {
                    mv = val;
                    max = e;
                }
            }

            return max;
        } else
            throw "Not implemented yet";
}

//////////////////////////////////////////////////////////////////////////
// create new array with corresponding order and shape, new array will point to the same _buffer as this array
template <typename T>
NDArray<T>* NDArray<T>::reshape(const char order, const std::vector<Nd4jLong>& shape) const {
	int shapeInfoLength = shape::shapeInfoLength(rankOf());
	Nd4jLong* newShapeInfo = nullptr;

	ALLOCATE(newShapeInfo , _workspace, shapeInfoLength, Nd4jLong);
	memcpy(newShapeInfo, _shapeInfo, shapeInfoLength*sizeof(Nd4jLong));

	NDArray<T>* newArr = new NDArray<T>(_buffer, newShapeInfo, _workspace);
	newArr->_isShapeAlloc = true;
	newArr->_isBuffAlloc  = false;
	newArr->reshapei(order, shape);

	return newArr;
}

//////////////////////////////////////////////////////////////////////////
// change an array by repeating it the number of times given by reps.
template <typename T>
void NDArray<T>::tilei(const std::vector<Nd4jLong>& reps) {

    *this = this->tile(reps);
	
}


//////////////////////////////////////////////////////////////////////////
// change an array by repeating it the number of times given by reps.
template <typename T>
NDArray<T> NDArray<T>::tile(const std::vector<Nd4jLong>& reps) const {
    
    int dim = reps.size();  
    int product = 1;
    for(const auto& item : reps)
        product *= item;
    if(product == 0)
        throw "NDArray::tile method: one of the elements in reps array is zero !";

    int rankOld = rankOf();
    int diff = rankOld - dim;
    if(product==1) {        // in this case 2 possibilities are present: just reshape or nothing to do
        NDArray<T> result(*this);
        if(diff < 0) {      // reshape to higher dimension          
            std::vector<Nd4jLong> shapeNew = reps;               // need to have unities at first "diff" positions of new shape
            memcpy(&shapeNew[-diff], result._shapeInfo+1, rankOld * sizeof(Nd4jLong));   // put old shape numbers at rest of positions
            result.reshapei(ordering(), shapeNew);
        }       
        return result;             // nothing to do, if diff >= 0 -> identity tile 
    }   
    
    // evaluate shapeInfo for resulting array
    auto newShapeInfo = ShapeUtils<T>::evalTileShapeInfo(*this, reps, _workspace);
    // create new buffer, in any case the memory amount new buffer points to is bigger then those for old _buffer   
    T* newBuff = nullptr;
    ALLOCATE(newBuff, _workspace, shape::length(newShapeInfo), T);
    // assign new shape and new buffer to resulting array
    NDArray<T> result(newBuff, newShapeInfo, _workspace);
    result._isShapeAlloc = true;
    result._isBuffAlloc = true;

    // fill newBuff, loop through all elements of newBuff 
    // looping through _buffer goes automatically by means of getSubArrayIndex applying
    const auto resultLen = result.lengthOf();
    if(result.ordering() == 'c') {           //  ews == 1 always here
#pragma omp parallel for simd if(resultLen > Environment::getInstance()->elementwiseThreshold()) schedule(guided)
        for(int i=0;  i<resultLen; ++i)
            newBuff[i] = (*this)(shape::subArrayIndex(newShapeInfo, _shapeInfo, i));
    }
    else {
        Nd4jLong idx[MAX_RANK];
        auto resultShape   = result.shapeOf();
        auto resultStrides = result.stridesOf();
        const auto resultRank = result.rankOf();
#pragma omp parallel for simd if(resultLen > Environment::getInstance()->elementwiseThreshold()) schedule(guided) private(idx)
        for(int i=0;  i<resultLen; ++i) {
            shape::ind2subC(resultRank, resultShape, i, idx);
            newBuff[ shape::getOffset(0, resultShape, resultStrides, idx, resultRank) ] = (*this)(shape::subArrayIndex(newShapeInfo, _shapeInfo, i));
        }
    }
              
    return result;
}

//////////////////////////////////////////////////////////////////////////
// change an array by repeating it the number of times given by reps.
template <typename T>
void NDArray<T>::tile(const std::vector<Nd4jLong>& reps, NDArray<T>& target) const {
        
    // evaluate true tile shapeInfo for comparison with target shapeInfo
    auto newShapeInfo = ShapeUtils<T>::evalTileShapeInfo(*this, reps, _workspace);
    if(!shape::equalsSoft(newShapeInfo, target.getShapeInfo()))  {
        delete []newShapeInfo;    
        throw "NDArray::tile method - shapeInfo of target array is not suitable for tile operation !";
    }
    delete[] newShapeInfo;

    // fill newBuff, loop through all elements of newBuff 
    // looping through _buffer goes automatically by means of getSubArrayIndex applying
    const int ews = target.ews();
    const int targetLen = target.lengthOf();
    T* targetBuff = target.getBuffer();
    if(target.ordering() == 'c' && ews == 1) {           //  ews == 1 always here
#pragma omp parallel for simd if(targetLen > Environment::getInstance()->elementwiseThreshold()) schedule(guided)
        for(Nd4jLong i=0;  i<targetLen; ++i)
            targetBuff[i] = (*this)(shape::subArrayIndex(target._shapeInfo, _shapeInfo, i));
    }
    else if(target.ordering() == 'c' && ews > 1) {
#pragma omp parallel for simd if(targetLen > Environment::getInstance()->elementwiseThreshold()) schedule(guided)
        for(int i=0;  i<targetLen; ++i)
            targetBuff[i*ews] = (*this)(shape::subArrayIndex(target._shapeInfo, _shapeInfo, i));
    }
    else {
        Nd4jLong idx[MAX_RANK];
        auto targetShape     = target.shapeOf();
        auto targetStrides   = target.stridesOf();
        const auto targetRank = target.rankOf();
#pragma omp parallel for simd if(targetLen > Environment::getInstance()->elementwiseThreshold()) schedule(guided) private(idx)
        for(int i=0;  i<targetLen; ++i) {
            shape::ind2subC(targetRank, targetShape, i, idx);
            targetBuff[ shape::getOffset(0, targetShape, targetStrides, idx, targetRank) ] = (*this)(shape::subArrayIndex(target._shapeInfo, _shapeInfo, i));
        }
    }
}

//////////////////////////////////////////////////////////////////////////
template <typename T>
void NDArray<T>::tile(NDArray<T>& target) const {
        
    if(rankOf() > target.rankOf())
        throw "NDArray::tile method - rank of target array must be bigger or equal to the rank of this array !";
    
    if(!ShapeUtils<T>::areShapesBroadcastable(*this, target))         
        throw "NDArray::tile method - shapeInfo of target array is not suitable for tile operation !";

    // fill newBuff, loop through all elements of newBuff 
    // looping through _buffer goes automatically by means of getSubArrayIndex applying
    const int ews = target.ews();
    const int targetLen = target.lengthOf();
    T* targetBuff = target.getBuffer();
    if(target.ordering() == 'c' && ews == 1) {           //  ews == 1 always here
#pragma omp parallel for simd if(targetLen > Environment::getInstance()->elementwiseThreshold()) schedule(guided)
        for(int i=0;  i<targetLen; ++i)
            targetBuff[i] = (*this)(shape::subArrayIndex(target._shapeInfo, _shapeInfo, i));
    }
    else if(target.ordering() == 'c' && ews > 1) {
#pragma omp parallel for simd if(targetLen > Environment::getInstance()->elementwiseThreshold()) schedule(guided)
        for(int i=0;  i<targetLen; ++i)
            targetBuff[i*ews] = (*this)(shape::subArrayIndex(target._shapeInfo, _shapeInfo, i));
    }
    else {
        Nd4jLong idx[MAX_RANK];
        auto targetShape     = target.shapeOf();
        auto targetStrides   = target.stridesOf();
        const auto targetRank = target.rankOf();
#pragma omp parallel for simd if(targetLen > Environment::getInstance()->elementwiseThreshold()) schedule(guided) private(idx)
        for(int i=0;  i<targetLen; ++i) {
            shape::ind2subC(targetRank, targetShape, i, idx);
            targetBuff[ shape::getOffset(0, targetShape, targetStrides, idx, targetRank) ] = (*this)(shape::subArrayIndex(target._shapeInfo, _shapeInfo, i));
        }
    }
}

//////////////////////////////////////////////////////////////////////////
    template<typename T>
    Nd4jLong NDArray<T>::sizeAt(int dim) const {
        if (dim >= this->rankOf() || dim < -this->rankOf())
            throw "Bad size index requested";

        if (dim >= 0)
            return this->_shapeInfo[1+dim];
        else
            return this->_shapeInfo[1+(this->rankOf() + dim)];
    }


//////////////////////////////////////////////////////////////////////////
// create new  array by repeating it the number of times given by reps
template<typename T>
    NDArray<T>* NDArray<T>::repeat(int dimension, const std::vector<Nd4jLong>& repeats) const {

    auto outShape = ShapeUtils<T>::evalRepeatShape(dimension, repeats, *this);
    
    // the size of outShape == rank
    int rank = rankOf();            // = outShape.size()

    auto newShape = new Nd4jLong[rank];
    for (int i = 0; i < rank; i++)
        newShape[i] = outShape[i];

    NDArray<T>* ret = new NDArray<T>('c', outShape, _workspace);

    auto repeatDelta = shape::prodLong(newShape, rank) / this->lengthOf();
    auto numTads = this->tensorsAlongDimension({dimension});
    for (int i = 0; i < numTads; i++) {
        auto thisTensor = this->tensorAlongDimension(i, {dimension});
        auto retTensor = ret->tensorAlongDimension(i, {dimension});
        int retIdx = 0;
        for (int k = 0; k < thisTensor->lengthOf(); k++) {
            T s = thisTensor->getIndexedScalar(k);
            for (int j = 0; j < repeatDelta; j++) {
                retTensor->putIndexedScalar(retIdx++, s);
            }
        }

        delete thisTensor;
        delete retTensor;
    }

    delete[] newShape;

    return ret;
}

//////////////////////////////////////////////////////////////////////////
// fill array by repeating it the number of times given by reps
    template<typename T>
    void NDArray<T>::repeat(int dimension, NDArray<T>& target) const {
    
    Nd4jLong repeatDelta = shape::prodLong(target.shapeOf(), rankOf()) / this->lengthOf();
    Nd4jLong numTads = this->tensorsAlongDimension({dimension});
    for (int i = 0; i < numTads; i++) {
        NDArray<T>* thisTensor = this->tensorAlongDimension(i, {dimension});
        NDArray<T>* retTensor = target.tensorAlongDimension(i, {dimension});
        int retIdx = 0;
        for (int k = 0; k < thisTensor->lengthOf(); k++) {
            T s = thisTensor->getIndexedScalar(k);
            for (int j = 0; j < repeatDelta; j++) {
                retTensor->putIndexedScalar(retIdx++, s);
            }
        }

        delete thisTensor;
        delete retTensor;
    }
}


//////////////////////////////////////////////////////////////////////////
template <typename T>
bool NDArray<T>::permutei(const int* dimensions, const int rank) {

    // check if current object is _shapeInfo owner
    if (!_isShapeAlloc) {             // if _shapeInfo is not its own
        _shapeInfo = ShapeUtils<T>::evalPermShapeInfo(dimensions, rank, *this, _workspace);
        _isShapeAlloc = true;
    } else {
        if (!nonNull() || rank != rankOf())
            throw "NDArray::permutei method: wrong arguments in permutei method: either array is nullptr or rank is not suitable!";
        shape::doPermuteShapeInfo(_shapeInfo, dimensions);
    }

    return true;
}

    template <typename T>
    bool NDArray<T>::permutei(const Nd4jLong* dimensions, const int rank) {

        // check if current object is _shapeInfo owner
        if (!_isShapeAlloc) {             // if _shapeInfo is not its own
            _shapeInfo = ShapeUtils<T>::evalPermShapeInfo(dimensions, rank, *this, _workspace);
            _isShapeAlloc = true;
        } else {
            if (!nonNull() || rank != rankOf())
                throw "NDArray::permutei method: wrong arguments in permutei method: either array is nullptr or rank is not suitable!";
            shape::doPermuteShapeInfo(_shapeInfo, dimensions);
        }

        return true;
    }

//////////////////////////////////////////////////////////////////////////
template <typename T>
bool NDArray<T>::permutei(const std::initializer_list<int>& dimensions) {
    std::vector<int> vec(dimensions);
    return permutei(vec);
}

//////////////////////////////////////////////////////////////////////////
template <typename T>
bool NDArray<T>::permutei(const std::vector<int>& dimensions) {
    return permutei(dimensions.data(), dimensions.size());
}

//////////////////////////////////////////////////////////////////////////
template <typename T>
bool NDArray<T>::permutei(const std::initializer_list<Nd4jLong>& dimensions) {
    std::vector<Nd4jLong> vec(dimensions);
    std::vector<int> ivec(dimensions.size());

    for (int e = 0; e < vec.size(); e++)
        ivec[e] = vec[e];

    return permutei(ivec);
}

//////////////////////////////////////////////////////////////////////////
template <typename T>
bool NDArray<T>::permutei(const std::vector<Nd4jLong>& dimensions) {
    std::vector<int> ivec(dimensions.size());

    for (int e = 0; e < dimensions.size(); e++)
        ivec[e] = dimensions[e];

    return permutei(ivec.data(), ivec.size());
}

//////////////////////////////////////////////////////////////////////////
template <typename T>
NDArray<T>* NDArray<T>::permute(const int* dimensions, const int rank) const {

    // evaluate shapeInfo for output (permuted) array ret
    auto shapeInfoNew = ShapeUtils<T>::evalPermShapeInfo(dimensions, rank, *this, _workspace);
    // create array to be returned
    NDArray<T>* ret = new NDArray<T>(_buffer, shapeInfoNew, _workspace);
    // don't forget to indicate that memory for new array was allocated
    ret->_isBuffAlloc = false;
    ret->_isShapeAlloc = true;
	ret->_isView = true;

    return ret;
}

/////////////////////////////////////////////////////////////////////////
    template <typename T>
    NDArray<T>* NDArray<T>::permute(const Nd4jLong* dimensions, const int rank) const {
        int tempDims[MAX_RANK];
        shape::convertT<Nd4jLong, int>(const_cast<Nd4jLong *>(dimensions), tempDims, rank);
        return permute(tempDims, rank);
    }


//////////////////////////////////////////////////////////////////////////
template <typename T>
NDArray<T>* NDArray<T>::permute(const std::vector<int>& dimensions) const {
    return permute(dimensions.data(), dimensions.size());
}

    template <typename T>
    NDArray<T>* NDArray<T>::permute(const std::vector<Nd4jLong>& dimensions) const {
        return permute(dimensions.data(), dimensions.size());
    }


//////////////////////////////////////////////////////////////////////////
template <typename T>
NDArray<T>* NDArray<T>::permute(const std::initializer_list<int>& dimensions) const {
    std::vector<int> vec(dimensions);
    return permute(vec);
}

//////////////////////////////////////////////////////////////////////////
template <typename T>
NDArray<T>* NDArray<T>::permute(const std::initializer_list<Nd4jLong>& dimensions) const {
    std::vector<Nd4jLong> vec(dimensions);
    return permute(vec);
}




//////////////////////////////////////////////////////////////////////////
template <typename T>
void NDArray<T>::permute(const int* dimensions, const int rank, NDArray<T>& target) const {

    if (!nonNull() || !target.nonNull() || rank != rankOf() || rank != target.rankOf() )
        throw "NDArray<T>::permute method: either arrays are nullptr or ranks are not suitable!";

    // check whether target has allocated (its own) buffer
    if (target._isBuffAlloc) 
        RELEASE(target._buffer, target._workspace);

    auto shapeInfoNew = ShapeUtils<T>::evalPermShapeInfo(dimensions, rank, *this, target._workspace);

    target._buffer = _buffer;
    target._shapeInfo = shapeInfoNew;
    // don't forget to indicate that memory for new array was allocated
    target._isBuffAlloc = false;
    target._isShapeAlloc = true;
    //target._isView = true;

}


    template <typename T>
    void NDArray<T>::permute(const Nd4jLong *dimensions, const int rank, NDArray<T>& target) const {

        if (!nonNull() || !target.nonNull() || rank != rankOf() || rank != target.rankOf() )
            throw "NDArray<T>::permute method: either arrays are nullptr or ranks are not suitable!";

        // check whether target has allocated (its own) buffer
        if (target._isBuffAlloc)
            RELEASE(target._buffer, target._workspace);

        auto shapeInfoNew = ShapeUtils<T>::evalPermShapeInfo(dimensions, rank, *this, target._workspace);

        target._buffer = _buffer;
        target._shapeInfo = shapeInfoNew;
        // don't forget to indicate that memory for new array was allocated
        target._isBuffAlloc = false;
        target._isShapeAlloc = true;
        //target._isView = true;

    }

//////////////////////////////////////////////////////////////////////////
template <typename T>
void NDArray<T>::permute(const std::vector<int>& dimensions, NDArray<T>& target) const {
    permute(dimensions.data(), dimensions.size(), target);
}

    template <typename T>
    void NDArray<T>::permute(const std::vector<Nd4jLong>& dimensions, NDArray<T>& target) const {
        permute(dimensions.data(), dimensions.size(), target);
    }

//////////////////////////////////////////////////////////////////////////
template<typename T>
template<typename OpName>
void NDArray<T>::applyBroadcast(std::initializer_list<int> dimensions, const NDArray<T>* tadArray, NDArray<T>* target, T* extraArgs) {
    std::vector<int> vec(dimensions);
    applyBroadcast<OpName>(vec, tadArray, target, extraArgs);
}

//////////////////////////////////////////////////////////////////////////
template<typename T>
template<typename OpName>
void NDArray<T>::applyBroadcast(std::vector<int>& dimensions, const NDArray<T>* tadArray, NDArray<T>* target, T* extraArgs) {
    if (dimensions.size() == 0)
        return;

    std::vector<int> copy(dimensions);

    if (dimensions.size() > 1)
        std::sort(copy.begin(), copy.end());

    Nd4jLong tadLength = shape::tadLength(this->_shapeInfo, copy.data(), (int) copy.size());
    if (tadLength != tadArray->lengthOf())
       throw "Tad length mismatch";

    shape::TAD tad(this->_shapeInfo, copy.data(), copy.size());
    tad.createTadOnlyShapeInfo();
    tad.createOffsets();

    NDArray<T>* result = target == nullptr ? this : target;

    // TODO: eventually we want separate tads here
    functions::broadcast::Broadcast<T>::template exec<OpName>(this->_buffer, this->_shapeInfo, tadArray->_buffer, tadArray->_shapeInfo, result->_buffer, result->_shapeInfo, copy.data(), (int)copy.size(), tad.tadOnlyShapeInfo, tad.tadOffsets, tad.tadOnlyShapeInfo, tad.tadOffsets);
}


//////////////////////////////////////////////////////////////////////////
template<typename T>
template <typename OpName>
void NDArray<T>::applyTrueBroadcast(const NDArray<T>* other, NDArray<T>* target, const bool checkTargetShape, T *extraArgs) const {

    if(target == nullptr || other == nullptr)
<<<<<<< HEAD
        throw ("NDArray::applyTrueBroadcast method: target or other = nullptr !");
=======
        throw std::runtime_error("NDArray::applyTrueBroadcast method: target or other = nullptr !");    
>>>>>>> f076de23

    if (isScalar()) {        
        target->assign(this);
        target->template applyPairwiseTransform<OpName>(const_cast<NDArray<T>*>(other), extraArgs);
        return;
    }
    if (other->isScalar()) {        
        this->template applyScalar<OpName>(other->getScalar(0), target, extraArgs);
        return;
    }

    const NDArray<T>* min(nullptr), *max(nullptr);
    if(this->rankOf() >= other->rankOf()) {
        max = this;
        min = other;
    }
    else {
        max = other;
        min = this;
    }

    if(checkTargetShape) {
        Nd4jLong* newShapeInfo = nullptr;
        if(!ShapeUtils<T>::evalBroadcastShapeInfo(*max, *min, false, newShapeInfo, _workspace))          // the rank of target array must be equal to max->rankOf)()
            throw "NDArray::applyTrueBroadcast method: the shapes of this and other arrays are not suitable for broadcast operation !" ;
        if(!shape::equalsSoft(target->getShapeInfo(), newShapeInfo))
            throw "NDArray::applyTrueBroadcast method: the shape of target array is wrong !";

        // if workspace is not null - do not call delete.
        if (_workspace == nullptr)
            delete[] newShapeInfo;
    }

    // check whether min array have to be tiled
    if(!max->isSameShape(target)) {
        // evaluate repeating dimensions for tile operation
        std::vector<Nd4jLong> repeatMax(max->rankOf());
        for(int i = 1; i <= max->rankOf(); ++i)
            repeatMax[i-1] = (target->_shapeInfo[i] / max->_shapeInfo[i]);
        max->tile(repeatMax, *target);
    }
    else
        target->assign(max);

    // check whether min array have to be tiled
    std::vector<Nd4jLong> repeatMin(min->rankOf());
    int product = 1;
    for(int i = min->rankOf(); i >=1 ; --i) {
        repeatMin[i-1] = (target->_shapeInfo[target->rankOf() - min->rankOf() + i] / min->_shapeInfo[i]);
        product *= repeatMin[i-1];
    }

    if(product != 1 ) {
        NDArray<T> tiledMin = min->tile(repeatMin);
        std::vector<int> sameDims = ShapeUtils<T>::getDimsWithSameShape(target, &tiledMin);
        target->template applyBroadcast<OpName>(sameDims, &tiledMin, nullptr, extraArgs);
    }
    else {
        std::vector<int> sameDims = ShapeUtils<T>::getDimsWithSameShape(target, min);
        target->template applyBroadcast<OpName>(sameDims, min, nullptr, extraArgs);
    }
}

//////////////////////////////////////////////////////////////////////////
template<typename T>
template <typename OpName>
NDArray<T>* NDArray<T>::applyTrueBroadcast(const NDArray<T>* other, T *extraArgs) const {

    Nd4jLong* newShapeInfo = nullptr;
    if(!ShapeUtils<T>::evalBroadcastShapeInfo(*this, *other, true, newShapeInfo, _workspace))          // the rank of new array = max->rankOf)()
        throw ("NDArray::applyTrueBroadcast method: the shapes of this and other arrays are not suitable for broadcast operation !");
    auto result = new NDArray<T>(newShapeInfo, false, this->_workspace);

    // if workspace is not null - do not call delete.
    if (_workspace == nullptr)
        delete[] newShapeInfo;

    this->template applyTrueBroadcast<OpName>(other, result, false, extraArgs);
  
    return result;
}


//////////////////////////////////////////////////////////////////////////
template<typename T>
template <typename OpName>
NDArray<T> NDArray<T>::applyTrueBroadcast(const NDArray<T>& other, T *extraArgs) const {

    NDArray<T>* pResult = this->template applyTrueBroadcast<OpName>(&other, extraArgs);
    pResult->_isShapeAlloc = false;
    pResult->_isBuffAlloc  = false;

    NDArray<T> result(pResult->_buffer, pResult->_shapeInfo, _workspace);
    result._isShapeAlloc = true;
    result._isBuffAlloc  = true;
    
    delete pResult;

    return result;
}


//////////////////////////////////////////////////////////////////////////
// return array which is broadcasted from this and argument array  
template<typename T>
NDArray<T>* NDArray<T>::broadcast(const NDArray<T>& other) {	
	// the orders must be the same
	char order = ordering();
	if(order != other.ordering())
		throw "Broadcast method: arrays have different orders!";
	// recognize shapes with smaller and bigger rank
	Nd4jLong* biggerShapeInfo = nullptr;
	Nd4jLong* smallerShapeInfo = nullptr;
	int smallerRank, biggerRank;
	if (rankOf() > other.rankOf()) {
		biggerShapeInfo = _shapeInfo;
		biggerRank = _shapeInfo[0];
		smallerShapeInfo = other._shapeInfo;
		smallerRank = other._shapeInfo[0];
	}
	else {
		biggerShapeInfo = other._shapeInfo;
		biggerRank = other._shapeInfo[0];
		smallerShapeInfo = _shapeInfo;
		smallerRank = _shapeInfo[0];
	}
	// check shapes on consistency	
	int diff = biggerRank - smallerRank;
	for (int i = smallerRank; i<=1; --i)
		if(biggerShapeInfo[diff+i] != smallerShapeInfo[i] && biggerShapeInfo[i] != 1 && smallerShapeInfo[i] != 1)
			throw "Broadcast method: arrays have incompatible shapes !";
	// create and fill ret shapeInfo
	auto shapeInfoNew = new Nd4jLong[shape::shapeInfoLength(biggerRank)];
	memcpy(shapeInfoNew, biggerShapeInfo, shape::shapeInfoByteLength(biggerRank));
	for (int i = smallerRank; i>=1; --i) 
		if(shapeInfoNew[diff+i] == 1 || smallerShapeInfo[i] == 1) 
			shapeInfoNew[diff+i] *= smallerShapeInfo[i];

	NDArray<T>* ret = new NDArray<T>(shapeInfoNew, _workspace);
	ret->updateStrides(order);
	delete []shapeInfoNew;

	return ret;
}


//////////////////////////////////////////////////////////////////////////
// check whether array's rows (arg=0) or columns (arg=1) create orthogonal basis
template<typename T>
bool NDArray<T>::hasOrthonormalBasis(const int arg) {

	if(rankOf() !=2 )
		throw "NDArray::hasOrthBasis method: rank of ndarray is not equal 2 !";

	if(arg!=0  && arg!=1)
		throw "NDArray::hasOrthBasis method: input argument is not equal to 0 or 1 !";

	const T eps = 1e-5f;
	T dot = 0.f;
	if(arg) {					// check whether columns create orthogonal basis
		for(int j=0; j<columns()-1; ++j)
			for(int k=j+1; k<columns(); ++k) {
				for(int i=0; i<rows(); ++i)
					dot += getScalar(i,j)*getScalar(i,k);
				if(nd4j::math::nd4j_abs(dot) > eps )
					return false;
				dot = 0.f;
			}
		for(int j=0; j<columns(); ++j)	{	// check whether norm of column vector = 1
			for(int i=0; i<rows(); ++i)
				dot += getScalar(i,j)*getScalar(i,j);
			if(dot != (T) 0.f && nd4j::math::nd4j_abs(nd4j::math::nd4j_sqrt<T>(dot) - (T) 1.f) > eps)
				return false;
			dot = 0.f;
		}
	}
	else {						// check whether rows create orthogonal basis
		for(int i=0; i<rows()-1; ++i)
			for(int k=i+1; k<rows(); ++k) {
				for(int j=0; j<columns(); ++j)
					dot += getScalar(i,j)*getScalar(k,j);
				if(nd4j::math::nd4j_abs(dot) > eps )
					return false;
				dot = (T) 0.f;
			}
		for(int i=0; i<rows(); ++i) {		// check whether norm of row vector = 1
			for(int j=0; j<columns(); ++j)
					dot += getScalar(i,j)*getScalar(i,j);
			if(dot!= (T) 0.f && nd4j::math::nd4j_abs(nd4j::math::nd4j_sqrt<T>(dot) - (T) 1.f) > eps)
				return false;
			dot = 0.f;
		}
	}
	return true;
}

//////////////////////////////////////////////////////////////////////////
// check whether array is identity matrix
template<typename T>
bool NDArray<T>::isIdentityMatrix() {
	if(rankOf() !=2 || rows() != columns())
		throw "isIdentityMatrix method: matrix must be square and have rank = 2 !";

	const T eps = 1e-5f;
	for(int i=0; i<rows(); ++i)
		if(nd4j::math::nd4j_abs(getScalar(i,i) - 1.f) > eps)
			return false;

	for(int i=0; i<rows(); ++i)
		for(int j=0; j<columns(); ++j) {
			if (i == j) continue;
			if(nd4j::math::nd4j_abs(getScalar(i,j)) > eps)
				return false;
		}
	return true;
}

//////////////////////////////////////////////////////////////////////////
// check whether array is unitary matrix
template<typename T>
bool NDArray<T>::isUnitary() {

    if(rankOf() !=2 || rows() != columns())
        throw "isUnitary method: matrix must be square and have rank = 2 !";

    NDArray<T>* tr = this->transpose();
    NDArray<T>* trMul = nd4j::NDArrayFactory<T>::mmulHelper(this, tr, nullptr, 1.f, 0.f);

    bool result = trMul->isIdentityMatrix();
    delete tr;
    delete trMul;
    
    return result;
}

////////////////////////////////////////////////////////////////////////
    template<typename T>
    NDArray<T>* NDArray<T>::subarray(IndicesList& idx, std::vector<Nd4jLong>& strides) const {
        auto raw = subarray(idx);

        for (int e = 0; e < strides.size(); e++)
            raw->stridesOf()[e] *= strides[e];

        return raw;
    }

    ////////////////////////////////////////////////////////////////////////
    template<typename T>
    NDArray<T>* NDArray<T>::subarray(IndicesList& idx) const {
        // scalar subarray edge case
        if (idx.isScalar()) {
            auto pnt = idx.at(0)->getIndices().at(0);
            return new NDArray<T>('c', {1, 1}, {this->getScalar(pnt)});   
        }

        if (idx.size() != this->rankOf())
            throw "Number of indices should match";

        Nd4jLong* newShape;
        ALLOCATE(newShape, _workspace, shape::shapeInfoLength(this->rankOf()), Nd4jLong);
        memcpy(newShape, this->_shapeInfo, shape::shapeInfoByteLength(this->rankOf()));
        newShape[shape::shapeInfoLength(this->rankOf()) - 2] = -1;

        auto shapeOf = shape::shapeOf(newShape);
        auto stridesOf = shape::stride(newShape);

        Nd4jLong offset = 0;

        //shape::printShapeInfoLinear(newShape);

        for (int d = 0; d < idx.size(); d++) {
            // building new shape first
            auto index = idx.at(d);
            if (index->isAll()) {
                // shape is unchanged  for this dimension
            } else {
                // size at this dimension equals to either 1 or interval
                shapeOf[d] = index->getIndices().size();

                // for offset we're taking only the first index
                int first = index->getIndices().at(0);
                offset += first * stridesOf[d];

                shape::stride(newShape)[d] *= index->stride();
                nd4j_debug("dimension_ [%i] stride [%i]\n", d, index->stride());
            }
        }

        //shape::printShapeInfoLinear(newShape);

        auto result = new NDArray<T>(this->_buffer + offset, newShape, this->_workspace);
        result->_isShapeAlloc = true;

        return result;
    }
    
    ////////////////////////////////////////////////////////////////////////
    template<typename T>
    NDArray<T>* NDArray<T>::subarray(const std::initializer_list<NDIndex*>& idx) const {
        if (idx.size() != this->rankOf())
            throw "NDArray::subarray: number of indices should match the array rank";

        Nd4jLong *newShape;
        ALLOCATE(newShape, _workspace, shape::shapeInfoLength(this->rankOf()), Nd4jLong);
        memcpy(newShape, this->_shapeInfo, shape::shapeInfoByteLength(this->rankOf()));
        newShape[shape::shapeInfoLength(this->rankOf()) - 2] = -1;

        auto shapeOf = shape::shapeOf(newShape);
        auto stridesOf = shape::stride(newShape);

        Nd4jLong offset = 0;
        int d = 0;
        for (const auto& index : idx) {
            // building new shape first
            if (index->isAll()) {
                // shape is unchanged  for this dimension
            } else {
                // size at this dimension equals to either 1 or interval
                shapeOf[d] = index->getIndices().size();
                // for offset we're taking only the first index
                int first = index->getIndices().at(0);
                offset += first * stridesOf[d];
            }
            ++d;
        }

        auto result = new NDArray<T>(this->_buffer + offset, newShape, this->_workspace);
        result->_isShapeAlloc = true;

        for (auto v: idx) {
            delete v;
        }

        return result;
    }

    ////////////////////////////////////////////////////////////////////////
    template<typename T>
    NDArray<T>* NDArray<T>::subarray(const Intervals& idx) const {

        if (idx.size() != this->rankOf())
            throw "NDArray::subarray: number of indices should match the rank of array!";

        Nd4jLong *newShape;
        ALLOCATE(newShape, _workspace, shape::shapeInfoLength(this->rankOf()), Nd4jLong);
        memcpy(newShape, this->_shapeInfo, shape::shapeInfoByteLength(this->rankOf()));
        newShape[shape::shapeInfoLength(this->rankOf()) - 2] = -1;

        auto shapeOf = shape::shapeOf(newShape);
        auto stridesOf = shape::stride(newShape);

        Nd4jLong offset = 0;
        for (int d = 0; d < idx.size(); ++d) {
            // building new shape first
            if (!idx[d].empty()) {
                if (idx[d].size() != 2)
                    throw "NDArray::subarray: the interval must contain only two numbers {first, last} !";
                shapeOf[d] = idx[d][1] - idx[d][0];
                // for offset we're taking only the first index
                offset += idx[d][0] * stridesOf[d];
            }
        }

        auto result = new NDArray<T>(this->_buffer + offset, newShape, this->_workspace);
        result->_isShapeAlloc = true;

        return result;
    }

    template <typename T>
    NDArray<T>* NDArray<T>::cast(DataType dtype) {
        // TODO: to be implemented
        return nullptr;
    }

    template <typename T>
    void NDArray<T>::cast(NDArray<T>* target, DataType dtype) {
        // TODO: to be implemented properly
        target->assign(this);
    }

    template<typename T>
    template<typename OpName>
    void NDArray<T>::applyIndexReduce(const NDArray<T>* target, const std::vector<int>& dimensions, const T *extraParams) const {
        if (target->isScalar()) {
            target->_buffer[0] = functions::indexreduce::IndexReduce<T>::template execScalar<OpName>(_buffer, _shapeInfo, const_cast<T*>(extraParams));
        } else {
            std::vector<int> copy(dimensions);
            if (dimensions.size() > 1)
                std::sort(copy.begin(), copy.end());

            shape::TAD tad(_shapeInfo, copy.data(), copy.size());
            tad.createTadOnlyShapeInfo();
            tad.createOffsets();

            functions::indexreduce::IndexReduce<T>::template exec<OpName>(_buffer, _shapeInfo, const_cast<T*>(extraParams), target->_buffer,
                                                                          target->_shapeInfo, copy.data(), copy.size(),
                                                                          tad.tadOnlyShapeInfo, tad.tadOffsets);
        }
    }
    ////////////////////////////////////////////////////////////////////////
    // reduce dimensions in this array relying on index operations
    template<typename T>
    template<typename OpName>
    NDArray<T>* NDArray<T>::applyIndexReduce(const std::vector<int>& dimensions, const T* extraParams ) const {
        
        std::vector<int> copy(dimensions);
        if (dimensions.size() > 1)
            std::sort(copy.begin(), copy.end());

        auto newShape = ShapeUtils<T>::evalReduceShapeInfo('c', copy, *this);
        NDArray<T>* result = new NDArray<T>(newShape, _workspace);
        RELEASE(newShape, _workspace);

        if(rankOf() == copy.size())
            result->_buffer[0] = functions::indexreduce::IndexReduce<T>::template execScalar<OpName>(_buffer, _shapeInfo, const_cast<T*>(extraParams));
        else {
            shape::TAD tad(_shapeInfo, copy.data(), copy.size());
            tad.createTadOnlyShapeInfo();
            tad.createOffsets();
        
            functions::indexreduce::IndexReduce<T>::template exec<OpName>(_buffer, _shapeInfo, const_cast<T*>(extraParams), result->_buffer,
                                                                    result->_shapeInfo, copy.data(), copy.size(),
                                                                    tad.tadOnlyShapeInfo, tad.tadOffsets);
        }
        
        return result;
    }

    ////////////////////////////////////////////////////////////////////////
    // apply reduce3 operations to this and other array, return result in new output array
    template<typename T>
    template<typename OpName>
    NDArray<T>* NDArray<T>::applyReduce3(const NDArray<T>* other, const T* extraParams) const {
        // check shapes consistency
        if(!isSameShape(other))
            throw "NDArray::applyReduce3 method: the shapes of array must be the same !";
        // create shapeInfo for scalar
        Nd4jLong* newShape;
        ALLOCATE(newShape, _workspace, 8, Nd4jLong);
        newShape[0] = 2;    // set rank    
        newShape[1] = 1;    // set first dimension (scalar)
        newShape[2] = 1;    // set second dimension (scalar)
        shape::updateStrides(newShape, 'c');
        // create output array (scalar)
        NDArray<T>* result = new NDArray<T>(newShape, _workspace);
        RELEASE(newShape, _workspace);
        // create temporary array of extra parameters if array extraParams is empty (==nullptr)
        T* extraParamsVals = nullptr;
        if(extraParams == nullptr) {
            extraParamsVals = new T[3] {(T) 0.0, (T) 0.0, (T) 0.0};
            extraParams = extraParamsVals;  
        }
        
        result->_buffer[0] = functions::reduce3::Reduce3<T>::template execScalar<OpName>(_buffer, _shapeInfo, const_cast<T*>(extraParams), other->_buffer, other->_shapeInfo);        
        
        delete []extraParamsVals;

        return result;
    }
    
    ////////////////////////////////////////////////////////////////////////
    // apply reduce3 (execAll) operations to this and other array, return result in new output array
    template<typename T>
    template<typename OpName>
    NDArray<T>*  NDArray<T>::applyAllReduce3(const NDArray<T>* other, const std::vector<int>& dimensions, const T* extraParams) const {
        // be careful, copy array may undergo changes (sort, transformation of negative dimensions to positive, duplicates removing )
        std::vector<int> copy(dimensions);
        shape::checkDimensions(rankOf(), copy);
        shape::checkDimensions(other->rankOf(), copy);               
        // create tads
        shape::TAD tadX(_shapeInfo, copy.data(), copy.size());
        tadX.createTadOnlyShapeInfo();
        tadX.createOffsets();

        shape::TAD tadY(other->_shapeInfo, copy.data(), copy.size());
        tadY.createTadOnlyShapeInfo();
        tadY.createOffsets();        
        // check tads shapes
        if(!shape::equalsSoft(tadX.tadOnlyShapeInfo, tadY.tadOnlyShapeInfo)) 
            throw "NDArray::applyAllReduce3 method: the shapes of array tads are different !";
        // evaluate numbers of tads
        Nd4jLong tadLengthX = shape::tadLength(_shapeInfo, copy.data(), copy.size());
        Nd4jLong numTadsX = lengthOf() / tadLengthX;
        
        Nd4jLong tadLengthY = shape::tadLength(other->_shapeInfo, copy.data(), copy.size());
        Nd4jLong numTadsY = other->lengthOf() / tadLengthY;
        // set newShape for output array        
        Nd4jLong *newShape = nullptr;
        ALLOCATE(newShape, _workspace, 8, Nd4jLong);
        newShape[0] = 2;        // output rank is always equal to 2 for execAll case
        newShape[1] = numTadsX;
        newShape[2] = numTadsY;
        shape::updateStrides(newShape, 'c');
        // create output array
        NDArray<T>* result = new NDArray<T>(newShape, _workspace);
        RELEASE(newShape, _workspace);
        // create temporary array of extra parameters if array extraParams is empty (==nullptr)
        T* extraParamsVals = nullptr;
        if(extraParams == nullptr) {
            extraParamsVals = new T[3] {(T) 0.0, (T) 0.0, (T) 0.0};
            extraParams = extraParamsVals;  
        }
        // perform calculations
        functions::reduce3::Reduce3<T>::template execAll<OpName>(_buffer, _shapeInfo, const_cast<T*>(extraParams),
                                                                 other->_buffer, other->_shapeInfo, result->_buffer,result->_shapeInfo,
                                                                 copy.data(), copy.size(), tadX.tadOnlyShapeInfo, tadX.tadOffsets, tadY.tadOnlyShapeInfo, tadY.tadOffsets);
        delete []extraParamsVals;
        return result;
    }
 
    ////////////////////////////////////////////////////////////////////////
    // apply reduce3 (exec) operations to this and other array, return result in new output array
    template<typename T>
    template<typename OpName>
    NDArray<T>* NDArray<T>::applyReduce3(const NDArray<T>* other, const std::vector<int>& dimensions, const T* extraParams) const {
        
        std::vector<int> copy(dimensions);
        shape::checkDimensions(rankOf(), copy);
        shape::checkDimensions(other->rankOf(), copy);               

        auto newShape = ShapeUtils<T>::evalReduceShapeInfo('c', copy, *this);
        NDArray<T>* result = new NDArray<T>(newShape, _workspace);
        RELEASE(newShape, _workspace);
        // create temporary array of extra parameters if array extraParams is empty (==nullptr)
        T* extraParamsVals = nullptr;
        if(extraParams == nullptr) {
            extraParamsVals = new T[3] {(T) 0.0, (T) 0.0, (T) 0.0};
            extraParams = extraParamsVals;  
        }
        // perform calculations
        if(rankOf() == copy.size() && other->rankOf() == copy.size())
            result->_buffer[0] = functions::reduce3::Reduce3<T>::template execScalar<OpName>(_buffer, _shapeInfo, const_cast<T*>(extraParams), other->_buffer, other->_shapeInfo);
        else {
            shape::TAD tadX(_shapeInfo, copy.data(), copy.size());
            tadX.createTadOnlyShapeInfo();
            tadX.createOffsets();

            shape::TAD tadY(other->_shapeInfo, copy.data(), copy.size());
            tadY.createTadOnlyShapeInfo();
            tadY.createOffsets();        
        
            functions::reduce3::Reduce3<T>::template exec<OpName>(_buffer, _shapeInfo, const_cast<T*>(extraParams),
                                                                 other->_buffer, other->_shapeInfo, result->_buffer,result->_shapeInfo,
                                                                 copy.data(), copy.size(), tadX.tadOnlyShapeInfo, tadX.tadOffsets);
        }
        
        delete []extraParamsVals;
        return result;
    }

    ////////////////////////////////////////////////////////////////////////
    template<typename T>
    template<typename OpName>
    NDArray<T>* NDArray<T>::varianceAlongDimension(const bool biasCorrected, const std::vector<int>& dimensions) const {
    
        std::vector<int> copy(dimensions);
        if (copy.size() > 1)
            std::sort(copy.begin(), copy.end());
            
        auto newShape = ShapeUtils<T>::evalReduceShapeInfo('c', copy, *this);
        NDArray<T>* result = new NDArray<T>(newShape, _workspace);
        RELEASE(newShape, _workspace);        
        
        if(rankOf() == copy.size())
            result->_buffer[0] = functions::summarystats::SummaryStatsReduce<T>::template execScalar<OpName>(biasCorrected, _buffer, _shapeInfo, nullptr);
        else
            functions::summarystats::SummaryStatsReduce<T>::template exec<OpName>(biasCorrected, _buffer, _shapeInfo, nullptr,
                                                                              result->_buffer, result->_shapeInfo, copy.data(), copy.size());
        return result;    
    
    }
    
    ////////////////////////////////////////////////////////////////////////
    template<typename T>
    template<typename OpName>
    NDArray<T>* NDArray<T>::varianceAlongDimension(const bool biasCorrected, const std::initializer_list<int>& dimensions) const {
    
        return varianceAlongDimension<OpName>(biasCorrected, std::vector<int>(dimensions));
    }

    template<typename T>
    template<typename OpName>
    void NDArray<T>::varianceAlongDimension(const NDArray<T> *target, const bool biasCorrected, const std::vector<int>& dimensions) {
        std::vector<int> copy(dimensions);
        if (copy.size() > 1)
            std::sort(copy.begin(), copy.end());

        if(rankOf() == copy.size())
            target->_buffer[0] = functions::summarystats::SummaryStatsReduce<T>::template execScalar<OpName>(biasCorrected, _buffer, _shapeInfo, nullptr);
        else
            functions::summarystats::SummaryStatsReduce<T>::template exec<OpName>(biasCorrected, _buffer, _shapeInfo, nullptr,
                                                                                  target->_buffer, target->_shapeInfo, copy.data(), copy.size());

    }

    template<typename T>
    template<typename OpName>
    void NDArray<T>::varianceAlongDimension(const NDArray<T> *target, const bool biasCorrected, const std::initializer_list<int>& dimensions) {
         varianceAlongDimension<OpName>(target, biasCorrected, std::vector<int>(dimensions));
    }

    ////////////////////////////////////////////////////////////////////////
    // operator returns sub-array with buffer pointing at this->_buffer + certain offset
    template<typename T>
    NDArray<T> NDArray<T>::operator()(const int* idx, bool keepUnitiesInShape)  const {

        const int rank = rankOf();
        Nd4jLong *newShape;
        ALLOCATE(newShape, _workspace, shape::shapeInfoLength(rank), Nd4jLong);
        memcpy(newShape, _shapeInfo, shape::shapeInfoByteLength(rank));
        newShape[shape::shapeInfoLength(rank) - 2] = -1;

        auto shapeOf = shape::shapeOf(newShape);
        auto stridesOf = shape::stride(newShape);

        Nd4jLong offset = 0;
        int first, last;
        for (int d = 0; d < rank; ++d) {
            // building new shape first
            if (idx[2*d] != idx[2*d+1]) {

                first = idx[2*d]   >= 0 ? idx[2*d]   : idx[2*d]   + sizeAt(d) + 1;
                last  = idx[2*d+1] >= 0 ? idx[2*d+1] : idx[2*d+1] + sizeAt(d) + 1;

                shapeOf[d] = last - first;
                // for offset we're taking only the first index
                offset += first * stridesOf[d];
            }
        }

        NDArray<T> result(_buffer + offset, newShape, _workspace);
        result._isShapeAlloc = true;

        if(!keepUnitiesInShape) {
            // check whether units are present in newShape, if yes then remove them by applying corresponding reshape
            // for example if result has shape {1,a,1,b} then after reshaping it acquire new shape {a,b}
            std::vector<Nd4jLong > nonUnitDims;
            for(int i = 0; i < result.rankOf(); ++i)
                if(newShape[i+1] != 1)
                    nonUnitDims.push_back(newShape[i+1]);

            if(nonUnitDims.size() != result.rankOf())
                result.reshapei(nonUnitDims);
        }

        return result;
    }


    ////////////////////////////////////////////////////////////////////////
    // operator returns sub-array with buffer pointing at this->_buffer + certain offset
    template<typename T>
    NDArray<T> NDArray<T>::operator()(const Intervals& idx, bool keepUnitiesInShape)  const {

        const int rank = rankOf();
        if (idx.size() != rank)
            throw "NDArray::operator(Intervals): number of indices should match the rank of array!";

        Nd4jLong *newShape;
        ALLOCATE(newShape, _workspace, shape::shapeInfoLength(rank), Nd4jLong);
        memcpy(newShape, _shapeInfo, shape::shapeInfoByteLength(rank));
        newShape[shape::shapeInfoLength(rank) - 2] = -1;

        auto shapeOf = shape::shapeOf(newShape);
        auto stridesOf = shape::stride(newShape);

        Nd4jLong offset = 0;
        int first, last;
        for (int d = 0; d < idx.size(); ++d) {
            // building new shape first
            if (!idx[d].empty()) {
                if (idx[d].size() != 2)
                    throw "NDArray::operator(Intervals): the interval must contain only two numbers {first, last} !";
                first = idx[d][0] >= 0 ? idx[d][0] : idx[d][0] + sizeAt(d) + 1;
                last  = idx[d][1] >= 0 ? idx[d][1] : idx[d][1] + sizeAt(d) + 1;

                shapeOf[d] = last - first;
                // for offset we're taking only the first index
                offset += first * stridesOf[d];
            }
        }

        NDArray<T> result(_buffer + offset, newShape, _workspace);
        result._isShapeAlloc = true;

        if(!keepUnitiesInShape) {
            // check whether units are present in newShape, if yes then remove them by applying corresponding reshape
            // for example if result has shape {1,a,1,b} then after reshaping it acquire new shape {a,b}
            std::vector<Nd4jLong> nonUnitDims;
            for(int i = 0; i < result.rankOf(); ++i)
                if(newShape[i+1] != 1)
                    nonUnitDims.push_back(newShape[i+1]);

            if(nonUnitDims.size() != result.rankOf())
                result.reshapei(nonUnitDims);
        }

        return result;
    }
        
////////////////////////////////////////////////////////////////////////
// addition operator array + array
template<typename T>
NDArray<T> NDArray<T>::operator+(const NDArray<T>& other) const {

    if (other.lengthOf() == lengthOf()) {
        NDArray<T> result(this->_shapeInfo, this->_workspace);        
        functions::pairwise_transforms::PairWiseTransform<T>::template exec<simdOps::Add<T>>(this->_buffer, this->_shapeInfo, other._buffer, other._shapeInfo, result._buffer, result._shapeInfo, nullptr);
        return result;
    }

    return this->template applyTrueBroadcast<simdOps::Add<T>>(other);

}

    ////////////////////////////////////////////////////////////////////////
    // addition operator array + scalar
    template<typename T>
    NDArray<T> NDArray<T>::operator+(const T scalar) const {

        NDArray<T> result(this->_shapeInfo, this->_workspace);
        functions::scalar::ScalarTransform<T>::template transform<simdOps::Add<T>>(this->_buffer, this->_shapeInfo, result._buffer, result._shapeInfo, scalar, nullptr);

        return result;
    }

    ////////////////////////////////////////////////////////////////////////
    // addition operator scalar + array
    // template<typename T>
    // NDArray<T> operator+(const T scalar, const NDArray<T>& arr) {
    //     return arr + scalar;
    // }
    ND4J_EXPORT NDArray<float16> operator+(const float16 scalar, const NDArray<float16>& arr) {
        return arr + scalar;        
    }
    ND4J_EXPORT NDArray<float> operator+(const float scalar, const NDArray<float>& arr) {
        return arr + scalar;        
    }
    ND4J_EXPORT NDArray<double> operator+(const double scalar, const NDArray<double>& arr) {
        return arr + scalar;        
    }

    ////////////////////////////////////////////////////////////////////////
    // subtraction operator scalar - array
    // template<typename T>
    // NDArray<T> operator-(const T scalar, const NDArray<T>& arr) {

    //     NDArray<T> result(arr._shapeInfo, false, arr._workspace);
    //     functions::scalar::ScalarTransform<T>::template transform<simdOps::ReverseSubtract<T>>(arr._buffer, arr._shapeInfo, result._buffer, result._shapeInfo, scalar, nullptr);

    //     return result;
    // }    
    ND4J_EXPORT NDArray<float16> operator-(const float16 scalar, const NDArray<float16>& arr) {
        
        NDArray<float16> result(arr._shapeInfo, arr._workspace);
        functions::scalar::ScalarTransform<float16>::template transform<simdOps::ReverseSubtract<float16>>(arr._buffer, arr._shapeInfo, result._buffer, result._shapeInfo, scalar, nullptr);

        return result;
    }        
    ND4J_EXPORT NDArray<float> operator-(const float scalar, const NDArray<float>& arr) {
        
        NDArray<float> result(arr._shapeInfo, arr._workspace);
        functions::scalar::ScalarTransform<float>::template transform<simdOps::ReverseSubtract<float>>(arr._buffer, arr._shapeInfo, result._buffer, result._shapeInfo, scalar, nullptr);

        return result;
    }        
    ND4J_EXPORT NDArray<double> operator-(const double scalar, const NDArray<double>& arr) {
        
        NDArray<double> result(arr._shapeInfo, arr._workspace);
        functions::scalar::ScalarTransform<double>::template transform<simdOps::ReverseSubtract<double>>(arr._buffer, arr._shapeInfo, result._buffer, result._shapeInfo, scalar, nullptr);

        return result;
    }    
    
    ////////////////////////////////////////////////////////////////////////
    template<typename T>
    void NDArray<T>::operator+=(const NDArray<T>& other) {    
        if (!this->isScalar() && other.isScalar()) {
            functions::scalar::ScalarTransform<T>::template transform<simdOps::Add<T>>(this->_buffer, this->_shapeInfo, this->_buffer, this->_shapeInfo, other._buffer[0], nullptr);
        } else if (other.lengthOf() == lengthOf())
            functions::pairwise_transforms::PairWiseTransform<T>::template exec<simdOps::Add<T>>(this->_buffer, this->_shapeInfo, other._buffer, other._shapeInfo, this->_buffer, this->_shapeInfo, nullptr);
        else
            *this = this->template applyTrueBroadcast<simdOps::Add<T>>(other);
    }

    template<typename T>
    void NDArray<T>::operator-=(const NDArray<T>& other) {    

        if (other.lengthOf() == lengthOf())
            functions::pairwise_transforms::PairWiseTransform<T>::template exec<simdOps::Subtract<T>>(this->_buffer, this->_shapeInfo, other._buffer, other._shapeInfo, this->_buffer, this->_shapeInfo, nullptr);
        else
            *this = this->template applyTrueBroadcast<simdOps::Subtract<T>>(other);
    }

    template<typename T>
    void NDArray<T>::operator+=(const T other) {
        if (this->isScalar())
            this->_buffer[0] += other;
        else
            functions::scalar::ScalarTransform<T>::template transform<simdOps::Add<T>>(this->_buffer, this->_shapeInfo, this->_buffer, this->_shapeInfo, other, nullptr);
    }
    
    template<typename T>
    void NDArray<T>::operator-=(const T other) {  
        if (this->isScalar())
            this->_buffer[0] -= other;
        else  
            functions::scalar::ScalarTransform<T>::template transform<simdOps::Subtract<T>>(this->_buffer, this->_shapeInfo, this->_buffer, this->_shapeInfo, other, nullptr);
    }

    ////////////////////////////////////////////////////////////////////////
    // subtraction operator array - array
    template<typename T>
    NDArray<T> NDArray<T>::operator-(const NDArray<T>& other) const {
        
        if (other.lengthOf() == lengthOf()) {
            NDArray<T> result(_shapeInfo, _workspace);
            functions::pairwise_transforms::PairWiseTransform<T>::template exec<simdOps::Subtract<T>>(this->_buffer, this->_shapeInfo, other._buffer, other._shapeInfo, result._buffer, result._shapeInfo, nullptr);
            return result;
        }

        return this->template applyTrueBroadcast<simdOps::Subtract<T>>(other);
    }

    ////////////////////////////////////////////////////////////////////////
    // subtraction operator array - scalar
    template<typename T>
    NDArray<T> NDArray<T>::operator-(const T& scalar) const {

        NDArray<T> result(this->_shapeInfo, this->_workspace);
        functions::scalar::ScalarTransform<T>::template transform<simdOps::Subtract<T>>(this->_buffer, this->_shapeInfo, result._buffer, result._shapeInfo, scalar, nullptr);

        return result;
    }

    // negative operator, it makes all array elements = -elements
    template<typename T>
    NDArray<T> NDArray<T>::operator-() const {

        NDArray<T> result(this->_shapeInfo, this->_workspace);
        functions::transform::Transform<T>::template exec<simdOps::Neg<T>>(this->_buffer, this->_shapeInfo, result._buffer, result._shapeInfo, nullptr, nullptr, nullptr);

        return result;
    }

    ////////////////////////////////////////////////////////////////////////
    // multiplication operator array*array
    template<typename T>
    NDArray<T> NDArray<T>::operator*(const NDArray<T>& other) const {
        
        if (other.lengthOf() == lengthOf()) {
            NDArray<T> result(this->_shapeInfo, this->_workspace);
            functions::pairwise_transforms::PairWiseTransform<T>::template exec<simdOps::Multiply<T>>(this->_buffer, this->_shapeInfo, other._buffer, other._shapeInfo, result._buffer, result._shapeInfo, nullptr);
            return result;
        }

        return this->template applyTrueBroadcast<simdOps::Multiply<T>>(other);
    }

    ////////////////////////////////////////////////////////////////////////
    // multiplication operator array*scalar
    template<typename T>
    NDArray<T> NDArray<T>::operator*(const T scalar) const {
        
        NDArray<T> result(this->_shapeInfo, this->_workspace);
        functions::scalar::ScalarTransform<T>::template transform<simdOps::Multiply<T>>(this->_buffer, this->_shapeInfo, result._buffer, result._shapeInfo, scalar, nullptr);

        return result;
    }

    ////////////////////////////////////////////////////////////////////////
    // multiplication operator array1 *= array2
    template<typename T>
    void NDArray<T>::operator*=(const NDArray<T>& other) {    

        if (!this->isScalar() && other.isScalar()) {
            functions::scalar::ScalarTransform<T>::template transform<simdOps::Multiply<T>>(this->_buffer, this->_shapeInfo, this->_buffer, this->_shapeInfo, other._buffer[0], nullptr);
        } else if (other.lengthOf() == lengthOf())
            functions::pairwise_transforms::PairWiseTransform<T>::template exec<simdOps::Multiply<T>>(this->_buffer, this->_shapeInfo, other._buffer, other._shapeInfo, this->_buffer, this->_shapeInfo, nullptr);
        else
            *this = this->template applyTrueBroadcast<simdOps::Multiply<T>>(other);
    }

    ////////////////////////////////////////////////////////////////////////
    // multiplication operator array*scalar
    template<typename T>
    void NDArray<T>::operator*=(const T scalar) {
        functions::scalar::ScalarTransform<T>::template transform<simdOps::Multiply<T>>(this->_buffer, this->_shapeInfo, this->_buffer, this->_shapeInfo, scalar, nullptr);
    }


    ////////////////////////////////////////////////////////////////////////
    // division operator array/array
    template<typename T>
    NDArray<T> NDArray<T>::operator/(const NDArray<T>& other) const {
        
        if (other.lengthOf() == lengthOf()) {
            NDArray<T> result(this->_shapeInfo, this->_workspace);
            functions::pairwise_transforms::PairWiseTransform<T>::template exec<simdOps::Divide<T>>(this->_buffer, this->_shapeInfo, other._buffer, other._shapeInfo, result._buffer, result._shapeInfo, nullptr);
            return result;
        }

        return this->template applyTrueBroadcast<simdOps::Divide<T>>(other);
    }

    ////////////////////////////////////////////////////////////////////////
    // division operator array / scalar
    template<typename T>
    NDArray<T> NDArray<T>::operator/(const T scalar) const {

        if(scalar == (T)0.)
            throw "NDArray::operator/ (division operator) : division by zero !";
        
        NDArray<T> result(this->_shapeInfo, this->_workspace);
        functions::scalar::ScalarTransform<T>::template transform<simdOps::Divide<T>>(this->_buffer, this->_shapeInfo, result._buffer, result._shapeInfo, scalar, nullptr);

        return result;
    }

    ////////////////////////////////////////////////////////////////////////
    // division operator array1 /= array2
    template<typename T>
    void NDArray<T>::operator/=(const NDArray<T>& other) {    

        if (!this->isScalar() && other.isScalar()) {
            functions::scalar::ScalarTransform<T>::template transform<simdOps::Divide<T>>(this->_buffer, this->_shapeInfo, this->_buffer, this->_shapeInfo, other._buffer[0], nullptr);
        } else if (other.lengthOf() == lengthOf())
            functions::pairwise_transforms::PairWiseTransform<T>::template exec<simdOps::Divide<T>>(this->_buffer, this->_shapeInfo, other._buffer, other._shapeInfo, this->_buffer, this->_shapeInfo, nullptr);
        else
            *this = this->template applyTrueBroadcast<simdOps::Divide<T>>(other);
    }

    ////////////////////////////////////////////////////////////////////////
    // division operator array /= scalar
    template<typename T>
    void NDArray<T>::operator/=(const T scalar) {
        
        functions::scalar::ScalarTransform<T>::template transform<simdOps::Divide<T>>(this->_buffer, this->_shapeInfo, this->_buffer, this->_shapeInfo, scalar, nullptr);
    }

    ////////////////////////////////////////////////////////////////////////
    // mathematical multiplication of two arrays
    template<typename T>
    NDArray<T> mmul(const NDArray<T>& left, const NDArray<T>& right) {

        NDArray<T>* ptr =  NDArrayFactory<T>::mmulHelper(const_cast<NDArray<T>*>(&left), const_cast<NDArray<T>*>(&right), nullptr, (T)1., (T)0.);
        NDArray<T> result(*ptr);
        delete ptr;
        return result;
    }

    template<typename T>
    DataType NDArray<T>::dataType() const {
        return _dataType;
    }

    ////////////////////////////////////////////////////////////////////////
    template<typename T>
    void NDArray<T>::assign(const NDArray<T>& other, const Intervals& idx) {

        NDArray<T>* subarr = this->subarray(idx);
        subarr->assign(&other);
        delete subarr;
    }

    ////////////////////////////////////////////////////////////////////////
    template<typename T>
    void NDArray<T>::setIdentity() {

        this->assign((T)0.);

        int  rank    = rankOf();
        auto shape   = shapeOf();
        auto strides = stridesOf();
        int  minDim  = 100000000;
        Nd4jLong indices[MAX_RANK];
        for(int j = 0; j < rank; ++j) 
                indices[j] = 1;
        
        Nd4jLong offset = shape::getOffset(0, shape, strides, indices, rank);
        
        for(int i = 0; i < rank; ++i) 
            if(minDim > shape[i])
                minDim = shape[i];

#pragma omp parallel for if(minDim > Environment::getInstance()->elementwiseThreshold()) schedule(guided) 
        for(int i = 0; i < minDim; ++i)
            _buffer[i*offset] = (T)1.;                
    }

    ////////////////////////////////////////////////////////////////////////
    template<typename T>
    void NDArray<T>::swapUnsafe(NDArray<T>& other) {
        
        if(_buffer == nullptr || other._buffer == nullptr)
            throw "NDArray::swapUnsafe method: input array should not be empty!";

        // if(_buffer == other._buffer)
        //     throw "NDArray::swapUnsafe method: the buffers of input arrays should not point on the same address!";

        if(lengthOf() != other.lengthOf())
            throw "NDArray::swapUnsafe method: input arrays should have the same length!";

        T temp;
#pragma omp parallel for schedule(static) private(temp)
        for (int i = 0; i < lengthOf(); ++i) {
            temp = (*this)(i);
            (*this)(i) = other(i);
            other(i) = temp;            
        }
    }

    ////////////////////////////////////////////////////////////////////////
    template<typename T>
    NDArray<T>* NDArray<T>::diagonal(const char type) const {        
        
        const char order = ordering();
        const int  rank  = rankOf();
        Nd4jLong *outShapeInfo;
        ALLOCATE(outShapeInfo, _workspace, 8, Nd4jLong);
        outShapeInfo[0] = 2;
        outShapeInfo[5] = 0;

        if(isVector() || isScalar()) {
            
            outShapeInfo[1] = outShapeInfo[2] = outShapeInfo[3] = outShapeInfo[4] = 1;
            outShapeInfo[6] = 1;
            outShapeInfo[7] = (int)order;
        }
        else {            
            
            int diagSize  = 100000000;        
            Nd4jLong indices[MAX_RANK];
                    
            for(int i = 0; i < rank; ++i) {    
                if(diagSize > shapeOf()[i])
                    diagSize = shapeOf()[i];
                indices[i] = 1;
            }
            
            auto step = shape::getOffset(0, shapeOf(), stridesOf(), indices, rank);
                        
            if(type == 'c') {
                outShapeInfo[1] = diagSize;
                outShapeInfo[2] = 1;
            }
            else {
                outShapeInfo[1] = 1;
                outShapeInfo[2] = diagSize;                            
            }
            shape::updateStrides(outShapeInfo, order);
                        
            outShapeInfo[3] *= step;
            outShapeInfo[4] *= step;
            outShapeInfo[6] =  -1;
        }

        NDArray<T>* result = new NDArray<T>(this->_buffer, outShapeInfo, this->_workspace);
        result->_isShapeAlloc = true;
        return result;
    }

////////////////////////////////////////////////////////////////////////
template<typename T>
void NDArray<T>::setValueInDiagMatrix(const T& value, const int diag, const char direction) {

    if(rankOf() != 2)
       throw std::string("NDArray::setValueInDiagMatrix method: array must have rank = 2, but got " + toStringValue(rankOf()) + " instead !");

    const int rows = sizeAt(0);
    const int cols = sizeAt(1);
        
    switch(direction) {
            
        case 'u':                           // fill upper triangular block
#pragma omp parallel for if(rows > Environment::getInstance()->elementwiseThreshold()) schedule(guided)             
            for(int i = 0; i < rows; ++i) 
                for(int j = 0; j < cols; ++j)                                      
                    if (i + diag <= j)
                        (*this)(i, j) = value;    
                break;

        case 'l':                           // fill lower triangular block
#pragma omp parallel for if(rows > Environment::getInstance()->elementwiseThreshold()) schedule(guided)                         
            for(int i = 0; i < rows; ++i) 
                for(int j = 0; j < cols; ++j)                                      
                    if (i + diag >= j)
                        (*this)(i, j) = value;    
            break;

        default:
            throw std::string("NDArray::setValueInDiagMatrix method: wrong value of direction argument, expected is 'u' or 'l', but got " + std::string(1,direction) + " instead !");
    }  
}

    ////////////////////////////////////////////////////////////////////////
    // default destructor
    template<typename T>
    NDArray<T>::~NDArray() noexcept {
        if (_isBuffAlloc && _workspace == nullptr && _buffer != nullptr)
            delete[] _buffer;

        if (_isShapeAlloc  && _workspace == nullptr && _shapeInfo != nullptr)
            delete[] _shapeInfo;
    }
    
template<typename T>
void NDArray<T>::streamline(char o) {
    char order = o == 'a' ? this->ordering() : o;
    
    Nd4jLong *newShape;
    ALLOCATE(newShape, this->_workspace, shape::shapeInfoLength(this->rankOf()), Nd4jLong);

    T *newBuffer;
    ALLOCATE(newBuffer, this->_workspace, this->lengthOf(), T);

    std::vector<Nd4jLong> shape(this->rankOf());
    for (int e = 0; e < this->rankOf(); e++)
        shape[e] = this->sizeAt(e);

    if (order == 'c')
        shape::shapeBuffer(this->rankOf(), shape.data(), newShape);
    else
        shape::shapeBufferFortran(this->rankOf(), shape.data(), newShape);

    if (!isView()) {

        NativeOpExcutioner<T>::execPairwiseTransform(1, newBuffer, newShape, _buffer, _shapeInfo, newBuffer, newShape, nullptr);
        memcpy(_buffer, newBuffer, this->lengthOf() * sizeOfT());

        //if (_isBuffAlloc)
        //    RELEASE(this->_buffer, this->_workspace);
        if (_isShapeAlloc)
            RELEASE(this->_shapeInfo, this->_workspace);

        //this->_buffer = newBuffer;
        //this->_isBuffAlloc = true;

        RELEASE(newBuffer, this->_workspace);

        this->_shapeInfo = newShape;
        this->_isShapeAlloc = true;
    } else {
        NativeOpExcutioner<T>::execPairwiseTransform(1, newBuffer, newShape, _buffer, _shapeInfo, newBuffer, newShape, nullptr);

        if (_isBuffAlloc)
            RELEASE(this->_buffer, this->_workspace);
        if (_isShapeAlloc)
            RELEASE(this->_shapeInfo, this->_workspace);

        this->_buffer = newBuffer;
        this->_isBuffAlloc = true;

        this->_shapeInfo = newShape;
        this->_isShapeAlloc = true;
    }
}


////////////////////////////////////////////////////////////////////////
template<typename T>
void NDArray<T>::tileToShape(const std::vector<Nd4jLong>& shape, NDArray<T>* target) {

    if(target != nullptr) {
        this->tile(*target);
        return;
    }

    std::vector<Nd4jLong> thisShape(rankOf());
    for(int i = 0; i < rankOf(); ++i)
        thisShape[i] = sizeAt(i);

    if(!ShapeUtils<T>::areShapesBroadcastable(shape, thisShape))
        throw "NDArray::tileToShape method: the shape of this array and input shape are not suitable for broadcast operation !" ;

    const int newRank = shape.size();
    std::vector<Nd4jLong> repeats(newRank);

    for(int i = 1; i <= newRank; ++i) {
        if(i > rankOf())
            repeats[newRank-i] = shape[newRank - i];
        else
            repeats[newRank-i] = shape[newRank - i] / thisShape[rankOf() - i];
    }

    tilei(repeats);
}

////////////////////////////////////////////////////////////////////////
template<typename T>
void NDArray<T>::tileToShape(const std::initializer_list<Nd4jLong>& shape, NDArray<T>* target) {

    const std::vector<Nd4jLong> shapeV(shape);
    tileToShape(shapeV, target);
}

////////////////////////////////////////////////////////////////////////
template<typename T>
T NDArray<T>::getTrace() const {
    
    int  rank    = rankOf();
    auto shape   = shapeOf();
    auto strides = stridesOf();
    int  minDim  = 100000000;
    
    Nd4jLong indices[MAX_RANK];
    for(int j = 0; j < rank; ++j) 
        indices[j] = 1;
    
    Nd4jLong offset = shape::getOffset(0, shape, strides, indices, rank);
    
    for(int i = 0; i < rank; ++i) 
        if(minDim > shape[i])
            minDim = shape[i];
    T sum = 0.;

#pragma omp parallel for reduction(sumT:sum) if(minDim > Environment::getInstance()->elementwiseThreshold()) schedule(guided) 
    for(int i = 0; i < minDim; ++i)
        sum += _buffer[i*offset];

    return sum;
}


template class ND4J_EXPORT NDArray<float>;
template class ND4J_EXPORT NDArray<float16>;
template class ND4J_EXPORT NDArray<double>;


template NDArray<float>* NDArray<float>::asT<float>();
template NDArray<float16>* NDArray<float>::asT<float16>();
template NDArray<double>* NDArray<float>::asT<double>();

template NDArray<float>* NDArray<float16>::asT<float>();
template NDArray<float16>* NDArray<float16>::asT<float16>();
template NDArray<double>* NDArray<float16>::asT<double>();

template NDArray<float>* NDArray<double>::asT<float>();
template NDArray<float16>* NDArray<double>::asT<float16>();
template NDArray<double>* NDArray<double>::asT<double>();


#ifndef __CLION_IDE__
#include "NDArray.macro"
#endif
}

#endif
<|MERGE_RESOLUTION|>--- conflicted
+++ resolved
@@ -723,10 +723,10 @@
             else
                 _shapeInfo = shape::shapeBuffer(rank, shapeOf);
 
-            _buffer = new T[shape::length(_shapeInfo)];
+            _buffer =  new T[shape::length(_shapeInfo)];
         } else {
-            _buffer = reinterpret_cast<T *>(_workspace->allocateBytes(data.size() * sizeOfT()));
-            _shapeInfo = reinterpret_cast<Nd4jLong *>(_workspace->allocateBytes(shape::shapeInfoByteLength(rank)));
+            _buffer = reinterpret_cast<T*>(_workspace->allocateBytes(data.size() * sizeOfT()));
+            _shapeInfo = reinterpret_cast<Nd4jLong*>(_workspace->allocateBytes(shape::shapeInfoByteLength(rank)));
             if (order == 'f')
                 shape::shapeBufferFortran(rank, shapeOf, _shapeInfo);
             else
@@ -736,16 +736,13 @@
 
         }
 
-        if (data.empty()) {
-            memset(_buffer, 0, sizeOfT() * shape::length(_shapeInfo));
-        } else {
-            if (shape::length(_shapeInfo) != data.size()) {
-                nd4j_printf("Data size [%i] doesn't match shape length [%i]\n", data.size(), shape::length(_shapeInfo));
-                throw std::runtime_error("Data size doesn't match shape");
-            }
-
-            memcpy(_buffer, data.data(), sizeOfT() * shape::length(_shapeInfo));
-        }
+        if (shape::length(_shapeInfo) != data.size()) {
+            nd4j_printf("Data size [%i] doesn't match shape length [%i]\n", data.size(), shape::length(_shapeInfo));
+            throw "Data size doesn't match shape";
+        }
+
+        //memset(_buffer, 0, sizeOfT() * shape::length(_shapeInfo));
+        memcpy(_buffer, data.data(), sizeOfT() * shape::length(_shapeInfo));
 
 		_isBuffAlloc = true;
 		_isShapeAlloc = true;
@@ -2275,11 +2272,7 @@
 void NDArray<T>::applyTrueBroadcast(const NDArray<T>* other, NDArray<T>* target, const bool checkTargetShape, T *extraArgs) const {
 
     if(target == nullptr || other == nullptr)
-<<<<<<< HEAD
-        throw ("NDArray::applyTrueBroadcast method: target or other = nullptr !");
-=======
         throw std::runtime_error("NDArray::applyTrueBroadcast method: target or other = nullptr !");    
->>>>>>> f076de23
 
     if (isScalar()) {        
         target->assign(this);
@@ -2304,9 +2297,9 @@
     if(checkTargetShape) {
         Nd4jLong* newShapeInfo = nullptr;
         if(!ShapeUtils<T>::evalBroadcastShapeInfo(*max, *min, false, newShapeInfo, _workspace))          // the rank of target array must be equal to max->rankOf)()
-            throw "NDArray::applyTrueBroadcast method: the shapes of this and other arrays are not suitable for broadcast operation !" ;
+            throw std::runtime_error("NDArray::applyTrueBroadcast method: the shapes of this and other arrays are not suitable for broadcast operation !");
         if(!shape::equalsSoft(target->getShapeInfo(), newShapeInfo))
-            throw "NDArray::applyTrueBroadcast method: the shape of target array is wrong !";
+            throw std::runtime_error("NDArray::applyTrueBroadcast method: the shape of target array is wrong !");
 
         // if workspace is not null - do not call delete.
         if (_workspace == nullptr)
@@ -2350,7 +2343,7 @@
 
     Nd4jLong* newShapeInfo = nullptr;
     if(!ShapeUtils<T>::evalBroadcastShapeInfo(*this, *other, true, newShapeInfo, _workspace))          // the rank of new array = max->rankOf)()
-        throw ("NDArray::applyTrueBroadcast method: the shapes of this and other arrays are not suitable for broadcast operation !");
+        throw std::runtime_error("NDArray::applyTrueBroadcast method: the shapes of this and other arrays are not suitable for broadcast operation !");
     auto result = new NDArray<T>(newShapeInfo, false, this->_workspace);
 
     // if workspace is not null - do not call delete.
