--- conflicted
+++ resolved
@@ -640,79 +640,9 @@
     }
 }
 
-<<<<<<< HEAD
-    template<typename T>
-    NDArray<T>::NDArray(const char order, const std::vector<Nd4jLong> &shape, const std::vector<T> &data, nd4j::memory::Workspace* workspace) {
-        int rank = (int) shape.size();
-
-        if (rank > MAX_RANK)
-            throw std::invalid_argument("Rank of NDArray can't exceed 32");
-
-        Nd4jLong shapeOf[MAX_RANK];
-        int cnt = 0;
-
-        for (auto &item: shape)
-            shapeOf[cnt++] = item;
-
-        _workspace = workspace;
-        if (workspace == nullptr) {
-            if (order == 'f')
-                _shapeInfo = shape::shapeBufferFortran(rank, shapeOf);
-            else
-                _shapeInfo = shape::shapeBuffer(rank, shapeOf);
-
-            _buffer =  new T[shape::length(_shapeInfo)];
-        } else {
-            _buffer = reinterpret_cast<T*>(_workspace->allocateBytes(data.size() * sizeOfT()));
-            _shapeInfo = reinterpret_cast<Nd4jLong*>(_workspace->allocateBytes(shape::shapeInfoByteLength(rank)));
-            if (order == 'f')
-                shape::shapeBufferFortran(rank, shapeOf, _shapeInfo);
-            else
-                shape::shapeBuffer(rank, shapeOf, _shapeInfo);
-
-            //_buffer = (T*) _workspace->allocateBytes(shape::length(_shapeInfo) * sizeOfT());
-
-        }
-
-        if (shape::length(_shapeInfo) != data.size()) {
-            nd4j_printf("Data size [%i] doesn't match shape length [%i]\n", data.size(), shape::length(_shapeInfo));
-            throw "Data size doesn't match shape";
-        }
-
-        //memset(_buffer, 0, sizeOfT() * shape::length(_shapeInfo));
-        memcpy(_buffer, data.data(), sizeOfT() * shape::length(_shapeInfo));
-
-		_isBuffAlloc = true;
-		_isShapeAlloc = true;
-
-        shape::updateStrides(_shapeInfo, order);
-    }
-
-    template<typename T>
-    NDArray<T>::NDArray(const char order, const std::vector<Nd4jLong> &shape, nd4j::memory::Workspace* workspace) {
-
-        int rank = (int) shape.size();
-
-        if (rank > MAX_RANK)
-            throw std::invalid_argument("Rank of NDArray can't exceed 32");
-
-        auto shapeOf = new Nd4jLong[rank];
-        int cnt = 0;
-
-        for (auto &item: shape)
-            shapeOf[cnt++] = item;
-
-        _workspace = workspace;
-        if (workspace == nullptr) {
-            if (order == 'f')
-                _shapeInfo = shape::shapeBufferFortran(rank, shapeOf);
-            else
-                _shapeInfo = shape::shapeBuffer(rank, shapeOf);
-=======
 ////////////////////////////////////////////////////////////////////////
 template<typename T>
 NDArray<T>::NDArray(const char order, const std::vector<Nd4jLong> &shape, const std::vector<T> &data, nd4j::memory::Workspace* workspace) {
->>>>>>> 5fc78c91
 
     const int rank = (int) shape.size();
 
@@ -1083,7 +1013,7 @@
 // perform array transformation
     template<typename T>
     template<typename OpName>
-    NDArray<T> NDArray<T>::transform(T *extraParams) const {
+    NDArray<T> NDArray<T>::transform(T *extraParams) {
     
         NDArray<T> result(this->_shapeInfo, true, this->_workspace);
         functions::transform::Transform<T>::template exec<OpName>(this->_buffer, this->_shapeInfo, result._buffer,
@@ -1543,7 +1473,7 @@
 
     template<typename T>
     template<typename OpName>
-    void NDArray<T>::applyScalar(T scalar, NDArray<T>* target, T *extraParams) const {
+    void NDArray<T>::applyScalar(T scalar, NDArray<T>* target, T *extraParams) {
 
         if (target == nullptr)
             functions::scalar::ScalarTransform<T>::template transform<OpName>(this->_buffer, this->_shapeInfo, this->_buffer, this->_shapeInfo, scalar, extraParams);
@@ -1554,7 +1484,7 @@
     template<typename T>
     template<typename OpName>
 
-    void NDArray<T>::applyScalar(NDArray<T>& scalar, NDArray<T>* target, T *extraParams) const {
+    void NDArray<T>::applyScalar(NDArray<T>& scalar, NDArray<T>* target, T *extraParams) {
         if (!scalar.isScalar()) {
             throw "Operand is not a scalar!";
         }
@@ -2217,17 +2147,16 @@
 void NDArray<T>::applyTrueBroadcast(const NDArray<T>* other, NDArray<T>* target, const bool checkTargetShape, T *extraArgs) const {
 
     if(target == nullptr || other == nullptr)
-        throw std::runtime_error("NDArray::applyTrueBroadcast method: target or other = nullptr !");    
-
-    if (isScalar()) {        
-        target->assign(this);
-        target->template applyPairwiseTransform<OpName>(const_cast<NDArray<T>*>(other), extraArgs);
-        return;
-    }
-    if (other->isScalar()) {        
-        this->template applyScalar<OpName>(other->getScalar(0), target, extraArgs);
-        return;
-    }
+        throw ("NDArray::applyTrueBroadcast method: target or other = nullptr !");
+
+    if (this->isScalar() && !other->isScalar()) {
+        if (target->isSameShape(other)) {
+            target->assign(this);
+            target->template applyPairwiseTransform<OpName>(const_cast<NDArray<T>*>(other), extraArgs);
+
+            return;
+        }
+    };
 
     const NDArray<T>* min(nullptr), *max(nullptr);
     if(this->rankOf() >= other->rankOf()) {
@@ -2242,9 +2171,9 @@
     if(checkTargetShape) {
         Nd4jLong* newShapeInfo = nullptr;
         if(!ShapeUtils<T>::evalBroadcastShapeInfo(*max, *min, false, newShapeInfo, _workspace))          // the rank of target array must be equal to max->rankOf)()
-            throw std::runtime_error("NDArray::applyTrueBroadcast method: the shapes of this and other arrays are not suitable for broadcast operation !");
+            throw "NDArray::applyTrueBroadcast method: the shapes of this and other arrays are not suitable for broadcast operation !" ;
         if(!shape::equalsSoft(target->getShapeInfo(), newShapeInfo))
-            throw std::runtime_error("NDArray::applyTrueBroadcast method: the shape of target array is wrong !");
+            throw "NDArray::applyTrueBroadcast method: the shape of target array is wrong !";
 
         // if workspace is not null - do not call delete.
         if (_workspace == nullptr)
@@ -2288,7 +2217,7 @@
 
     Nd4jLong* newShapeInfo = nullptr;
     if(!ShapeUtils<T>::evalBroadcastShapeInfo(*this, *other, true, newShapeInfo, _workspace))          // the rank of new array = max->rankOf)()
-        throw std::runtime_error("NDArray::applyTrueBroadcast method: the shapes of this and other arrays are not suitable for broadcast operation !");
+        throw ("NDArray::applyTrueBroadcast method: the shapes of this and other arrays are not suitable for broadcast operation !");
     auto result = new NDArray<T>(newShapeInfo, false, this->_workspace);
 
     // if workspace is not null - do not call delete.
@@ -3035,7 +2964,7 @@
     NDArray<T> NDArray<T>::operator-(const NDArray<T>& other) const {
         
         if (other.lengthOf() == lengthOf()) {
-            NDArray<T> result(_shapeInfo, _workspace);
+            NDArray<T> result(this->_shapeInfo, this->_workspace);
             functions::pairwise_transforms::PairWiseTransform<T>::template exec<simdOps::Subtract<T>>(this->_buffer, this->_shapeInfo, other._buffer, other._shapeInfo, result._buffer, result._shapeInfo, nullptr);
             return result;
         }
