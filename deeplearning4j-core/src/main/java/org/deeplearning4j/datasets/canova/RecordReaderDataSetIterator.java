/*
 *
 *  * Copyright 2015 Skymind,Inc.
 *  *
 *  *    Licensed under the Apache License, Version 2.0 (the "License");
 *  *    you may not use this file except in compliance with the License.
 *  *    You may obtain a copy of the License at
 *  *
 *  *        http://www.apache.org/licenses/LICENSE-2.0
 *  *
 *  *    Unless required by applicable law or agreed to in writing, software
 *  *    distributed under the License is distributed on an "AS IS" BASIS,
 *  *    WITHOUT WARRANTIES OR CONDITIONS OF ANY KIND, either express or implied.
 *  *    See the License for the specific language governing permissions and
 *  *    limitations under the License.
 *
 */

package org.deeplearning4j.datasets.canova;

import com.google.common.annotations.VisibleForTesting;
import org.canova.api.io.WritableConverter;
import org.canova.api.io.converters.SelfWritableConverter;
import org.canova.api.io.converters.WritableConverterException;
import org.canova.api.records.reader.RecordReader;
import org.canova.api.records.reader.SequenceRecordReader;
import org.canova.api.writable.Writable;
import org.canova.common.data.NDArrayWritable;
import org.nd4j.linalg.dataset.api.iterator.DataSetIterator;
import org.nd4j.linalg.api.ndarray.INDArray;
import org.nd4j.linalg.dataset.DataSet;
import org.nd4j.linalg.dataset.api.DataSetPreProcessor;
import org.nd4j.linalg.factory.Nd4j;
import org.nd4j.linalg.util.FeatureUtil;

import java.util.ArrayList;
import java.util.Collection;
import java.util.Iterator;
import java.util.List;


/**
 * Record reader dataset iterator
 *
 * @author Adam Gibson
 */
public class RecordReaderDataSetIterator implements DataSetIterator {
    protected RecordReader recordReader;
    protected WritableConverter converter;
    protected int batchSize = 10;
    protected int maxNumBatches = -1;
    protected int batchNum = 0;
    protected int labelIndex = -1;
    protected int labelIndexTo = -1;
    protected int numPossibleLabels = -1;
    protected boolean notOvershot = true;
    protected Iterator<Collection<Writable>> sequenceIter;
    protected DataSet last;
    protected boolean useCurrent = false;
    protected boolean regression = false;
    protected DataSetPreProcessor preProcessor;



    @Deprecated
    public RecordReaderDataSetIterator(RecordReader recordReader, int labelIndex, int numPossibleLabels) {
        this(recordReader, new SelfWritableConverter(), 10, labelIndex, numPossibleLabels);
    }
    @Deprecated
    public RecordReaderDataSetIterator(RecordReader recordReader, WritableConverter converter) {
        this(recordReader, converter, 10, -1, -1);
    }
    @Deprecated
    public RecordReaderDataSetIterator(RecordReader recordReader, WritableConverter converter, int labelIndex, int numPossibleLabels) {
        this(recordReader, converter, 10, labelIndex, numPossibleLabels);
    }
    @Deprecated
    public RecordReaderDataSetIterator(RecordReader recordReader) {
        this(recordReader, new SelfWritableConverter());
    }

    public RecordReaderDataSetIterator(RecordReader recordReader, WritableConverter converter, int batchSize) {
        this(recordReader, converter, batchSize, -1,
                recordReader.getLabels() == null? -1 : recordReader.getLabels().size());
    }

    public RecordReaderDataSetIterator(RecordReader recordReader, int batchSize) {
        this(recordReader, new SelfWritableConverter(), batchSize, -1,
                recordReader.getLabels() == null? -1 : recordReader.getLabels().size());
    }

    public RecordReaderDataSetIterator(RecordReader recordReader, int batchSize, int labelIndex, int numPossibleLabels) {
        this(recordReader, new SelfWritableConverter(), batchSize, labelIndex, numPossibleLabels);
    }

    public RecordReaderDataSetIterator(RecordReader recordReader, WritableConverter converter, int batchSize, int labelIndex, int numPossibleLabels, boolean regression) {
        this(recordReader, converter, batchSize, labelIndex, numPossibleLabels, -1, regression);
    }

    public RecordReaderDataSetIterator(RecordReader recordReader, WritableConverter converter, int batchSize, int labelIndex, int numPossibleLabels) {
        this(recordReader, converter, batchSize, labelIndex, numPossibleLabels, -1, false);
    }

    public RecordReaderDataSetIterator(RecordReader recordReader, int batchSize, int labelIndex, int numPossibleLabels, int maxNumBatches) {
        this(recordReader, new SelfWritableConverter(), batchSize, labelIndex, numPossibleLabels, maxNumBatches, false);
    }

    /**
     * Main constructor for multi-label regression (i.e., regression with multiple outputs)
     *
     * @param recordReader      RecordReader to get data from
     * @param labelIndexFrom    Index of the first regression target
     * @param labelIndexTo      Index of the last regression target, inclusive
     * @param batchSize         Minibatch size
     * @param regression        Require regression = true. Mainly included to avoid clashing with other constructors previously defined :/
     */
    public RecordReaderDataSetIterator(RecordReader recordReader, int batchSize, int labelIndexFrom, int labelIndexTo, boolean regression ){
        this(recordReader, new SelfWritableConverter(), batchSize, labelIndexFrom, labelIndexTo, -1, -1, regression);
    }


    public RecordReaderDataSetIterator(RecordReader recordReader, WritableConverter converter, int batchSize, int labelIndex,
                                       int numPossibleLabels, int maxNumBatches, boolean regression) {
        this(recordReader, converter, batchSize, labelIndex, labelIndex, numPossibleLabels, maxNumBatches, regression);
    }


    /**
     * Main constructor
     *
     * @param recordReader      the recordreader to use
     * @param converter         the batch size
     * @param maxNumBatches     Maximum number of batches to return
     * @param labelIndexFrom    the index of the label (for classification), or the first index of the labels for multi-output regression
     * @param labelIndexTo      only used if regression == true. The last index _inclusive_ of the multi-output regression
     * @param numPossibleLabels the number of possible labels for classification. Not used if regression == true
     * @param regression        if true: regression. If false: classification (assume labelIndexFrom is a
     */
    public RecordReaderDataSetIterator(RecordReader recordReader, WritableConverter converter, int batchSize, int labelIndexFrom,
                                       int labelIndexTo, int numPossibleLabels, int maxNumBatches, boolean regression) {
        this.recordReader = recordReader;
        this.converter = converter;
        this.batchSize = batchSize;
        this.maxNumBatches = maxNumBatches;
        this.labelIndex = labelIndexFrom;
        this.labelIndexTo = labelIndexTo;
        this.numPossibleLabels = numPossibleLabels;
        this.regression = regression;
    }


    @Override
    public DataSet next(int num) {
        if (useCurrent) {
            useCurrent = false;
            if (preProcessor != null) preProcessor.preProcess(last);
            return last;
        }

        List<DataSet> dataSets = new ArrayList<>();
        for (int i = 0; i < num; i++) {
            if (!hasNext())
                break;
            if (recordReader instanceof SequenceRecordReader) {
                if (sequenceIter == null || !sequenceIter.hasNext()) {
                    Collection<Collection<Writable>> sequenceRecord = ((SequenceRecordReader) recordReader).sequenceRecord();
                    sequenceIter = sequenceRecord.iterator();
                }

                Collection<Writable> record = sequenceIter.next();
                dataSets.add(getDataSet(record));
            } else {
                Collection<Writable> record = recordReader.next();
                dataSets.add(getDataSet(record));
            }
        }
        batchNum++;

        DataSet ret = DataSet.merge(dataSets);
        last = ret;
        if (preProcessor != null) preProcessor.preProcess(ret);
        //Add label name values to dataset
        if (recordReader.getLabels() != null) ret.setLabelNames(recordReader.getLabels());
        return ret;
    }


    private DataSet getDataSet(Collection<Writable> record) {
        List<Writable> currList;
        if (record instanceof List)
            currList = (List<Writable>) record;
        else
            currList = new ArrayList<>(record);

        //allow people to specify label index as -1 and infer the last possible label
        if (numPossibleLabels >= 1 && labelIndex < 0) {
            labelIndex = record.size() - 1;
        }

        INDArray label = null;
        INDArray featureVector = null;
        int featureCount = 0;
        int labelCount = 0;

        //no labels
        if(currList.size() == 2 && currList.get(1) instanceof NDArrayWritable && currList.get(0) instanceof NDArrayWritable && currList.get(0) == currList.get(1)) {
            NDArrayWritable writable = (NDArrayWritable)currList.get(0);
            return new DataSet(writable.get(),writable.get());
        }
       if(currList.size() == 2 && currList.get(0) instanceof NDArrayWritable) {
           if(!regression)
<<<<<<< HEAD
               label = FeatureUtil.toOutcomeVector(Integer.parseInt(currList.get(1).toString()),numPossibleLabels);
=======
               label = FeatureUtil.toOutcomeVector((int) Double.parseDouble(currList.get(1).toString()),numPossibleLabels);
>>>>>>> d09ebb16
           else
               label = Nd4j.scalar(Double.parseDouble(currList.get(1).toString()));
           NDArrayWritable ndArrayWritable = (NDArrayWritable) currList.get(0);
           featureVector = ndArrayWritable.get();
           return new DataSet(featureVector,label);
       }

        for (int j = 0; j < currList.size(); j++) {
            Writable current = currList.get(j);
            //ndarray writable is an insane slow down herecd
            if (!(current instanceof  NDArrayWritable) && current.toString().isEmpty())
                continue;

            if (regression && j >= labelIndex && j <= labelIndexTo) {
                //This is the multi-label regression case
                if (label == null) label = Nd4j.create(1, (labelIndexTo - labelIndex + 1));
                label.putScalar(labelCount++, current.toDouble());
            } else if (labelIndex >= 0 && j == labelIndex) {
                //single label case (classification, etc)
                if (converter != null)
                    try {
                        current = converter.convert(current);
                    } catch (WritableConverterException e) {
                        e.printStackTrace();
                    }
                if (numPossibleLabels < 1)
                    throw new IllegalStateException("Number of possible labels invalid, must be >= 1");
                if (regression) {
                    label = Nd4j.scalar(current.toDouble());
                } else {
                    int curr = current.toInt();
                    if (curr >= numPossibleLabels)
                        curr--;
                    label = FeatureUtil.toOutcomeVector(curr, numPossibleLabels);
                }
            } else {
                try {
                    double value = current.toDouble();
                    if (featureVector == null) {
                        if(regression && labelIndex >= 0){
                            //Handle the possibly multi-label regression case here:
                            int nLabels = labelIndexTo - labelIndex + 1;
                            featureVector = Nd4j.create(1, currList.size() - nLabels);
                        } else {
                            //Classification case, and also no-labels case
                            featureVector = Nd4j.create(labelIndex >= 0 ? currList.size() - 1 : currList.size());
                        }
                    }
                    featureVector.putScalar(featureCount++, value);
                } catch (UnsupportedOperationException e) {
                    // This isn't a scalar, so check if we got an array already
                    if (current instanceof NDArrayWritable) {
                        assert featureVector == null;
                        featureVector = ((NDArrayWritable)current).get();
                    } else {
                        throw e;
                    }
                }
            }
        }

        return new DataSet(featureVector, labelIndex >= 0 ? label : featureVector);
    }

    @Override
    public int totalExamples() {
        throw new UnsupportedOperationException();
    }

    @Override
    public int inputColumns() {
        if (last == null) {
            DataSet next = next();
            last = next;
            useCurrent = true;
            return next.numInputs();
        } else
            return last.numInputs();

    }

    @Override
    public int totalOutcomes() {
        if (last == null) {
            DataSet next = next();
            last = next;
            useCurrent = true;
            return next.numOutcomes();
        } else
            return last.numOutcomes();


    }

    @Override
    public void reset() {
        batchNum = 0;
        notOvershot = true;
        recordReader.reset();
    }

    @Override
    public int batch() {
        return batchSize;
    }

    @Override
    public int cursor() {
        throw new UnsupportedOperationException();

    }

    @Override
    public int numExamples() {
        throw new UnsupportedOperationException();
    }

    @Override
    public void setPreProcessor(org.nd4j.linalg.dataset.api.DataSetPreProcessor preProcessor) {
        this.preProcessor = preProcessor;
    }

    @Override
    public boolean hasNext() {
        return (recordReader.hasNext() && notOvershot);
    }

    @Override
    public DataSet next() {
        return next(batchSize);
    }

    @Override
    public void remove() {
        throw new UnsupportedOperationException();
    }

    @Override
    public List<String> getLabels() {
        return recordReader.getLabels();
    }

}<|MERGE_RESOLUTION|>--- conflicted
+++ resolved
@@ -209,11 +209,7 @@
         }
        if(currList.size() == 2 && currList.get(0) instanceof NDArrayWritable) {
            if(!regression)
-<<<<<<< HEAD
                label = FeatureUtil.toOutcomeVector(Integer.parseInt(currList.get(1).toString()),numPossibleLabels);
-=======
-               label = FeatureUtil.toOutcomeVector((int) Double.parseDouble(currList.get(1).toString()),numPossibleLabels);
->>>>>>> d09ebb16
            else
                label = Nd4j.scalar(Double.parseDouble(currList.get(1).toString()));
            NDArrayWritable ndArrayWritable = (NDArrayWritable) currList.get(0);
