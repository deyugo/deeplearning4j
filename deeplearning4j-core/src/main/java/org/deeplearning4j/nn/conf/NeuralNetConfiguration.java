/*
 *
 *  * Copyright 2015 Skymind,Inc.
 *  *
 *  *    Licensed under the Apache License, Version 2.0 (the "License");
 *  *    you may not use this file except in compliance with the License.
 *  *    You may obtain a copy of the License at
 *  *
 *  *        http://www.apache.org/licenses/LICENSE-2.0
 *  *
 *  *    Unless required by applicable law or agreed to in writing, software
 *  *    distributed under the License is distributed on an "AS IS" BASIS,
 *  *    WITHOUT WARRANTIES OR CONDITIONS OF ANY KIND, either express or implied.
 *  *    See the License for the specific language governing permissions and
 *  *    limitations under the License.
 *
 */

package org.deeplearning4j.nn.conf;

import com.fasterxml.jackson.databind.DeserializationFeature;
import com.fasterxml.jackson.databind.ObjectMapper;
import com.fasterxml.jackson.databind.SerializationFeature;
import com.fasterxml.jackson.databind.module.SimpleModule;
import com.fasterxml.jackson.dataformat.yaml.YAMLFactory;

import lombok.Data;
import lombok.NoArgsConstructor;

import org.deeplearning4j.nn.api.OptimizationAlgorithm;
import org.deeplearning4j.nn.conf.stepfunctions.StepFunction;
import org.deeplearning4j.nn.conf.layers.Layer;
import org.nd4j.linalg.factory.Nd4j;

import java.io.IOException;
import java.io.Serializable;
import java.util.ArrayList;
import java.util.HashMap;
import java.util.List;
import java.util.Map;


/**
 * A Serializable configuration
 * for neural nets that covers per layer parameters
 *
 * @author Adam Gibson
 */
@Data
@NoArgsConstructor
public class NeuralNetConfiguration implements Serializable,Cloneable {

    private double lr = 1e-1;
    protected int numIterations = 5;
    /* momentum for learning */
    protected double momentum = 0.5;
    /* L2 Regularization constant */
    protected double l2 = 0;
    protected boolean useRegularization = false;
    //momentum after n iterations
    protected Map<Integer,Double> momentumAfter = new HashMap<>();
    //number of line search iterations
    protected int maxNumLineSearchIterations = 5;
    protected OptimizationAlgorithm optimizationAlgo = OptimizationAlgorithm.CONJUGATE_GRADIENT;
    //whether to constrain the gradient to unit norm or not
    protected boolean constrainGradientToUnitNorm = false;
    //adadelta - weight for how much to consider previous history
    protected double rho;
    protected long seed;
    protected StepFunction stepFunction;
    protected Layer layer;
    //gradient keys used for ensuring order when getting and setting the gradient
    protected List<String> variables = new ArrayList<>();
    protected boolean useDropConnect = false;
    // Graves LSTM & RNN
    private int timeSeriesLength = 1;
    //batch size: primarily used for conv nets. Will be reinforced if set.
    protected int batchSize = 10;
    //minimize or maximize objective
    protected boolean minimize = false;
    //l1 regularization
    protected double l1 = 0.0;
    protected double rmsDecay = 0.95;
    protected boolean miniBatch = true;

    /**
     * Creates and returns a deep copy of the configuration.
     */
    @Override
    public NeuralNetConfiguration clone()  {
        try {
            NeuralNetConfiguration clone = (NeuralNetConfiguration) super.clone();
            if(clone.momentumAfter != null) clone.momentumAfter = new HashMap<>(clone.momentumAfter);
            if(clone.layer != null) clone.layer = clone.layer.clone();
            if(clone.stepFunction != null) clone.stepFunction = clone.stepFunction.clone();
            if(clone.variables != null ) clone.variables = new ArrayList<>(clone.variables);
            return clone;
        } catch (CloneNotSupportedException e) {
            throw new RuntimeException(e);
        }
    }

    public List<String> variables() {
        return new ArrayList<>(variables);
    }

    public void addVariable(String variable) {
        if(!variables.contains(variable))
            variables.add(variable);
    }
    
    public void clearVariables(){
    	variables.clear();
    }

    /**
     * Fluent interface for building a list of configurations
     */
    public static class ListBuilder extends MultiLayerConfiguration.Builder {
        private Map<Integer, Builder> layerwise;

        // Constructor
        public ListBuilder(Map<Integer, Builder> layerMap) {
            this.layerwise = layerMap;
        }


        public ListBuilder backprop(boolean backprop) {
            this.backprop = backprop;
            return this;
        }

        public ListBuilder pretrain(boolean pretrain) {
            this.pretrain = pretrain;
            return this;
        }

        public ListBuilder layer(int ind, Layer layer) {
            if (layerwise.get(0) == null && ind != 0) {
                throw new IllegalArgumentException("LayerZeroIndexError: Layer index must start from 0");
            }
            if (layerwise.size() < ind + 1) {
                throw new IllegalArgumentException("IndexOutOfBoundsError: Layer index exceeds listed size");
            }

            Builder builderWithLayer = layerwise.get(ind).layer(layer);
            layerwise.put(ind, builderWithLayer);
            return this;
        }

        public Map<Integer, Builder> getLayerwise() {
            return layerwise;
        }

        /**
         * Build the multi layer network
         * based on this neural network and
         * overr ridden parameters
         * @return the configuration to build
         */
        public MultiLayerConfiguration build() {
            List<NeuralNetConfiguration> list = new ArrayList<>();
            for(int i = 0; i < layerwise.size(); i++) {
                list.add(layerwise.get(i).build());
            }
            return new MultiLayerConfiguration.Builder().backprop(backprop).inputPreProcessors(inputPreProcessors).
<<<<<<< HEAD
                    pretrain(pretrain).backpropType(backpropType).tBPTTForwardLength(tbpttFwdLength)
                    .tBPTTBackwardLength(tbpttBackLength)
=======
                    pretrain(pretrain)
                    .redistributeParams(redistributeParams)
>>>>>>> 55baba61
                    .confs(list).build();
        }

    }
    /**
     * Return this configuration as json
     * @return this configuration represented as json
     */
    public String toYaml() {
        ObjectMapper mapper = mapperYaml();

        try {
            String ret =  mapper.writeValueAsString(this);
            return ret;

        } catch (com.fasterxml.jackson.core.JsonProcessingException e) {
            throw new RuntimeException(e);
        }
    }

    /**
     * Create a neural net configuration from json
     * @param json the neural net configuration from json
     * @return
     */
    public static NeuralNetConfiguration fromYaml(String json) {
        ObjectMapper mapper = mapperYaml();
        try {
            NeuralNetConfiguration ret =  mapper.readValue(json, NeuralNetConfiguration.class);
            return ret;
        } catch (IOException e) {
            throw new RuntimeException(e);
        }
    }

    /**
     * Return this configuration as json
     * @return this configuration represented as json
     */
    public String toJson() {
        ObjectMapper mapper = mapper();

        try {
            String ret =  mapper.writeValueAsString(this);
            return ret;

        } catch (com.fasterxml.jackson.core.JsonProcessingException e) {
            throw new RuntimeException(e);
        }
    }

    /**
     * Create a neural net configuration from json
     * @param json the neural net configuration from json
     * @return
     */
    public static NeuralNetConfiguration fromJson(String json) {
        ObjectMapper mapper = mapper();
        try {
            NeuralNetConfiguration ret =  mapper.readValue(json, NeuralNetConfiguration.class);
            return ret;
        } catch (IOException e) {
            throw new RuntimeException(e);
        }
    }

    /**
     * Object mapper for serialization of configurations
     * @return
     */
    public static ObjectMapper mapperYaml() {
        return mapperYaml;
    }

    private static final ObjectMapper mapperYaml = initMapperYaml();

    private static ObjectMapper initMapperYaml() {
        ObjectMapper ret = new ObjectMapper(new YAMLFactory());
        ret.configure(DeserializationFeature.FAIL_ON_UNKNOWN_PROPERTIES, false);
        ret.configure(SerializationFeature.FAIL_ON_EMPTY_BEANS, false);
        ret.enable(SerializationFeature.INDENT_OUTPUT);
        return ret;
    }

    /**
     * Object mapper for serialization of configurations
     * @return
     */
    public static ObjectMapper mapper() {
        return mapper;
    }

    private static final ObjectMapper mapper = initMapper();

    private static ObjectMapper initMapper() {
        ObjectMapper ret = new ObjectMapper();
        ret.configure(DeserializationFeature.FAIL_ON_UNKNOWN_PROPERTIES, false);
        ret.configure(SerializationFeature.FAIL_ON_EMPTY_BEANS, false);
        ret.enable(SerializationFeature.INDENT_OUTPUT);
        return ret;
    }


    @Data
    public static class Builder implements Cloneable {
        private double rmsDecay = 0.95;
        private double lr = 1e-1f;
        private double momentum = 0.5f;
        private double l2 = 0f;
        private boolean useRegularization = false;
        private Map<Integer, Double> momentumAfter;
        private OptimizationAlgorithm optimizationAlgo = OptimizationAlgorithm.CONJUGATE_GRADIENT;
        private boolean constrainGradientToUnitNorm = false;
        private long seed = System.currentTimeMillis();
        private int numIterations = 5;
        private int timeSeriesLength = 1;
        private StepFunction stepFunction = null;
        private Layer layer;
        private int batchSize = 100;
        private int maxNumLineSearchIterations = 5;
        private boolean minimize = false;
        private double l1 = 0.0;
        private boolean useDropConnect = false;
        private double rho;
        private boolean miniBatch = true;

        /**
         +         * Time series length
         +         * @param timeSeriesLength
         +         * @return
         +         */

        public Builder timeSeriesLength(int timeSeriesLength) {
            this.timeSeriesLength = timeSeriesLength;
            return this;
        }
        
        /**
         * Ada delta coefficient
         * @param rho
         * @return
         */
        public Builder rho(double rho) {
            this.rho = rho;
            return this;
        }


        public Builder miniBatch(boolean miniBatch) {
            this.miniBatch = miniBatch;
            return this;
        }


        /**
         * Use drop connect: multiply the coefficients
         * by a binomial sampling wrt the dropout probability
         * @param useDropConnect whether to use drop connect or not
         * @return the
         */
        public Builder useDropConnect(boolean useDropConnect) {
            this.useDropConnect = useDropConnect;
            return this;
        }

        public Builder l1(double l1) {
            this.l1 = l1;
            return this;
        }


        public Builder rmsDecay(double rmsDecay) {
            this.rmsDecay = rmsDecay;
            return this;
        }

        public Builder minimize(boolean minimize) {
            this.minimize = minimize;
            return this;
        }

        public Builder maxNumLineSearchIterations(int maxNumLineSearchIterations) {
            this.maxNumLineSearchIterations = maxNumLineSearchIterations;
            return this;
        }

        public Builder batchSize(int batchSize) {
            this.batchSize = batchSize;
            return this;
        }

        public Builder layer(Layer layer) {
            this.layer = layer;
            return this;
        }

        public Builder stepFunction(StepFunction stepFunction) {
            this.stepFunction = stepFunction;
            return this;
        }

        public ListBuilder list(int size) {
            Map<Integer, Builder> layerMap = new HashMap<>();
            for(int i = 0; i < size; i++)
                layerMap.put(i, clone());
            return new ListBuilder(layerMap);
        }

        @Override
        public Builder clone() {
            try {
                Builder clone = (Builder) super.clone();
                if(clone.momentumAfter != null) clone.momentumAfter = new HashMap<>(clone.momentumAfter);
                if(clone.layer != null) clone.layer = clone.layer.clone();
                if(clone.stepFunction != null) clone.stepFunction = clone.stepFunction.clone();

                return clone;

            } catch (CloneNotSupportedException e) {
                throw new RuntimeException(e);
            }
        }

        public Builder iterations(int numIterations) {
            this.numIterations = numIterations;
            return this;
        }

        public Builder learningRate(double lr) {
            this.lr = lr;
            return this;
        }

        public Builder momentum(double momentum) {
            this.momentum = momentum;
            return this;
        }

        public Builder momentumAfter(Map<Integer, Double> momentumAfter) {
            this.momentumAfter = momentumAfter;
            return this;
        }

        public Builder seed(int seed) {
            this.seed = (long) seed;
            Nd4j.getRandom().setSeed(seed);
            return this;
        }

        public Builder seed(long seed) {
            this.seed = seed;
            Nd4j.getRandom().setSeed(seed);
            return this;
        }


        public Builder l2(double l2) {
            this.l2 = l2;
            return this;
        }

        public Builder regularization(boolean useRegularization) {
            this.useRegularization = useRegularization;
            return this;
        }

        public Builder optimizationAlgo(OptimizationAlgorithm optimizationAlgo) {
            this.optimizationAlgo = optimizationAlgo;
            return this;
        }

        public Builder constrainGradientToUnitNorm(boolean constrainGradientToUnitNorm) {
            this.constrainGradientToUnitNorm = constrainGradientToUnitNorm;
            return this;
        }

        /**
         * Return a configuration based on this builder
         *
         * @return
         */
        public NeuralNetConfiguration build() {
            if (layer == null)
                throw new IllegalStateException("No layer defined.");

            NeuralNetConfiguration conf = new NeuralNetConfiguration();

            conf.minimize = minimize;
            conf.maxNumLineSearchIterations = maxNumLineSearchIterations;
            conf.l1 = (!Double.isNaN(layer.getL1()) ? layer.getL1() : l1);
            conf.batchSize = batchSize;
            conf.layer = layer;
            conf.lr = (!Double.isNaN(layer.getLr()) ? layer.getLr() : lr);
            conf.numIterations = numIterations;
            conf.momentum = momentum;
            conf.l2 = (!Double.isNaN(layer.getL2()) ? layer.getL2() : l2);
            conf.useRegularization = useRegularization;
            conf.momentumAfter = momentumAfter;
            conf.optimizationAlgo = optimizationAlgo;
            conf.constrainGradientToUnitNorm = constrainGradientToUnitNorm;
            conf.seed = seed;
            conf.timeSeriesLength = timeSeriesLength;
            conf.rmsDecay = rmsDecay;
            conf.stepFunction = stepFunction;
            conf.useDropConnect = useDropConnect;
            conf.miniBatch = miniBatch;
            conf.rho = rho;

            return conf;
        }

    }
}<|MERGE_RESOLUTION|>--- conflicted
+++ resolved
@@ -164,13 +164,9 @@
                 list.add(layerwise.get(i).build());
             }
             return new MultiLayerConfiguration.Builder().backprop(backprop).inputPreProcessors(inputPreProcessors).
-<<<<<<< HEAD
                     pretrain(pretrain).backpropType(backpropType).tBPTTForwardLength(tbpttFwdLength)
                     .tBPTTBackwardLength(tbpttBackLength)
-=======
-                    pretrain(pretrain)
                     .redistributeParams(redistributeParams)
->>>>>>> 55baba61
                     .confs(list).build();
         }
 
