/*
 *
 *  * Copyright 2015 Skymind,Inc.
 *  *
 *  *    Licensed under the Apache License, Version 2.0 (the "License");
 *  *    you may not use this file except in compliance with the License.
 *  *    You may obtain a copy of the License at
 *  *
 *  *        http://www.apache.org/licenses/LICENSE-2.0
 *  *
 *  *    Unless required by applicable law or agreed to in writing, software
 *  *    distributed under the License is distributed on an "AS IS" BASIS,
 *  *    WITHOUT WARRANTIES OR CONDITIONS OF ANY KIND, either express or implied.
 *  *    See the License for the specific language governing permissions and
 *  *    limitations under the License.
 *
 */

package org.deeplearning4j.nn.multilayer;


import org.apache.commons.lang3.ArrayUtils;
import org.deeplearning4j.berkeley.Pair;
import org.deeplearning4j.eval.Evaluation;
import org.deeplearning4j.nn.api.*;
import org.deeplearning4j.nn.conf.MultiLayerConfiguration;
import org.deeplearning4j.nn.conf.NeuralNetConfiguration;
import org.deeplearning4j.nn.gradient.DefaultGradient;
import org.deeplearning4j.nn.gradient.Gradient;
import org.deeplearning4j.nn.layers.OutputLayer;
import org.deeplearning4j.nn.layers.factory.LayerFactories;
import org.deeplearning4j.nn.params.DefaultParamInitializer;
import org.deeplearning4j.nn.weights.WeightInit;
import org.deeplearning4j.optimize.api.ConvexOptimizer;
import org.deeplearning4j.optimize.api.IterationListener;
import org.deeplearning4j.util.MultiLayerUtil;
import org.nd4j.linalg.api.ndarray.INDArray;
import org.nd4j.linalg.dataset.DataSet;
import org.nd4j.linalg.dataset.api.iterator.DataSetIterator;
import org.nd4j.linalg.factory.Nd4j;
import org.nd4j.linalg.indexing.NDArrayIndex;
import org.nd4j.linalg.lossfunctions.LossFunctions;
import org.nd4j.linalg.ops.transforms.Transforms;
import org.nd4j.linalg.util.FeatureUtil;
import org.nd4j.linalg.util.LinAlgExceptions;
import org.slf4j.Logger;
import org.slf4j.LoggerFactory;

import java.io.Serializable;
import java.lang.reflect.Constructor;
import java.util.*;


/**
 * A base class for a multi
 * layer neural network with a logistic output layer
 * and multiple hidden neuralNets.
 *
 * @author Adam Gibson
 */
public class MultiLayerNetwork implements Serializable, Classifier {


    private static final Logger log = LoggerFactory.getLogger(MultiLayerNetwork.class);
    private static final long serialVersionUID = -5029161847383716484L;
    //the hidden neuralNets
    protected Layer[] layers;


    //default training examples and associated neuralNets
    protected INDArray input, labels;
    //sometimes we may need to transform weights; this allows a
    protected boolean initCalled = false;
    private List<IterationListener> listeners = new ArrayList<>();

    protected NeuralNetConfiguration defaultConfiguration;
    protected MultiLayerConfiguration layerWiseConfigurations;


    /*
      Binary drop connect mask
     */
    protected INDArray mask;


    public MultiLayerNetwork(MultiLayerConfiguration conf) {
        this.layerWiseConfigurations = conf;
        this.defaultConfiguration = conf.getConf(0);
    }

    /**
     * Initialize the network based on the configuration
     *
     * @param conf   the configuration json
     * @param params the parameters
     */
    public MultiLayerNetwork(String conf, INDArray params) {
        this(MultiLayerConfiguration.fromJson(conf));
        init();
        setParameters(params);
    }


    /**
     * Initialize the network based on the configuraiton
     *
     * @param conf   the configuration
     * @param params the parameters
     */
    public MultiLayerNetwork(MultiLayerConfiguration conf, INDArray params) {
        this(conf);
        init();
        setParameters(params);
    }


    protected void intializeConfigurations() {

        if (layerWiseConfigurations == null)
            layerWiseConfigurations = new MultiLayerConfiguration.Builder().build();

        if (layers == null)
            layers = new Layer[getnLayers()];

        if (defaultConfiguration == null)
            defaultConfiguration = new NeuralNetConfiguration.Builder()
                    .build();

        //add a default configuration for each hidden layer + output layer
        if (layerWiseConfigurations == null || layerWiseConfigurations.getConfs().isEmpty())
            for (int i = 0; i < layerWiseConfigurations.getHiddenLayerSizes().length + 1; i++) {
                layerWiseConfigurations.getConfs().add(defaultConfiguration.clone());
            }


    }


    /**
     * This unsupervised learning method runs
     * contrastive divergence on each RBM layer in the network.
     *
     * @param iter the input to iterate on
     *             The typical tip is that the higher k is the closer to the model
     *             you will be approximating due to more sampling. K = 1
     *             usually gives very good results and is the default in quite a few situations.
     */
    public void pretrain(DataSetIterator iter) {
        if (!layerWiseConfigurations.isPretrain())
            return;

        INDArray layerInput;

        for (int i = 0; i < getnLayers(); i++) {
            if (i == 0) {
                while (iter.hasNext()) {
                    DataSet next = iter.next();
                    this.input = next.getFeatureMatrix();
                      /*During pretrain, feed forward expected activations of network, use activation cooccurrences during pretrain  */
                    if (this.getInput() == null || this.getLayers() == null) {
                        setInput(input);
                        initializeLayers(input);
                    } else
                        setInput(input);
                    getLayers()[i].fit(this.input);
                    log.info("Training on layer " + (i + 1) + " with " + input.slices() + " examples");

                }

                iter.reset();
            } else {
                while (iter.hasNext()) {
                    DataSet next = iter.next();
                    layerInput = next.getFeatureMatrix();
                    for (int j = 1; j <= i; j++)
                        layerInput = activationFromPrevLayer(j - 1, layerInput,true);

                    log.info("Training on layer " + (i + 1) + " with " + layerInput.slices() + " examples");
                    getLayers()[i].fit(layerInput);

                }

                iter.reset();


            }
        }
    }


    /**
     * This unsupervised learning method runs
     * contrastive divergence on each RBM layer in the network.
     *
     * @param input the input to iterate on
     *              The typical tip is that the higher k is the closer to the model
     *              you will be approximating due to more sampling. K = 1
     *              usually gives very good results and is the default in quite a few situations.
     */
    public void pretrain(INDArray input) {

        if (!layerWiseConfigurations.isPretrain())
            return;
        /* During pretrain, feed forward expected activations of network, use activation cooccurrences during pretrain  */


        INDArray layerInput = null;

        for (int i = 0; i < getnLayers() - 1; i++) {
            if (i == 0)
                layerInput = input;
            else
                layerInput = activationFromPrevLayer(i - 1, layerInput,true);
            log.info("Training on layer " + (i + 1) + " with " + layerInput.slices() + " examples");
            getLayers()[i].fit(layerInput);

        }
    }


    @Override
    public int batchSize() {
        return input.slices();
    }

    @Override
    public NeuralNetConfiguration conf() {
        throw new UnsupportedOperationException();
    }

    @Override
    public void setConf(NeuralNetConfiguration conf) {
        throw new UnsupportedOperationException();
    }

    @Override
    public INDArray input() {
        return input;
    }

    @Override
    public void validateInput() {

    }

    @Override
    public ConvexOptimizer getOptimizer() {
        throw new UnsupportedOperationException();
    }

    @Override
    public INDArray getParam(String param) {
        throw new UnsupportedOperationException();

    }

    @Override
    public void initParams() {
        throw new UnsupportedOperationException();
    }

    @Override
    public Map<String, INDArray> paramTable() {
        throw new UnsupportedOperationException();
    }

    @Override
    public void setParamTable(Map<String, INDArray> paramTable) {
        throw new UnsupportedOperationException();

    }

    @Override
    public void setParam(String key, INDArray val) {
        throw new UnsupportedOperationException();

    }

    /**
     * Transform the data based on the model's output.
     * This can be anything from a number to reconstructions.
     *
     * @param data the data to transform
     * @return the transformed data
     */
    @Override
    public INDArray transform(INDArray data) {
        return output(data);
    }


    public MultiLayerConfiguration getLayerWiseConfigurations() {
        return layerWiseConfigurations;
    }

    public void setLayerWiseConfigurations(MultiLayerConfiguration layerWiseConfigurations) {
        this.layerWiseConfigurations = layerWiseConfigurations;
    }

    /**
     * Base class for initializing the neuralNets based on the input.
     * This is meant for capturing numbers such as input columns or other things.
     *
     * @param input the input matrix for training
     */
    public void initializeLayers(INDArray input) {


        if (input == null)
            throw new IllegalArgumentException("Unable to initialize neuralNets with empty input");
        int[] hiddenLayerSizes = getLayerWiseConfigurations().getHiddenLayerSizes();
        if (input.shape().length == 2)
            for (int i = 0; i < hiddenLayerSizes.length; i++)
                if (hiddenLayerSizes[i] < 1)
                    throw new IllegalArgumentException("All hidden layer sizes must be >= 1");


        this.input = input;

        if (!initCalled)
            init();
    }

    /**
     * Initialize
     */
    public void init() {
        if (layerWiseConfigurations == null || layers == null)
            intializeConfigurations();
        if(initCalled)
            return;

        INDArray layerInput = input();
        int inputSize;
        if (getnLayers() < 1)
            throw new IllegalStateException("Unable to createComplex network neuralNets; number specified is less than 1");

        int[] hiddenLayerSizes = layerWiseConfigurations.getHiddenLayerSizes();
        int numHiddenLayersSizesUsed = 0;

        if (this.layers == null || this.layers[0] == null) {
            if(this.layers == null)
                this.layers = new Layer[getnLayers()];

            // construct multi-layer
            for (int i = 0; i < getnLayers(); i++) {
                NeuralNetConfiguration conf = layerWiseConfigurations.getConf(i);
                Layer.Type type = LayerFactories.typeForFactory(conf);

                if (i == 0) {
                    inputSize = conf.getNIn();
                    if (input == null) {
                        input = Nd4j.ones(inputSize);
                        layerInput = input;
                    }
                    conf.setNIn(inputSize);

                    if (type == Layer.Type.FEED_FORWARD || type == Layer.Type.RECURRENT) {
                        conf.setNOut(hiddenLayerSizes[numHiddenLayersSizesUsed]);
                    }
                }
                else if (i < getLayers().length) {
                    if (input != null)
                        layerInput = activationFromPrevLayer(i - 1, layerInput,true);
                    /**
                     * Count the number of hidden layers used.
                     * Only use the input size when the hidden layer
                     * size output ends up being the same as the number of columns
                     * of the output.
                     *
                     * An example scenario is when we have a convolution layer
                     * before, we aren't going to be using the hidden layer sizes then.
                     *
                     * Exploiting the fact we know the columns of the output
                     * we can transparently set this for the next layer.
                     *
                     * This will also allow us to specify the hidden layers in contiguous
                     * order in the array without having to create an override
                     * for every layer.
                     */
                    if(type == Layer.Type.FEED_FORWARD || type == Layer.Type.RECURRENT) {
                        if(i != (layers.length-1)) {
                            numHiddenLayersSizesUsed++;
                            conf.setNIn(layerInput.size(1));
                            conf.setNOut(hiddenLayerSizes[numHiddenLayersSizesUsed]);
                        } else {
                            conf.setNIn(hiddenLayerSizes[numHiddenLayersSizesUsed]);
                        }
                    }
                }
                layers[i] = LayerFactories.getFactory(conf).create(conf, listeners, i);
            }
            initCalled = true;
            initMask();
        }
    }


    /**
     * Triggers the activation of the last hidden layer ie: not logistic regression
     *
     * @return the activation of the last hidden layer given the last input to the network
     */
    public INDArray activate() {
        return getLayers()[getLayers().length - 1].activate();
    }

    /**
     * Triggers the activation for a given layer
     *
     * @param layer the layer to activate on
     * @return the activation for a given layer
     */
    public INDArray activate(int layer) {
        return getLayers()[layer].activate();
    }

    /**
     * Triggers the activation of the given layer
     *
     * @param layer the layer to trigger on
     * @param input the input to the hidden layer
     * @return the activation of the layer based on the input
     */
    public INDArray activate(int layer, INDArray input) {
        return getLayers()[layer].activate(input);
    }


    /**
     * Sets the input and labels from this dataset
     *
     * @param data the dataset to initialize with
     */
    public void initialize(DataSet data) {
        setInput(data.getFeatureMatrix());
        feedForward(getInput());
        this.labels = data.getLabels();
        if (getOutputLayer() instanceof OutputLayer) {
            OutputLayer o = (OutputLayer) getOutputLayer();
            o.setLabels(labels);

        }
    }


    /**
     * Compute input linear transformation (z) from previous layer
     * Apply pre processing transformation where necessary
     *
     * @param curr  the current layer
     * @param input the input
     * @param training training or test mode
     * @return the activation from the previous layer
     */
    public INDArray zFromPrevLayer(int curr, INDArray input,boolean training) {
        if(getLayerWiseConfigurations().getInputPreProcess(curr) != null)
            input = getLayerWiseConfigurations().getInputPreProcess(curr).preProcess(input);

        INDArray ret = layers[curr].preOutput(input, training);
        if (getLayerWiseConfigurations().getProcessors() != null && getLayerWiseConfigurations().getPreProcessor(curr) != null) {
            ret = getLayerWiseConfigurations().getPreProcessor(curr).preProcess(ret);
            return ret;
        }
        return ret;
    }

    /**
     * Calculate activation from previous layer including pre processing where necessary
     *
     * @param curr  the current layer
     * @param input the input
     * @return the activation from the previous layer
     */
    public INDArray activationFromPrevLayer(int curr, INDArray input,boolean training) {
        if(getLayerWiseConfigurations().getInputPreProcess(curr) != null)
            input = getLayerWiseConfigurations().getInputPreProcess(curr).preProcess(input);
        INDArray ret = layers[curr].activate(input,training);
        if (getLayerWiseConfigurations().getProcessors() != null && getLayerWiseConfigurations().getPreProcessor(curr) != null) {
            ret = getLayerWiseConfigurations().getPreProcessor(curr).preProcess(ret);
            return ret;
        }
        return ret;
    }


    /**
     * * Compute input linear transformation (z) of the output layer
     *
     * @return the list of activations for each layer
     */
    public List<INDArray> computeZ(boolean training) {
        INDArray currInput = this.input;

        List<INDArray> activations = new ArrayList<>();
        activations.add(currInput);

        for (int i = 0; i < layers.length; i++) {
            currInput = zFromPrevLayer(i, currInput,training);
            //applies drop connect to the activation
            activations.add(currInput);
        }


        return activations;
    }

    /**
     * Compute activations from input to output of the output layer
     *
     * @return the list of activations for each layer
     */
    public List<INDArray> computeZ(INDArray input,boolean training) {
        if (input == null)
            throw new IllegalStateException("Unable to perform feed forward; no input found");
        else if(this.getLayerWiseConfigurations().getInputPreProcess(0) != null)
            this.input = getLayerWiseConfigurations().getInputPreProcess(0).preProcess(input);
        else
            this.input = input;
        return computeZ(training);
    }

    /**
     * Compute activations from input to output of the output layer
     *
     * @return the list of activations for each layer
     */
    public List<INDArray> feedForward(INDArray input,boolean test) {
        this.input = input;
        return feedForward(test);
    }

    /**
     * Compute activations from input to output of the output layer
     *
     * @return the list of activations for each layer
     */
    public List<INDArray> feedForward(boolean test) {
        INDArray currInput = this.input;

        List<INDArray> activations = new ArrayList<>();
        activations.add(currInput);

        for (int i = 0; i < layers.length; i++) {
            currInput = activationFromPrevLayer(i, currInput,test);
            //applies drop connect to the activation
            activations.add(currInput);
        }


        return activations;
    }

    /**
     * Compute activations from input to output of the output layer
     *
     * @return the list of activations for each layer
     */
    public List<INDArray> feedForward() {
        return feedForward(false);
    }


    /**
     * Compute input linear transformation (z)
     * Compute activations (applies activation transformation to z)
     * @return a pair of activations and corresponding derivatives
     */
    public Pair<List<INDArray>,List<INDArray>> feedForwardActivationsAndDerivatives(boolean training) {
        INDArray currInput = this.input;

        List<INDArray> activations = new ArrayList<>();
        List<INDArray> derivatives = new ArrayList<>();
        activations.add(currInput);

        for (int i = 0; i < layers.length; i++) {
            currInput = zFromPrevLayer(i, currInput,training); // w*x+b for each layer
            //special case: row wise softmax
            if(layers[i].conf().getActivationFunction().equals("softmax"))
                activations.add(Nd4j.getExecutioner().execAndReturn(Nd4j.getOpFactory().createTransform("softmax",currInput.dup()),1));
            else
                activations.add(Nd4j.getExecutioner().execAndReturn(Nd4j.getOpFactory().createTransform(layerWiseConfigurations.getConf(i).getActivationFunction(), currInput)));
        }

        currInput = this.input;
        for (int i = 0; i < layers.length; i++) {
            currInput = zFromPrevLayer(i, currInput,training); // w*x+b for each layer
            INDArray dup = currInput.dup();
            //special case: row wise softmax
            if(layers[i].conf().getActivationFunction().equals("softmax"))
                derivatives.add(Nd4j.getExecutioner().execAndReturn(Nd4j.getOpFactory().createTransform(layerWiseConfigurations.getConf(i).getActivationFunction(), dup).derivative(),1));
            else
                derivatives.add(Nd4j.getExecutioner().execAndReturn(Nd4j.getOpFactory().createTransform(layerWiseConfigurations.getConf(i).getActivationFunction(), dup).derivative()));
        }
        // Duplicating last layer derivative to keep pair list equal
        derivatives.add(derivatives.get(layers.length - 1));
        return new Pair<>(activations, derivatives);
    }


    /**
     * Compute activations from input to output of the output layer
     *
     * @return the list of activations for each layer
     */
    public List<INDArray> feedForward(INDArray input) {
        if (input == null)
            throw new IllegalStateException("Unable to perform feed forward; no input found");
        else if(this.getLayerWiseConfigurations().getInputPreProcess(0) != null)
            this.input = getLayerWiseConfigurations().getInputPreProcess(0).preProcess(input);
        else
            this.input = input;
        return feedForward();
    }

    @Override
    public Gradient gradient() {
        Gradient ret = new DefaultGradient();
        for (int i = 0; i < layers.length; i ++) {
            ret.gradientForVariable().put(String.valueOf(i), layers[i].gradient().gradient());
        }

        return ret;
    }

    @Override
    public Pair<Gradient, Double> gradientAndScore() {
        return new Pair<>(gradient(), getOutputLayer().score());
    }

    /**
     * Applies drop connect relative to connections.
     * This should be used on the activation of a neural net. (Post sigmoid layer)
     *
     * @param input the input to apply drop connect to
     */
    @Deprecated
    protected void applyDropConnectIfNecessary(INDArray input) {
        if (layerWiseConfigurations.isUseDropConnect()) {
            INDArray mean = Nd4j.valueArrayOf(input.slices(), input.columns(), 0.5);
            INDArray mask =Nd4j.getDistributions().createBinomial(1,mean).sample(mean.shape());
            input.muli(mask);
            //apply l2 for drop connect
            if (defaultConfiguration.getL2() > 0)
                input.muli(defaultConfiguration.getL2());
        }
    }


    /* delta computation for back prop with the R operator */
    protected List<INDArray> computeDeltasR(INDArray v) {
        List<INDArray> deltaRet = new ArrayList<>();

        INDArray[] deltas = new INDArray[getnLayers() + 1];
        List<INDArray> activations = feedForward();
        List<INDArray> rActivations = feedForwardR(activations, v);
      /*
     * Precompute activations and z's (pre activation network outputs)
		 */
        List<INDArray> weights = new ArrayList<>();
        List<INDArray> biases = new ArrayList<>();
        List<String> activationFunctions = new ArrayList<>();


        for (int j = 0; j < getLayers().length; j++) {
            weights.add(getLayers()[j].getParam(DefaultParamInitializer.WEIGHT_KEY));
            biases.add(getLayers()[j].getParam(DefaultParamInitializer.BIAS_KEY));
            activationFunctions.add(getLayers()[j].conf().getActivationFunction());
        }


        INDArray rix = rActivations.get(rActivations.size() - 1).divi((double) input.slices());
        LinAlgExceptions.assertValidNum(rix);

        //errors
        for (int i = getnLayers() - 1; i >= 0; i--) {
            //W^t * error^l + 1
            deltas[i] = activations.get(i).transpose().mmul(rix);

            if (i > 0)
                rix = rix.mmul(weights.get(i).addRowVector(biases.get(i)).transpose()).muli(Nd4j.getExecutioner().execAndReturn(Nd4j.getOpFactory().createTransform(activationFunctions.get(i - 1),activations.get(i)).derivative()));

        }

        for (int i = 0; i < deltas.length - 1; i++) {
            if (defaultConfiguration.isConstrainGradientToUnitNorm()) {
                double sum = deltas[i].sum(Integer.MAX_VALUE).getDouble(0);
                if (sum > 0)
                    deltaRet.add(deltas[i].div(deltas[i].norm2(Integer.MAX_VALUE)));
                else
                    deltaRet.add(deltas[i]);
            } else
                deltaRet.add(deltas[i]);
            LinAlgExceptions.assertValidNum(deltaRet.get(i));
        }

        return deltaRet;
    }


    //damping update after line search
    public void dampingUpdate(double rho, double boost, double decrease) {
        if (rho < 0.25 || Double.isNaN(rho))
            layerWiseConfigurations.setDampingFactor(getLayerWiseConfigurations().getDampingFactor() * boost);


        else if (rho > 0.75)
            layerWiseConfigurations.setDampingFactor(getLayerWiseConfigurations().getDampingFactor() * decrease);
    }

    /* p and gradient are same length */
    public double reductionRatio(INDArray p, double currScore, double score, INDArray gradient) {
        double currentDamp = layerWiseConfigurations.getDampingFactor();
        layerWiseConfigurations.setDampingFactor(0);
        INDArray denom = getBackPropRGradient(p);
        denom.muli(0.5).muli(p.mul(denom)).sum(0);
        denom.subi(gradient.mul(p).sum(0));
        double rho = (currScore - score) / (double) denom.getScalar(0).element();
        layerWiseConfigurations.setDampingFactor(currentDamp);
        if (score - currScore > 0)
            return Float.NEGATIVE_INFINITY;
        return rho;
    }


    /* delta computation for back prop with precon for SFH */
    protected List<Pair<INDArray, INDArray>> computeDeltas2() {
        List<Pair<INDArray, INDArray>> deltaRet = new ArrayList<>();
        List<INDArray> activations = feedForward();
        INDArray[] deltas = new INDArray[activations.size() - 1];
        INDArray[] preCons = new INDArray[activations.size() - 1];


        //- y - h
        INDArray ix = activations.get(activations.size() - 1).sub(labels).div(labels.slices());

       	/*
		 * Precompute activations and z's (pre activation network outputs)
		 */
        List<INDArray> weights = new ArrayList<>();
        List<INDArray> biases = new ArrayList<>();

        List<String> activationFunctions = new ArrayList<>();
        for (int j = 0; j < getLayers().length; j++) {
            weights.add(getLayers()[j].getParam(DefaultParamInitializer.WEIGHT_KEY));
            biases.add(getLayers()[j].getParam(DefaultParamInitializer.BIAS_KEY));
            activationFunctions.add(getLayers()[j].conf().getActivationFunction());
        }


        //errors
        for (int i = weights.size() - 1; i >= 0; i--) {
            deltas[i] = activations.get(i).transpose().mmul(ix);
            preCons[i] = Transforms.pow(activations.get(i).transpose(), 2).mmul(Transforms.pow(ix, 2)).muli(labels.slices());

            if (i > 0) {
                //W[i] + b[i] * f'(z[i - 1])
                ix = ix.mmul(weights.get(i).transpose()).muli(Nd4j.getExecutioner().execAndReturn(Nd4j.getOpFactory().createTransform(activationFunctions.get(i - 1),activations.get(i)).derivative()));
            }
        }

        for (int i = 0; i < deltas.length; i++) {
            if (defaultConfiguration.isConstrainGradientToUnitNorm())
                deltaRet.add(new Pair<>(deltas[i].divi(deltas[i].norm2(Integer.MAX_VALUE)), preCons[i]));

            else
                deltaRet.add(new Pair<>(deltas[i], preCons[i]));

        }

        return deltaRet;
    }



    /**
     * Gets the back prop gradient with the r operator (gauss vector)
     * This is also called computeGV
     *
     * @param v the v in gaussian newton vector g * v
     * @return the back prop with r gradient
     */
    public INDArray getBackPropRGradient(INDArray v) {
        return pack(backPropGradientR(v));
    }


    /**
     * Gets the back prop gradient with the r operator (gauss vector)
     * and the associated precon matrix
     * This is also called computeGV
     *
     * @return the back prop with r gradient
     */
    public Pair<INDArray, INDArray> getBackPropGradient2() {
        List<Pair<Pair<INDArray, INDArray>, Pair<INDArray, INDArray>>> deltas = backPropGradient2();
        List<Pair<INDArray, INDArray>> deltaNormal = new ArrayList<>();
        List<Pair<INDArray, INDArray>> deltasPreCon = new ArrayList<>();
        for (int i = 0; i < deltas.size(); i++) {
            deltaNormal.add(deltas.get(i).getFirst());
            deltasPreCon.add(deltas.get(i).getSecond());
        }


        return new Pair<>(pack(deltaNormal), pack(deltasPreCon));
    }


    @Override
    public MultiLayerNetwork clone() {
        MultiLayerNetwork ret;
        try {
            Constructor<MultiLayerNetwork> constructor = (Constructor<MultiLayerNetwork>) getClass().getDeclaredConstructor(MultiLayerConfiguration.class);
            ret = constructor.newInstance(getLayerWiseConfigurations());
            ret.update(this);

        } catch (Exception e) {
            throw new IllegalStateException("Unable to cloe network");
        }
        return ret;
    }


    /**
     * Returns a 1 x m vector where the vector is composed of
     * a flattened vector of all of the weights for the
     * various neuralNets(w,hbias NOT VBIAS) and output layer
     *
     * @return the params for this neural net
     */
    @Override
    public INDArray params() {
        List<INDArray> params = new ArrayList<>();
        for (int i = 0; i < getnLayers(); i++)
            params.add(layers[i].params());

        return Nd4j.toFlattened(params);
    }

    /**
     * Set the parameters for this model.
     * This expects a linear ndarray which then be unpacked internally
     * relative to the expected ordering of the model
     *
     * @param params the parameters for the model
     */
    @Override
    public void setParams(INDArray params) {
        setParameters(params);

    }


    /**
     * Returns a 1 x m vector where the vector is composed of
     * a flattened vector of all of the weights for the
     * various neuralNets and output layer
     *
     * @return the params for this neural net
     */
    @Override
    public int numParams() {
        int length = 0;
        for (int i = 0; i < layers.length; i++)
            length += layers[i].numParams();

        return length;

    }

    /**
     * Packs a set of matrices in to one vector,
     * where the matrices in this case are the w,hbias at each layer
     * and the output layer w,bias
     *
     * @return a singular matrix of all of the neuralNets packed in to one matrix
     */

    public INDArray pack() {
        return params();

    }

    /**
     * Packs a set of matrices in to one vector
     *
     * @param layers the neuralNets to pack
     * @return a singular matrix of all of the neuralNets packed in to one matrix
     */
    public INDArray pack(List<Pair<INDArray, INDArray>> layers) {
        List<INDArray> list = new ArrayList<>();

        for (Pair<INDArray, INDArray> layer : layers) {
            list.add(layer.getFirst());
            list.add(layer.getSecond());
        }
        return Nd4j.toFlattened(list);
    }


    /**
     * Sets the input and labels and returns a score for the prediction
     * wrt true labels
     *
     * @param data the data to score
     * @return the score for the given input,label pairs
     */
    @Override
    public double score(org.nd4j.linalg.dataset.api.DataSet data) {
        return score(data.getFeatureMatrix(), data.getLabels());
    }



    /**
     * Unpacks a parameter matrix in to a
     * transform of pairs(w,hbias)
     * triples with layer wise
     *
     * @param param the param vector
     * @return a segmented list of the param vector
     */
    public List<Pair<INDArray, INDArray>> unPack(INDArray param) {
        //more sanity checks!
        if (param.slices() != 1)
            param = param.reshape(1, param.length());
        List<Pair<INDArray, INDArray>> ret = new ArrayList<>();
        int curr = 0;
        for (int i = 0; i < layers.length; i++) {
            int layerLength = layers[i].getParam(DefaultParamInitializer.WEIGHT_KEY).length() + layers[i].getParam(DefaultParamInitializer.BIAS_KEY).length();
            INDArray subMatrix = param.get(NDArrayIndex.interval(curr, curr + layerLength));
            INDArray weightPortion = subMatrix.get(NDArrayIndex.interval(0, layers[i].getParam(DefaultParamInitializer.WEIGHT_KEY).length()));

            int beginHBias = layers[i].getParam(DefaultParamInitializer.WEIGHT_KEY).length();
            int endHbias = subMatrix.length();
            INDArray hBiasPortion = subMatrix.get(NDArrayIndex.interval(beginHBias, endHbias));
            int layerLengthSum = weightPortion.length() + hBiasPortion.length();
            if (layerLengthSum != layerLength) {
                if (hBiasPortion.length() != layers[i].getParam(DefaultParamInitializer.BIAS_KEY).length())
                    throw new IllegalStateException("Hidden bias on layer " + i + " was off");
                if (weightPortion.length() != layers[i].getParam(DefaultParamInitializer.WEIGHT_KEY).length())
                    throw new IllegalStateException("Weight portion on layer " + i + " was off");

            }

            ret.add(new Pair<>(weightPortion.reshape(layers[i].getParam(DefaultParamInitializer.WEIGHT_KEY).slices(), layers[i].getParam(DefaultParamInitializer.WEIGHT_KEY).columns()), hBiasPortion.reshape(layers[i].getParam(DefaultParamInitializer.BIAS_KEY).slices(), layers[i].getParam(DefaultParamInitializer.BIAS_KEY).columns())));
            curr += layerLength;
        }


        return ret;
    }

    /**
     * Do a back prop iteration.
     * This involves computing the activations, tracking the last neuralNets weights
     * to revert to in case of convergence, the learning rate being used to iterate
     * and the current epoch
     *
     * @return whether the training should converge or not
     */
    protected List<Pair<Pair<INDArray, INDArray>, Pair<INDArray, INDArray>>> backPropGradient2() {
        //feedforward to compute activations
        //initial error

        //precompute deltas
        List<Pair<INDArray, INDArray>> deltas = computeDeltas2();


        List<Pair<Pair<INDArray, INDArray>, Pair<INDArray, INDArray>>> list = new ArrayList<>();
        List<Pair<INDArray, INDArray>> grad = new ArrayList<>();
        List<Pair<INDArray, INDArray>> preCon = new ArrayList<>();

        for (int l = 0; l < deltas.size(); l++) {
            INDArray gradientChange = deltas.get(l).getFirst();
            INDArray preConGradientChange = deltas.get(l).getSecond();


            if (l < layers.length && gradientChange.length() != layers[l].getParam(DefaultParamInitializer.WEIGHT_KEY).length())
                throw new IllegalStateException("Gradient change not equal to weight change");

            //update hidden bias
            INDArray deltaColumnSums = deltas.get(l).getFirst().mean(0);
            INDArray preConColumnSums = deltas.get(l).getSecond().mean(0);

            grad.add(new Pair<>(gradientChange, deltaColumnSums));
            preCon.add(new Pair<>(preConGradientChange, preConColumnSums));
            if (l < layers.length && deltaColumnSums.length() != layers[l].getParam(DefaultParamInitializer.BIAS_KEY).length())
                throw new IllegalStateException("Bias change not equal to weight change");
            else if (l == getLayers().length && deltaColumnSums.length() != getOutputLayer().getParam(DefaultParamInitializer.BIAS_KEY).length())
                throw new IllegalStateException("Bias change not equal to weight change");


        }

        INDArray g = pack(grad);
        INDArray con = pack(preCon);
        INDArray theta = params();


        if (mask == null)
            initMask();

        g.addi(theta.mul(defaultConfiguration.getL2()).muli(mask));

        INDArray conAdd = Transforms.pow(mask.mul(defaultConfiguration.getL2()).add(Nd4j.valueArrayOf(g.slices(), g.columns(), layerWiseConfigurations.getDampingFactor())), 3.0 / 4.0);

        con.addi(conAdd);

        List<Pair<INDArray, INDArray>> gUnpacked = unPack(g);

        List<Pair<INDArray, INDArray>> conUnpacked = unPack(con);

        for (int i = 0; i < gUnpacked.size(); i++)
            list.add(new Pair<>(gUnpacked.get(i), conUnpacked.get(i)));


        return list;

    }


    @Override
    public void fit(DataSetIterator iter) {
        if (layerWiseConfigurations.isPretrain()) {
            pretrain(iter);
            iter.reset();
            finetune(iter);
        }
        if(layerWiseConfigurations.isBackward()) {
            iter.reset();
            while(iter.hasNext()) {
                DataSet next = iter.next();
                doBackWard(next.getFeatureMatrix(),next.getLabels());

            }
        }
    }

    //do gradient descent for n iterations
    protected void doBackWard(INDArray input,INDArray labels) {
        setInput(input);
        this.labels = labels;

        if(!(getOutputLayer() instanceof  OutputLayer)) {
            log.warn("Warning: final layer isn't output layer. You can ignore this message if you just intend on using a a deep neural network with no output layer.");
            return;
        }

        OutputLayer outputLayer = (OutputLayer) getOutputLayer();
        if(labels == null)
            throw new IllegalStateException("No labels found");
        if(outputLayer.conf().getWeightInit() == WeightInit.ZERO){
            throw new IllegalStateException("Output layer weights cannot be initialized to zero when using backprop.");
        }

        outputLayer.setLabels(labels);

        //calculate and apply the backward gradient for every layer
        for(int i = 0; i < getLayerWiseConfigurations().getConf(getLayerWiseConfigurations().getConfs().size() - 1).getNumIterations(); i++) {
            /**
             * Skip the output layer for the indexing and just loop backwards updating the coefficients for each layer.
             *
             * Activation function used in the derivative calculation is actually the current layer's activation function.
             * Design goal for this is to reduce inter dependencies between layers.
             *
             * Also, keep in mind that in the literature you typically see the most trivial case for the error calculation: wT * weights
             * In our interpretation here, we have to transpose a few things to get mini batch (calculate the gradient for more than one example)
             * to happen
             */
            int numLayers = getnLayers();

            INDArray delta = outputLayer.gradient().getGradientFor(DefaultParamInitializer.WEIGHT_KEY);

            List<Gradient> gradientUpdates = new ArrayList<>();
            Gradient outputLayerGradients = new DefaultGradient();

            outputLayerGradients.gradientForVariable().put(DefaultParamInitializer.WEIGHT_KEY, delta.mmul(outputLayer.getInput()).transpose());
            outputLayerGradients.gradientForVariable().put(DefaultParamInitializer.BIAS_KEY, delta.transpose().sum(0));
            gradientUpdates.add(outputLayerGradients);
            
            //Initialize with w^out * delta^out, appropriately transposed
//            INDArray nextEpsilon = outputLayer.getParam(DefaultParamInitializer.WEIGHT_KEY).mmul(delta).transpose(); //Expected shape: [m,n^out]
            Pair<Gradient, INDArray> pair = new Pair<>(outputLayerGradients, outputLayer.getParam(DefaultParamInitializer.WEIGHT_KEY));

            // Calculate gradients for previous layers & drops output layer in count
            for(int j = numLayers - 2; j >= 0; j--) {
                pair = getLayers()[j].backwardGradient(pair.getFirst(), pair.getSecond());
                gradientUpdates.add(pair.getFirst());
            }

            Collections.reverse(gradientUpdates);
            // Update layer weights and biases with gradients
            for(int k = 0; k < numLayers; k++) {
                Layer currLayer = getLayers()[k];
<<<<<<< HEAD
                for(String paramType : gradientUpdates.get(k).gradientForVariable().keySet()) {
                    currLayer.getOptimizer().updateGradientAccordingToParams(gradientUpdates.get(k).getGradientFor(paramType),currLayer,input.size(0),paramType,i);
                    INDArray update = gradientUpdates.get(k).getGradientFor(paramType);
                    if(update != null)
                        currLayer.update(update, paramType);
                }
=======
                currLayer.getOptimizer().updateGradientAccordingToParams(gradientUpdates.get(k),currLayer,input.size(0), i);
                currLayer.update( gradientUpdates.get(k));

>>>>>>> 379648ef
            }

            //ensure score is updated correctly during backprop
            getOutputLayer().computeGradientAndScore();


            for(IterationListener listener :  listeners)
                listener.iterationDone(getOutputLayer(),i);
        }

    }


    public List<IterationListener> getListeners() {
        return listeners;
    }

    public void setListeners(List<IterationListener> listeners) {
        this.listeners = listeners;

        if(layers == null) {
            init();
        }
        for(Layer layer : layers) {
            layer.setListeners(listeners);
        }
    }

    /**
     * Run SGD based on the given labels
     *
     * @param iter fine tune based on the labels
     */
    public void finetune(DataSetIterator iter) {
        log.info("Finetune phase ");
        if(layerWiseConfigurations.isBackward()) {
            log.info("Will use backpropagation for finetune");
            return;
        }

        iter.reset();

        while (iter.hasNext()) {
            DataSet data = iter.next();
            if (data.getFeatureMatrix() == null || data.getLabels() == null)
                break;

            setInput(data.getFeatureMatrix());
            setLabels(data.getLabels());
            if (getOutputLayer().conf().getOptimizationAlgo() != OptimizationAlgorithm.HESSIAN_FREE) {
                feedForward();
                if (getOutputLayer() instanceof OutputLayer) {
                    OutputLayer o = (OutputLayer) getOutputLayer();
                    o.setListeners(getListeners());
                    o.fit(o.input(),getLabels());
                }
            } else {
                throw new UnsupportedOperationException();
            }

        }


    }


    /**
     * Run SGD based on the given labels
     *
     * @param labels the labels to use
     */
    public void finetune(INDArray labels) {
        if (labels != null)
            this.labels = labels;
        if (!(getOutputLayer() instanceof OutputLayer)) {
            log.warn("Output layer not instance of output layer returning.");
            return;
        }

        if(layerWiseConfigurations.isBackward()) {
            log.info("Will use backpropagation for finetune");
            return;
        }


        log.info("Finetune phase");
        OutputLayer o = (OutputLayer) getOutputLayer();
        if (getOutputLayer().conf().getOptimizationAlgo() != OptimizationAlgorithm.HESSIAN_FREE) {
            List<INDArray> activations = feedForward();
            o.setListeners(getListeners());
            o.fit(activations.get(activations.size() - 2), labels);
        }

        else {
            throw new UnsupportedOperationException();
        }
    }


    /**
     * Returns the predictions for each example in the dataset
     *
     * @param d the matrix to predict
     * @return the prediction for the dataset
     */
    @Override
    public int[] predict(INDArray d) {
        INDArray output = output(d);
        int[] ret = new int[d.slices()];
        if (d.isRowVector()) ret[0] = Nd4j.getBlasWrapper().iamax(output);
        else {
            for (int i = 0; i < ret.length; i++)
                ret[i] = Nd4j.getBlasWrapper().iamax(output.getRow(i));
        }
        return ret;
    }

    /**
     * Returns the probabilities for each label
     * for each example row wise
     *
     * @param examples the examples to classify (one example in each row)
     * @return the likelihoods of each example and each label
     */
    @Override
    public INDArray labelProbabilities(INDArray examples) {
        List<INDArray> feed = feedForward(examples);
        OutputLayer o = (OutputLayer) getOutputLayer();
        return o.labelProbabilities(feed.get(feed.size() - 1));
    }

    /**
     * Fit the model
     *
     * @param data the examples to classify (one example in each row)
     * @param labels   the example labels(a binary outcome matrix)
     */
    @Override
    public void fit(INDArray data, INDArray labels) {
        setInput(data.dup());



        if (layerWiseConfigurations.isPretrain()) {
            pretrain(getInput());
            finetune(labels);
        }

        if(layerWiseConfigurations.isBackward())
            doBackWard(getInput(),labels);

    }

    /**
     * Fit the unsupervised model
     *
     * @param data the examples to classify (one example in each row)
     */

    @Override
    public void fit(INDArray data) {
        pretrain(data);
    }

    @Override
    public void iterate(INDArray input) {
        pretrain(input);
    }


    /**
     * Fit the model
     *
     * @param data the data to train on
     */
    @Override
    public void fit(org.nd4j.linalg.dataset.api.DataSet data) {
        fit(data.getFeatureMatrix(), data.getLabels());
    }

    /**
     * Fit the model
     *
     * @param examples the examples to classify (one example in each row)
     * @param labels   the labels for each example (the number of labels must match
     */
    @Override
    public void fit(INDArray examples, int[] labels) {
        fit(examples, FeatureUtil.toOutcomeMatrix(labels, getOutputLayer().conf().getNOut()));
    }


    /**
     * Label the probabilities of the input
     *
     * @param x the input to label
     * @param test whether the output
     *             is test or train. This mainly
     *             affect hyper parameters such as
     *             drop out where certain things should
     *             be applied with activations
     * @return a vector of probabilities
     * given each label.
     * <p/>
     * This is typically of the form:
     * [0.5, 0.5] or some other probability distribution summing to one
     */
    public INDArray output(INDArray x,boolean test) {
        List<INDArray> activations = feedForward(x,test);
        //last activation is input
        return activations.get(activations.size() - 1);
    }

    /**
     * Label the probabilities of the input
     *
     * @param x the input to label
     * @return a vector of probabilities
     * given each label.
     * <p/>
     * This is typically of the form:
     * [0.5, 0.5] or some other probability distribution summing to one
     */
    public INDArray output(INDArray x) {
        return output(x, false);
    }


    /**
     * Reconstructs the input.
     * This is equivalent functionality to a
     * deep autoencoder.
     *
     * @param x        the input to transform
     * @param layerNum the layer to output for encoding
     * @return a reconstructed matrix
     * relative to the size of the last hidden layer.
     * This is great for data compression and visualizing
     * high dimensional data (or just doing dimensionality reduction).
     * <p/>
     * This is typically of the form:
     * [0.5, 0.5] or some other probability distribution summing to one
     */
    public INDArray reconstruct(INDArray x, int layerNum) {
        List<INDArray> forward = feedForward(x);
        return forward.get(layerNum - 1);
    }


    /**
     * Prints the configuration
     */
    public void printConfiguration() {
        StringBuilder sb = new StringBuilder();
        int count = 0;
        for (NeuralNetConfiguration conf : getLayerWiseConfigurations().getConfs()) {
            sb.append(" Layer " + count++ + " conf " + conf);
        }

        log.info(sb.toString());
    }


    /**
     * Assigns the parameters of this model to the ones specified by this
     * network. This is used in loading from input streams, factory methods, etc
     *
     * @param network the network to getFromOrigin parameters from
     */
    public void update(MultiLayerNetwork network) {
        this.defaultConfiguration = network.defaultConfiguration;
        this.input = network.input;
        this.labels = network.labels;this.layers = ArrayUtils.clone(network.layers);
    }


    /**
     * Sets the input and labels and returns a score for the prediction
     * wrt true labels
     *
     * @param input  the input to score
     * @param labels the true labels
     * @return the score for the given input,label pairs
     */
    @Override
    public double score(INDArray input, INDArray labels) {
        feedForward(input);
        setLabels(labels);
        Evaluation eval = new Evaluation();
        eval.eval(labels, labelProbabilities(input));
        return eval.f1();
    }

    /**
     * Returns the number of possible labels
     *
     * @return the number of possible labels for this classifier
     */
    @Override
    public int numLabels() {
        return labels.columns();
    }


    /**
     * Sets the input and labels and returns a score for the prediction
     * wrt true labels
     *
     * @param data the data to score
     * @return the score for the given input,label pairs
     */
    public double score(DataSet data) {
        feedForward(data.getFeatureMatrix());
        setLabels(data.getLabels());
        return score();
    }


    @Override
    public void fit() {
        fit(input, labels);
    }

    @Override
    public void update(INDArray gradient, String paramType) {

    }


    /**
     * Score of the model (relative to the objective function)
     *
     * @return the score of the model (relative to the objective function)
     */
    @Override
    public double score() {
        if (getOutputLayer().input() == null)
            feedForward();
        return getOutputLayer().score();
    }

    @Override
    public void computeGradientAndScore() {
    }

    @Override
    public void accumulateScore(double accum) {

    }


    /**
     * Clear the inputs
     */
    public void clear() {
        for(Layer layer : layers)
            layer.clear();


        input = null;
    }

    /**
     * Score of the model (relative to the objective function)
     *
     * @param param the current parameters
     * @return the score of the model (relative to the objective function)
     */

    public double score(INDArray param) {
        INDArray params = params();
        setParameters(param);
        double ret = score();
        double regCost = 0.5f * defaultConfiguration.getL2() * (double) Transforms.pow(mask.mul(param), 2).sum(Integer.MAX_VALUE).element();
        setParameters(params);
        return ret + regCost;
    }


    /**
     * Merges this network with the other one.
     * This is a weight averaging with the update of:
     * a += b - a / n
     * where a is a matrix on the network
     * b is the incoming matrix and n
     * is the batch size.
     * This update is performed across the network neuralNets
     * as well as hidden neuralNets and logistic neuralNets
     *
     * @param network   the network to merge with
     * @param batchSize the batch size (number of training examples)
     *                  to average by
     */
    public void merge(MultiLayerNetwork network, int batchSize) {
        if (network.layers.length != layers.length)
            throw new IllegalArgumentException("Unable to merge networks that are not of equal length");
        for (int i = 0; i < getnLayers(); i++) {
            Layer n = layers[i];
            Layer otherNetwork = network.layers[i];
            n.merge(otherNetwork, batchSize);

        }

        getOutputLayer().merge(network.getOutputLayer(), batchSize);
    }


    /**
     * Note that if input isn't null
     * and the neuralNets are null, this is a way
     * of initializing the neural network
     *
     * @param input
     */
    public void setInput(INDArray input) {
        if(getLayerWiseConfigurations().getInputPreProcess(0) != null)
            this.input = this.layerWiseConfigurations.getInputPreProcess(0).preProcess(input);
        else
            this.input =  input;
        if ( this.layers == null)
            this.initializeLayers(getInput());
        else if(this.input == null)
            this.input = input;

    }

    private void initMask() {
        setMask(Nd4j.ones(1, pack().length()));
    }



    /**
     * Get the output layer
     *
     * @return
     */
    public Layer getOutputLayer() {
        return getLayers()[getLayers().length - 1];
    }


    /**
     * Sets parameters for the model.
     * This is used to manipulate the weights and biases across
     * all neuralNets (including the output layer)
     *
     * @param params a parameter vector equal 1,numParameters
     */
    public void setParameters(INDArray params) {
        int idx = 0;
        for (int i = 0; i < getLayers().length; i++) {
            Layer layer = getLayers()[i];

            int range = layer.numParams();
            INDArray get = params.get(NDArrayIndex.interval(idx, range + idx));
            if(get.length() < 1)
                throw new IllegalStateException("Unable to retrieve layer. No params found (length was 0");
            layer.setParams(get);
            layer.computeGradientAndScore();
            idx += range - 1;
        }

    }


    /**
     * Feed forward with the r operator
     *
     * @param v the v for the r operator
     * @return the activations based on the r operator
     */
    public List<INDArray> feedForwardR(List<INDArray> acts, INDArray v) {
        List<INDArray> R = new ArrayList<>();
        R.add(Nd4j.zeros(input.slices(), input.columns()));
        List<Pair<INDArray, INDArray>> vWvB = unPack(v);
        List<INDArray> W = MultiLayerUtil.weightMatrices(this);

        for (int i = 0; i < layers.length; i++) {
            String derivative = getLayers()[i].conf().getActivationFunction();
            //R[i] * W[i] + acts[i] * (vW[i] + vB[i]) .* f'([acts[i + 1])
            R.add(R.get(i).mmul(W.get(i)).addi(acts.get(i)
                    .mmul(vWvB.get(i).getFirst().addiRowVector(vWvB.get(i).getSecond())))
                    .muli((Nd4j.getExecutioner().execAndReturn(Nd4j.getOpFactory().createTransform(derivative, acts.get(i + 1)).derivative()))));
        }

        return R;
    }


    /**
     * Feed forward with the r operator
     *
     * @param v the v for the r operator
     * @return the activations based on the r operator
     */
    public List<INDArray> feedForwardR(INDArray v) {
        return feedForwardR(feedForward(), v);
    }

    /**
     * Do a back prop iteration.
     * This involves computing the activations, tracking the last neuralNets weights
     * to revert to in case of convergence, the learning rate being used to iterate
     * and the current epoch
     *
     * @param v the v in gaussian newton vector g * v
     * @return whether the training should converge or not
     */
    protected List<Pair<INDArray, INDArray>> backPropGradientR(INDArray v) {
        //feedforward to compute activations
        //initial error
        //log.info("Back prop step " + epoch);
        if (mask == null)
            initMask();
        //precompute deltas
        List<INDArray> deltas = computeDeltasR(v);
        //compute derivatives and gradients given activations


        List<Pair<INDArray, INDArray>> list = new ArrayList<>();

        for (int l = 0; l < getnLayers(); l++) {
            INDArray gradientChange = deltas.get(l);

            if (gradientChange.length() != getLayers()[l].getParam(DefaultParamInitializer.WEIGHT_KEY).length())
                throw new IllegalStateException("Gradient change not equal to weight change");


            //update hidden bias
            INDArray deltaColumnSums = deltas.get(l).mean(0);
            if (deltaColumnSums.length() != layers[l].getParam(DefaultParamInitializer.BIAS_KEY).length())
                throw new IllegalStateException("Bias change not equal to weight change");


            list.add(new Pair<>(gradientChange, deltaColumnSums));


        }

        INDArray pack = pack(list).addi(mask.mul(defaultConfiguration.getL2())
                .muli(v)).addi(v.mul(layerWiseConfigurations.getDampingFactor()));
        return unPack(pack);

    }


    public INDArray getLabels() {
        return labels;
    }

    public INDArray getInput() {
        return input;
    }




    public void setLabels(INDArray labels) {
        this.labels = labels;
    }

    /**
     * Get the number of layers in the network
     * @return the number of layers in the network
     */
    public int getnLayers() {
        return layerWiseConfigurations.getConfs().size();
    }

    public Layer[] getLayers() {
        return layers;
    }

    public Layer getLayer( int i ){
        return layers[i];
    }

    public void setLayers(Layer[] layers) {
        this.layers = layers;
    }

    public INDArray getMask() {
        return mask;
    }

    public void setMask(INDArray mask) {
        this.mask = mask;
    }




}


<|MERGE_RESOLUTION|>--- conflicted
+++ resolved
@@ -1093,18 +1093,9 @@
             // Update layer weights and biases with gradients
             for(int k = 0; k < numLayers; k++) {
                 Layer currLayer = getLayers()[k];
-<<<<<<< HEAD
-                for(String paramType : gradientUpdates.get(k).gradientForVariable().keySet()) {
-                    currLayer.getOptimizer().updateGradientAccordingToParams(gradientUpdates.get(k).getGradientFor(paramType),currLayer,input.size(0),paramType,i);
-                    INDArray update = gradientUpdates.get(k).getGradientFor(paramType);
-                    if(update != null)
-                        currLayer.update(update, paramType);
-                }
-=======
                 currLayer.getOptimizer().updateGradientAccordingToParams(gradientUpdates.get(k),currLayer,input.size(0), i);
                 currLayer.update( gradientUpdates.get(k));
 
->>>>>>> 379648ef
             }
 
             //ensure score is updated correctly during backprop
