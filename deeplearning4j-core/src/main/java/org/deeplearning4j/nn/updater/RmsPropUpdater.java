--- conflicted
+++ resolved
@@ -19,13 +19,8 @@
     public GradientUpdater init(String variable, INDArray gradient, Layer layer) {
         org.nd4j.linalg.learning.RmsPropUpdater rmsprop = (org.nd4j.linalg.learning.RmsPropUpdater) updaterForVariable.get(variable);
         if(rmsprop == null) {
-            rmsprop = new org.nd4j.linalg.learning.RmsPropUpdater(layer.conf().getLr(), layer.conf().getRmsDecay());
+            rmsprop = new org.nd4j.linalg.learning.RmsPropUpdater(layer.conf().getLayer().getLearningRate(), layer.conf().getLayer().getRmsDecay());
             updaterForVariable.put(variable,rmsprop);
-<<<<<<< HEAD
-            rmsprop.setRmsDecay(layer.conf().getLayer().getRmsDecay());
-            rmsprop.setLR(layer.conf().getLayer().getLearningRate());
-=======
->>>>>>> 93f67e91
         }
 
         return rmsprop;
