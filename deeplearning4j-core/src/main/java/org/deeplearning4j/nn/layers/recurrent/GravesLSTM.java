--- conflicted
+++ resolved
@@ -24,6 +24,7 @@
 import org.deeplearning4j.nn.gradient.DefaultGradient;
 import org.deeplearning4j.nn.gradient.Gradient;
 import org.deeplearning4j.nn.layers.BaseLayer;
+import org.deeplearning4j.nn.params.DefaultParamInitializer;
 import org.deeplearning4j.nn.params.GravesLSTMParamInitializer;
 import org.deeplearning4j.util.Dropout;
 import org.nd4j.linalg.api.ndarray.INDArray;
@@ -45,7 +46,11 @@
  * @author Alex Black
  */
 public class GravesLSTM extends BaseLayer {
-	private static final long serialVersionUID = 4115420413387754109L;
+	private static final long serialVersionUID = 2932878786544423542L;
+	private INDArray ifogZs;
+	private INDArray ifogAs;
+	private INDArray memCellActivations;
+	private INDArray outputActivations;
 
 	public GravesLSTM(NeuralNetConfiguration conf) {
 		super(conf);
@@ -66,56 +71,33 @@
 		throw new UnsupportedOperationException("Not yet implemented");
 	}
 
-	/**@see Layer.backpropGradient()
-	 * @param epsilon Time-series weights^(L+1)*delta^(L+1) (or equivalent)
-	 * @param gradient Not used
-	 * @param layers Not used
-	 */
-	@Override
-	public Pair<Gradient,INDArray> backpropGradient(INDArray epsilon, Gradient gradient, Layer layers) {
-		//First: Do forward pass to get gate activations etc.
-		INDArray[] activations = activateHelper(input(), true);	//Order: {outputActivations,memCellActivations,ifogZs,ifogAs}
-		INDArray outputActivations = activations[0];
-		INDArray memCellActivations = activations[1];
-		INDArray ifogZs = activations[2];
-		INDArray ifogAs = activations[3];
-		
-		INDArray inputWeights = getParam(GravesLSTMParamInitializer.INPUT_WEIGHTS);
+	@Override
+	public Pair<Gradient, INDArray> backpropGradient(INDArray epsilon, Gradient gradient, Layer layer) {
 		INDArray recurrentWeights = getParam(GravesLSTMParamInitializer.RECURRENT_WEIGHTS);	//Shape: [hiddenLayerSize,4*hiddenLayerSize+3]; order: [wI,wF,wO,wG,wFF,wOO,wGG]
-		
+
+		INDArray nextWeights = layer.getParam(DefaultParamInitializer.WEIGHT_KEY);		//Weights for next layer
+		INDArray nextDelta = gradient.getGradientFor(DefaultParamInitializer.BIAS_KEY);
+
 		//Expect errors to have shape: [miniBatchSize,n^(L+1),timeSeriesLength]
 		int hiddenLayerSize = recurrentWeights.rows();	//i.e., n^L
 		int prevLayerSize = getParam(GravesLSTMParamInitializer.INPUT_WEIGHTS).shape()[0];
-<<<<<<< HEAD
-		int miniBatchSize = epsilon.size(0);
-		boolean is2dInput = epsilon.rank() < 3; //Edge case: T=1 may have shape [miniBatchSize,n^(L+1)], equiv. to [miniBatchSize,n^(L+1),1]
-		int timeSeriesLength = (is2dInput? 1: epsilon.size(2));
-		
-		INDArray wi = inputWeights.get(interval(0,prevLayerSize),interval(0,hiddenLayerSize));
-=======
 		int miniBatchSize = nextDelta.size(0);
 		boolean is2dInput = nextDelta.rank() < 3; //Edge case: T=1 may have shape [miniBatchSize,n^(L+1)], equiv. to [miniBatchSize,n^(L+1),1]
 		int timeSeriesLength = (is2dInput? 1 : nextDelta.size(2));
 
->>>>>>> 4cd2d13c
 		INDArray wI = recurrentWeights.get(interval(0,hiddenLayerSize),interval(0,hiddenLayerSize));
-		INDArray wf = inputWeights.get(interval(0,prevLayerSize),interval(hiddenLayerSize,2*hiddenLayerSize));
 		INDArray wF = recurrentWeights.get(interval(0,hiddenLayerSize),interval(hiddenLayerSize,2*hiddenLayerSize));
 		INDArray wFF = recurrentWeights.get(interval(0,hiddenLayerSize),interval(4*hiddenLayerSize,4*hiddenLayerSize+1));
-		INDArray wo = inputWeights.get(interval(0,prevLayerSize),interval(2*hiddenLayerSize,3*hiddenLayerSize));
 		INDArray wO = recurrentWeights.get(interval(0,hiddenLayerSize),interval(2*hiddenLayerSize,3*hiddenLayerSize));
 		INDArray wOO = recurrentWeights.get(interval(0,hiddenLayerSize),interval(4*hiddenLayerSize+1,4*hiddenLayerSize+2));
-		INDArray wg = inputWeights.get(interval(0,prevLayerSize),interval(3*hiddenLayerSize,4*hiddenLayerSize));
 		INDArray wG = recurrentWeights.get(interval(0,hiddenLayerSize),interval(3*hiddenLayerSize,4*hiddenLayerSize));
 		INDArray wGG = recurrentWeights.get(interval(0,hiddenLayerSize),interval(4*hiddenLayerSize+2,4*hiddenLayerSize+3));
 
-		//Gradient arrays. Note these are pre-sum; so need to sum along time (and along mini-batch for biases)
-		INDArray biasGradients = Nd4j.zeros(new int[]{miniBatchSize,4*hiddenLayerSize,timeSeriesLength});
+
+		INDArray biasGradients = Nd4j.zeros(new int[]{miniBatchSize,4*hiddenLayerSize,timeSeriesLength});	//Shape in keeping with what BaseLayer.update() expects for bias
 		INDArray inputWeightGradients = Nd4j.zeros(new int[]{prevLayerSize,4*hiddenLayerSize,timeSeriesLength});
 		INDArray recurrentWeightGradients = Nd4j.zeros(new int[]{hiddenLayerSize,4*hiddenLayerSize+3,timeSeriesLength});	//Order: {I,F,O,G,FF,OO,GG}
-		
-		INDArray epsilonNext = Nd4j.zeros(miniBatchSize,prevLayerSize,timeSeriesLength);	//i.e., what would be W^L*(delta^L)^T. Shape: [m,n^(L-1),T]
-		
+
 		/*Placeholder. To be replaced by masking array for used for variable length time series
 		 *Idea: M[i,j] = 1 if data is present for time j in example i in mini-batch.
 		 *M[i,j] = 0 otherwise
@@ -126,18 +108,13 @@
 
 		for( int t=timeSeriesLength-1; t>=0; t-- ){
 			INDArray prevMemCellActivations = (t==0 ? Nd4j.zeros(miniBatchSize, hiddenLayerSize) : memCellActivations.slice(t-1, 2) );	//Shape: [m, n^L]
-<<<<<<< HEAD
-			INDArray prevHiddenUnitActivation = (t==0 ? Nd4j.zeros(miniBatchSize, hiddenLayerSize) : outputActivations.slice(t-1,2) );	//Shape: [m, n^L]; i.e., layer output at prev. time step.
-					
-=======
 			INDArray prevHiddenUnitActivation = (t==0 ? Nd4j.zeros(miniBatchSize, hiddenLayerSize) : outputActivations.slice(t-1, 2) );	//Shape: [m, n^L]; i.e., layer output at prev. time step.
 
 			INDArray nextLayerDeltaSlice = nextDelta;
 			if (!is2dInput) {
 				nextLayerDeltaSlice = nextDelta.slice(t, 2);
 			}
-					//delta^{(L+1)t}
->>>>>>> 4cd2d13c
+			//delta^{(L+1)t}
 			//delta_i^{L(t+1)}
 			INDArray deltaiNext = (t==timeSeriesLength-1 ?
 					Nd4j.zeros(miniBatchSize,hiddenLayerSize) :
@@ -167,9 +144,7 @@
 			}*/
 
 			//LSTM unit output errors (dL/d(a_out)); not to be confused with \delta=dL/d(z_out)
-			//INDArray nablaOut = nextLayerDeltaSlice.mmul(nextWeights.transpose())
-			INDArray epsilonSlice = (is2dInput ? epsilon : epsilon.slice(t, 2));		//(w^{L+1}*(delta^{(L+1)t})^T)^T
-			INDArray nablaOut = epsilonSlice
+			INDArray nablaOut = nextLayerDeltaSlice.mmul(nextWeights.transpose())
 					.addi(deltaiNext.mmul(wI.transpose()))
 					.addi(deltafNext.mmul(wF.transpose()))
 					.addi(deltaoNext.mmul(wO.transpose()))
@@ -211,9 +186,9 @@
 			INDArray ag = ifogAs.slice(t, 0).get(NDArrayIndex.all(),interval(3*hiddenLayerSize,4 * hiddenLayerSize));	//a_g^{Lt}	shape: [m,n^L]
 			INDArray deltai = nablaCellState.mul(ag)
 					.muli(Nd4j.getExecutioner().execAndReturn(Nd4j.getOpFactory().createTransform("tanh", zi).derivative()));
-				//Shape: [m,n^L]
-			
-			INDArray prevLayerActivationSlice = input.slice(t, 2);
+			//Shape: [m,n^L]
+
+			INDArray prevLayerActivationSlice = epsilon.slice(t, 2);
 			//Indexing here: all columns (==interval(0,n^(L-1)), 3rd dimension based on IFOG order. Sum over mini-batches occurs in delta*prevLayerActivations
 			inputWeightGradients.slice(t,2).put(new NDArrayIndex[]{NDArrayIndex.all(),interval(0,hiddenLayerSize)}, deltai.transpose().mmul(prevLayerActivationSlice).transpose());
 			inputWeightGradients.slice(t,2).put(new NDArrayIndex[]{NDArrayIndex.all(),interval(hiddenLayerSize,2 * hiddenLayerSize)}, deltaf.transpose().mmul(prevLayerActivationSlice).transpose());
@@ -247,22 +222,19 @@
 				biasGradients.slice(t,2).put(new NDArrayIndex[]{NDArrayIndex.all(),interval(2*hiddenLayerSize,3 * hiddenLayerSize)}, deltao);
 				biasGradients.slice(t,2).put(new NDArrayIndex[]{NDArrayIndex.all(),interval(3*hiddenLayerSize,4 * hiddenLayerSize)}, deltag);
 			}
-			//Calculate epsilonNext - i.e., equiv. to what would be (w^L*(d^(Lt))^T)^T in a normal network
-			//But here, need to add 4 weights * deltas for the IFOG gates
-			INDArray epsilonNextSlice = wi.mmul(deltai.transpose()).transpose()
-					.addi(wf.mmul(deltaf.transpose()).transpose())
-					.addi(wo.mmul(deltao.transpose()).transpose())
-					.addi(wg.mmul(deltag.transpose()).transpose());
-			epsilonNext.slice(t,2).assign(epsilonNextSlice);
 		}
 
-		//Weight/bias gradients: sum across time dimension. For bias gradients, sum across mini-batch also.
-		Gradient ret = new DefaultGradient();
-		ret.gradientForVariable().put(GravesLSTMParamInitializer.INPUT_WEIGHTS,inputWeightGradients.sum(2));
-		ret.gradientForVariable().put(GravesLSTMParamInitializer.RECURRENT_WEIGHTS,recurrentWeightGradients.sum(2));
-		ret.gradientForVariable().put(GravesLSTMParamInitializer.BIAS, biasGradients.sum(2).sum(0));
-		
-		return new Pair<>(ret,epsilonNext);
+		//Weight/bias gradients: sum across time dimension. But leave mini-batch dimension for time (in keeping with what BaseLayer.update() expects.
+		Gradient retGradient = new DefaultGradient();
+		retGradient.gradientForVariable().put(GravesLSTMParamInitializer.INPUT_WEIGHTS,inputWeightGradients.sum(2));
+		retGradient.gradientForVariable().put(GravesLSTMParamInitializer.RECURRENT_WEIGHTS,recurrentWeightGradients.sum(2));
+		retGradient.gradientForVariable().put(GravesLSTMParamInitializer.BIAS, biasGradients.sum(2));
+
+		//TODO: Implement returning of deltas (excluding multiplication by non-linearity) needed by next (lower) layer. This has shape [m,n^L,T],
+		//and is calculated by summing the weights(L-1 to this layer)*deltas for each of the IFOG gates.
+		//See Greff et al. pg11
+
+		return new Pair<>(retGradient,recurrentWeightGradients);
 	}
 
 	@Override
@@ -271,15 +243,12 @@
 	}
 
 	@Override
-	public INDArray activate(INDArray input, boolean training){
-		setInput(input,training);
-		return activateHelper(input, training)[0];
-	}
-
-	/**Returns 4 INDArrays: [outputActivations, memCellActivations, ifogZs, ifogAs] in that order.
-	 * Need all 4 to do backward pass, but only care about the first one for forward pass.
-	 */
-	private INDArray[] activateHelper(INDArray input, boolean training){
+	public INDArray preOutput(INDArray x, boolean training) {
+		return activate(x, training);
+	}
+
+	@Override
+	public INDArray activate(INDArray input, boolean training) {
 		//Mini-batch data format: for mini-batch size m, nIn inputs, and T time series length
 		//Data has shape [m,nIn,T]. Layer activations/output has shape [m,nHiddenUnits,T]
 
@@ -287,15 +256,9 @@
 		INDArray inputWeights = getParam(GravesLSTMParamInitializer.INPUT_WEIGHTS);			//Shape: [n^(L-1),4*hiddenLayerSize]; order: [wi,wf,wo,wg]
 		INDArray biases = getParam(GravesLSTMParamInitializer.BIAS); //by row: IFOG			//Shape: [4,hiddenLayerSize]; order: [bi,bf,bo,bg]^T
 
-<<<<<<< HEAD
-		boolean is2dInput = input.rank() < 3; //Edge case: T=1 may have shape [miniBatchSize,n^(L+1)], equiv. to [miniBatchSize,n^(L+1),1]
-		int timeSeriesLength = (is2dInput? 1: input.size(2));
-		int hiddenLayerSize = recurrentWeights.rows();	//.shape()[0];
-=======
 		boolean is2dInput = input.rank() < 3;		//Edge case of T=1, may have shape [m,nIn], equiv. to [m,nIn,1]
 		int timeSeriesLength = (is2dInput ? 1 : input.size(2));
 		int hiddenLayerSize = recurrentWeights.size(0);
->>>>>>> 4cd2d13c
 		int miniBatchSize = input.size(0);
 		int nIn = inputWeights.size(0);		//Size of previous layer (or input)
 
@@ -390,13 +353,17 @@
 			outputActivations.slice(t,2).assign(currHiddenUnitActivations);
 			memCellActivations.slice(t,2).assign(currentMemoryCellActivations);
 		}
-		// TODO Verify - this is from commit on 2d case handling for activation in GravesLSTM. Probably needs to be address with new take on epsilon
+
+		//Save output activations, memory cell state, ifog gate Zs and As for use in backward pass:
+		this.ifogZs = ifogZ;
+		this.ifogAs = ifogA;
+		this.memCellActivations = memCellActivations;
+		this.outputActivations = outputActivations;
 		if (is2dInput) {
 			int[] shape = outputActivations.shape();
 			outputActivations = outputActivations.reshape(shape[0], shape[1]);
 		}
-
-		return new INDArray[]{outputActivations,memCellActivations,ifogZ,ifogA};
+		return outputActivations;
 	}
 
 	@Override
@@ -413,4 +380,15 @@
 	public Layer transpose(){
 		throw new UnsupportedOperationException("Not yet implemented");
 	}
+
+	@Override
+	public void clear(){
+		super.clear();
+		ifogZs = null;
+		ifogAs = null;
+		memCellActivations = null;
+		outputActivations = null;
+	}
+
+
 }