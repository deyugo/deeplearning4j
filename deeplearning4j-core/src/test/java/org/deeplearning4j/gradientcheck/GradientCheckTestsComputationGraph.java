package org.deeplearning4j.gradientcheck;

import org.deeplearning4j.datasets.iterator.impl.IrisDataSetIterator;
import org.deeplearning4j.nn.api.OptimizationAlgorithm;
import org.deeplearning4j.nn.conf.ComputationGraphConfiguration;
import org.deeplearning4j.nn.conf.NeuralNetConfiguration;
import org.deeplearning4j.nn.conf.Updater;
import org.deeplearning4j.nn.conf.distribution.NormalDistribution;
import org.deeplearning4j.nn.conf.distribution.UniformDistribution;
import org.deeplearning4j.nn.conf.graph.*;
import org.deeplearning4j.nn.conf.graph.rnn.DuplicateToTimeSeriesVertex;
import org.deeplearning4j.nn.conf.graph.rnn.LastTimeStepVertex;
import org.deeplearning4j.nn.conf.inputs.InputType;
import org.deeplearning4j.nn.conf.layers.*;
import org.deeplearning4j.nn.conf.preprocessor.CnnToFeedForwardPreProcessor;
import org.deeplearning4j.nn.conf.preprocessor.FeedForwardToRnnPreProcessor;
import org.deeplearning4j.nn.conf.preprocessor.RnnToFeedForwardPreProcessor;
import org.deeplearning4j.nn.graph.ComputationGraph;
import org.deeplearning4j.nn.weights.WeightInit;
import org.junit.Test;
import org.nd4j.linalg.api.buffer.DataBuffer;
import org.nd4j.linalg.api.buffer.util.DataTypeUtil;
import org.nd4j.linalg.api.ndarray.INDArray;
import org.nd4j.linalg.dataset.DataSet;
import org.nd4j.linalg.dataset.api.iterator.DataSetIterator;
import org.nd4j.linalg.factory.Nd4j;
import org.nd4j.linalg.indexing.NDArrayIndex;
import org.nd4j.linalg.lossfunctions.LossFunctions;

import java.util.Arrays;
import java.util.Map;
import java.util.Random;

import static org.junit.Assert.assertEquals;
import static org.junit.Assert.assertTrue;

public class GradientCheckTestsComputationGraph {

    public static final boolean PRINT_RESULTS = true;
    private static final boolean RETURN_ON_FIRST_FAILURE = false;
    private static final double DEFAULT_EPS = 1e-6;
    private static final double DEFAULT_MAX_REL_ERROR = 1e-3;
    private static final double DEFAULT_MIN_ABS_ERROR = 1e-10;

    static {
        //Force Nd4j initialization, then set data type to double:
        Nd4j.zeros(1);
        DataTypeUtil.setDTypeForContext(DataBuffer.Type.DOUBLE);
    }

    @Test
    public void testBasicIris(){
        Nd4j.getRandom().setSeed(12345);
        ComputationGraphConfiguration conf = new NeuralNetConfiguration.Builder()
                .seed(12345)
                .optimizationAlgo(OptimizationAlgorithm.STOCHASTIC_GRADIENT_DESCENT)
                .weightInit(WeightInit.DISTRIBUTION).dist(new NormalDistribution(0, 1))
                .updater(Updater.NONE).learningRate(1.0)
                .graphBuilder()
                .addInputs("input")
                .addLayer("firstLayer", new DenseLayer.Builder().nIn(4).nOut(5).activation("tanh").build(), "input")
                .addLayer("outputLayer", new OutputLayer.Builder().lossFunction(LossFunctions.LossFunction.MCXENT)
                        .activation("softmax").nIn(5).nOut(3).build(), "firstLayer")
                .setOutputs("outputLayer")
                .pretrain(false).backprop(true)
                .build();

        ComputationGraph graph = new ComputationGraph(conf);
        graph.init();

        Nd4j.getRandom().setSeed(12345);
        int nParams = graph.numParams();
        INDArray newParams = Nd4j.rand(1,nParams);
        graph.setParams(newParams);

        DataSet ds = new IrisDataSetIterator(150,150).next();
        INDArray min = ds.getFeatureMatrix().min(0);
        INDArray max = ds.getFeatureMatrix().max(0);
        ds.getFeatureMatrix().subiRowVector(min).diviRowVector(max.sub(min));
        INDArray input = ds.getFeatureMatrix();
        INDArray labels = ds.getLabels();

        if( PRINT_RESULTS ){
            System.out.println("testBasicIris()" );
            for( int j=0; j<graph.getNumLayers(); j++ ) System.out.println("Layer " + j + " # params: " + graph.getLayer(j).numParams());
        }

        boolean gradOK = GradientCheckUtil.checkGradients(graph, DEFAULT_EPS, DEFAULT_MAX_REL_ERROR, DEFAULT_MIN_ABS_ERROR,
                PRINT_RESULTS, RETURN_ON_FIRST_FAILURE, new INDArray[]{input}, new INDArray[]{labels});

        String msg = "testBasicIris()";
        assertTrue(msg,gradOK);
    }

    @Test
    public void testBasicIrisWithMerging(){
        Nd4j.getRandom().setSeed(12345);
        ComputationGraphConfiguration conf = new NeuralNetConfiguration.Builder()
                .seed(12345)
                .optimizationAlgo(OptimizationAlgorithm.STOCHASTIC_GRADIENT_DESCENT)
                .weightInit(WeightInit.DISTRIBUTION).dist(new NormalDistribution(0, 1))
                .updater(Updater.NONE).learningRate(1.0)
                .graphBuilder()
                .addInputs("input")
                .addLayer("l1", new DenseLayer.Builder().nIn(4).nOut(5).activation("tanh").build(), "input")
                .addLayer("l2", new DenseLayer.Builder().nIn(4).nOut(5).activation("tanh").build(), "input")
                .addVertex("merge", new MergeVertex(), "l1", "l2")
                .addLayer("outputLayer", new OutputLayer.Builder().lossFunction(LossFunctions.LossFunction.MCXENT)
                        .activation("softmax").nIn(5+5).nOut(3).build(), "merge")
                .setOutputs("outputLayer")
                .pretrain(false).backprop(true)
                .build();

        ComputationGraph graph = new ComputationGraph(conf);
        graph.init();

        int numParams = (4*5+5) + (4*5+5) + (10*3+3);
        assertEquals(numParams, graph.numParams());

        Nd4j.getRandom().setSeed(12345);
        int nParams = graph.numParams();
        INDArray newParams = Nd4j.rand(1,nParams);
        graph.setParams(newParams);

        DataSet ds = new IrisDataSetIterator(150,150).next();
        INDArray min = ds.getFeatureMatrix().min(0);
        INDArray max = ds.getFeatureMatrix().max(0);
        ds.getFeatureMatrix().subiRowVector(min).diviRowVector(max.sub(min));
        INDArray input = ds.getFeatureMatrix();
        INDArray labels = ds.getLabels();

        if( PRINT_RESULTS ){
            System.out.println("testBasicIrisWithMerging()" );
            for( int j=0; j<graph.getNumLayers(); j++ ) System.out.println("Layer " + j + " # params: " + graph.getLayer(j).numParams());
        }

        boolean gradOK = GradientCheckUtil.checkGradients(graph, DEFAULT_EPS, DEFAULT_MAX_REL_ERROR, DEFAULT_MIN_ABS_ERROR,
                PRINT_RESULTS, RETURN_ON_FIRST_FAILURE, new INDArray[]{input}, new INDArray[]{labels});

        String msg = "testBasicIrisWithMerging()";
        assertTrue(msg,gradOK);
    }

    @Test
    public void testBasicIrisWithElementWiseNode(){

        ElementWiseVertex.Op[] ops = new ElementWiseVertex.Op[]{ElementWiseVertex.Op.Add, ElementWiseVertex.Op.Subtract};

        for( ElementWiseVertex.Op op : ops ) {

            Nd4j.getRandom().setSeed(12345);
            ComputationGraphConfiguration conf = new NeuralNetConfiguration.Builder()
                    .seed(12345)
                    .optimizationAlgo(OptimizationAlgorithm.STOCHASTIC_GRADIENT_DESCENT)
                    .weightInit(WeightInit.DISTRIBUTION).dist(new NormalDistribution(0, 1))
                    .updater(Updater.NONE).learningRate(1.0)
                    .graphBuilder()
                    .addInputs("input")
                    .addLayer("l1", new DenseLayer.Builder().nIn(4).nOut(5).activation("tanh").build(), "input")
                    .addLayer("l2", new DenseLayer.Builder().nIn(4).nOut(5).activation("sigmoid").build(), "input")
                    .addVertex("elementwise", new ElementWiseVertex(op), "l1", "l2")
                    .addLayer("outputLayer", new OutputLayer.Builder().lossFunction(LossFunctions.LossFunction.MCXENT)
                            .activation("softmax").nIn(5).nOut(3).build(), "elementwise")
                    .setOutputs("outputLayer")
                    .pretrain(false).backprop(true)
                    .build();

            ComputationGraph graph = new ComputationGraph(conf);
            graph.init();

            int numParams = (4 * 5 + 5) + (4 * 5 + 5) + (5 * 3 + 3);
            assertEquals(numParams, graph.numParams());

            Nd4j.getRandom().setSeed(12345);
            int nParams = graph.numParams();
            INDArray newParams = Nd4j.rand(1, nParams);
            graph.setParams(newParams);

            DataSet ds = new IrisDataSetIterator(150, 150).next();
            INDArray min = ds.getFeatureMatrix().min(0);
            INDArray max = ds.getFeatureMatrix().max(0);
            ds.getFeatureMatrix().subiRowVector(min).diviRowVector(max.sub(min));
            INDArray input = ds.getFeatureMatrix();
            INDArray labels = ds.getLabels();

            if (PRINT_RESULTS) {
                System.out.println("testBasicIrisWithElementWiseVertex(op=" + op + ")");
                for (int j = 0; j < graph.getNumLayers(); j++)
                    System.out.println("Layer " + j + " # params: " + graph.getLayer(j).numParams());
            }

            boolean gradOK = GradientCheckUtil.checkGradients(graph, DEFAULT_EPS, DEFAULT_MAX_REL_ERROR, DEFAULT_MIN_ABS_ERROR,
                    PRINT_RESULTS, RETURN_ON_FIRST_FAILURE, new INDArray[]{input}, new INDArray[]{labels});

            String msg = "testBasicIrisWithElementWiseVertex(op=" + op + ")";
            assertTrue(msg, gradOK);
        }
    }

    @Test
    public void testCnnDepthMerge(){

        Nd4j.getRandom().setSeed(12345);
        ComputationGraphConfiguration conf = new NeuralNetConfiguration.Builder()
                .seed(12345)
                .optimizationAlgo(OptimizationAlgorithm.STOCHASTIC_GRADIENT_DESCENT)
                .weightInit(WeightInit.DISTRIBUTION).dist(new NormalDistribution(0, 0.1))
                .updater(Updater.NONE).learningRate(1.0)
                .graphBuilder()
                .addInputs("input")
                .addLayer("l1", new ConvolutionLayer.Builder()
                        .kernelSize(2, 2).stride(1, 1).padding(0,0)
                        .nIn(2).nOut(2).activation("tanh").build(), "input")
                .addLayer("l2", new ConvolutionLayer.Builder()
                        .kernelSize(2, 2).stride(1, 1).padding(0,0)
                        .nIn(2).nOut(2).activation("tanh").build(), "input")
                .addVertex("merge", new MergeVertex(), "l1", "l2")
                .addLayer("outputLayer", new OutputLayer.Builder().lossFunction(LossFunctions.LossFunction.MCXENT)
                        .activation("softmax").nIn(5*5*(2+2)).nOut(3).build(), "merge")
                .setOutputs("outputLayer")
                .inputPreProcessor("outputLayer",new CnnToFeedForwardPreProcessor(5,5,4))
                .pretrain(false).backprop(true)
                .build();

        ComputationGraph graph = new ComputationGraph(conf);
        graph.init();

        Random r = new Random(12345);
        INDArray input = Nd4j.rand(new int[]{5,2,6,6}); //Order: examples, channels, height, width
        INDArray labels = Nd4j.zeros(5,3);
        for( int i=0; i<5; i++ ) labels.putScalar(new int[]{i,r.nextInt(3)},1.0);

        if (PRINT_RESULTS) {
            System.out.println("testCnnDepthMerge()");
            for (int j = 0; j < graph.getNumLayers(); j++)
                System.out.println("Layer " + j + " # params: " + graph.getLayer(j).numParams());
        }

        boolean gradOK = GradientCheckUtil.checkGradients(graph, DEFAULT_EPS, DEFAULT_MAX_REL_ERROR, DEFAULT_MIN_ABS_ERROR,
                PRINT_RESULTS, RETURN_ON_FIRST_FAILURE, new INDArray[]{input}, new INDArray[]{labels});

        String msg = "testCnnDepthMerge()";
        assertTrue(msg, gradOK);
    }

    @Test
    public void testLSTMWithMerging(){

        Nd4j.getRandom().setSeed(12345);
        ComputationGraphConfiguration conf = new NeuralNetConfiguration.Builder()
                .seed(12345)
                .optimizationAlgo(OptimizationAlgorithm.STOCHASTIC_GRADIENT_DESCENT)
                .weightInit(WeightInit.DISTRIBUTION).dist(new UniformDistribution(0.2, 0.6))
                .updater(Updater.NONE).learningRate(1.0)
                .graphBuilder()
                .addInputs("input")
                .setOutputs("out")
                .addLayer("lstm1", new GravesLSTM.Builder().nIn(3).nOut(4).activation("tanh").build(), "input")
                .addLayer("lstm2", new GravesLSTM.Builder().nIn(4).nOut(4).activation("tanh").build(), "lstm1")
                .addLayer("dense1", new DenseLayer.Builder().nIn(4).nOut(4).activation("sigmoid").build(), "lstm1")
                .addLayer("lstm3", new GravesLSTM.Builder().nIn(4).nOut(4).activation("tanh").build(), "dense1")
                .addVertex("merge", new MergeVertex(), "lstm2", "lstm3")
                .addLayer("out", new RnnOutputLayer.Builder().nIn(8).nOut(3).activation("softmax").lossFunction(LossFunctions.LossFunction.MCXENT).build(), "merge")
                .inputPreProcessor("dense1", new RnnToFeedForwardPreProcessor())
                .inputPreProcessor("lstm3", new FeedForwardToRnnPreProcessor())
                .pretrain(false).backprop(true).build();

        ComputationGraph graph = new ComputationGraph(conf);
        graph.init();

        Random r = new Random(12345);
        INDArray input = Nd4j.rand(new int[]{3,3,5});
        INDArray labels = Nd4j.zeros(3,3,5);
        for( int i=0; i<3; i++ ){
            for( int j=0; j<5; j++ ) {
                labels.putScalar(new int[]{i, r.nextInt(3), j}, 1.0);
            }
        }

        if (PRINT_RESULTS) {
            System.out.println("testLSTMWithMerging()");
            for (int j = 0; j < graph.getNumLayers(); j++)
                System.out.println("Layer " + j + " # params: " + graph.getLayer(j).numParams());
        }

        boolean gradOK = GradientCheckUtil.checkGradients(graph, DEFAULT_EPS, DEFAULT_MAX_REL_ERROR, DEFAULT_MIN_ABS_ERROR,
                PRINT_RESULTS, RETURN_ON_FIRST_FAILURE, new INDArray[]{input}, new INDArray[]{labels});

        String msg = "testLSTMWithMerging()";
        assertTrue(msg, gradOK);
    }

    @Test
    public void testLSTMWithSubset(){
        Nd4j.getRandom().setSeed(1234);
        ComputationGraphConfiguration conf = new NeuralNetConfiguration.Builder()
                .seed(1234)
                .optimizationAlgo(OptimizationAlgorithm.STOCHASTIC_GRADIENT_DESCENT)
                .weightInit(WeightInit.DISTRIBUTION).dist(new NormalDistribution(0, 1))
                .updater(Updater.NONE).learningRate(1.0)
                .graphBuilder()
                .addInputs("input")
                .setOutputs("out")
                .addLayer("lstm1", new GravesLSTM.Builder().nIn(3).nOut(8).activation("tanh").build(), "input")
                .addVertex("subset", new SubsetVertex(0, 3), "lstm1")
                .addLayer("out", new RnnOutputLayer.Builder().nIn(4).nOut(3).activation("softmax").lossFunction(LossFunctions.LossFunction.MCXENT).build(), "subset")
                .pretrain(false).backprop(true).build();

        ComputationGraph graph = new ComputationGraph(conf);
        graph.init();

        Random r = new Random(12345);
        INDArray input = Nd4j.rand(new int[]{3,3,5});
        INDArray labels = Nd4j.zeros(3,3,5);
        for( int i=0; i<3; i++ ){
            for( int j=0; j<5; j++ ) {
                labels.putScalar(new int[]{i, r.nextInt(3), j}, 1.0);
            }
        }

        if (PRINT_RESULTS) {
            System.out.println("testLSTMWithSubset()");
            for (int j = 0; j < graph.getNumLayers(); j++)
                System.out.println("Layer " + j + " # params: " + graph.getLayer(j).numParams());
        }

        boolean gradOK = GradientCheckUtil.checkGradients(graph, DEFAULT_EPS, DEFAULT_MAX_REL_ERROR, DEFAULT_MIN_ABS_ERROR,
                PRINT_RESULTS, RETURN_ON_FIRST_FAILURE, new INDArray[]{input}, new INDArray[]{labels});

        String msg = "testLSTMWithSubset()";
        assertTrue(msg, gradOK);
    }

    @Test
    public void testLSTMWithLastTimeStepVertex(){

        Nd4j.getRandom().setSeed(12345);
        ComputationGraphConfiguration conf = new NeuralNetConfiguration.Builder()
                .seed(12345)
                .optimizationAlgo(OptimizationAlgorithm.STOCHASTIC_GRADIENT_DESCENT)
                .weightInit(WeightInit.DISTRIBUTION).dist(new NormalDistribution(0, 1))
                .updater(Updater.NONE).learningRate(1.0)
                .graphBuilder()
                .addInputs("input")
                .setOutputs("out")
                .addLayer("lstm1", new GravesLSTM.Builder().nIn(3).nOut(4).activation("tanh").build(), "input")
                .addVertex("lastTS", new LastTimeStepVertex("input"), "lstm1")
                .addLayer("out", new OutputLayer.Builder().nIn(4).nOut(3).activation("softmax")
                        .lossFunction(LossFunctions.LossFunction.MCXENT).build(), "lastTS")
                .pretrain(false).backprop(true).build();

        ComputationGraph graph = new ComputationGraph(conf);
        graph.init();

        Random r = new Random(12345);
        INDArray input = Nd4j.rand(new int[]{3,3,5});
        INDArray labels = Nd4j.zeros(3,3);    //Here: labels are 2d (due to LastTimeStepVertex)
        for( int i=0; i<3; i++ ){
            labels.putScalar(new int[]{i, r.nextInt(3)}, 1.0);
        }

        if (PRINT_RESULTS) {
            System.out.println("testLSTMWithLastTimeStepVertex()");
            for (int j = 0; j < graph.getNumLayers(); j++)
                System.out.println("Layer " + j + " # params: " + graph.getLayer(j).numParams());
        }

        //First: test with no input mask array
        boolean gradOK = GradientCheckUtil.checkGradients(graph, DEFAULT_EPS, DEFAULT_MAX_REL_ERROR, DEFAULT_MIN_ABS_ERROR,
                PRINT_RESULTS, RETURN_ON_FIRST_FAILURE, new INDArray[]{input}, new INDArray[]{labels});

        String msg = "testLSTMWithLastTimeStepVertex()";
        assertTrue(msg, gradOK);

        //Second: test with input mask arrays.
        INDArray inMask = Nd4j.zeros(3,5);
        inMask.putRow(0,Nd4j.create(new double[]{1,1,1,0,0}));
        inMask.putRow(1,Nd4j.create(new double[]{1,1,1,1,0}));
        inMask.putRow(2,Nd4j.create(new double[]{1,1,1,1,1}));
        graph.setLayerMaskArrays(new INDArray[]{inMask}, null);
        gradOK = GradientCheckUtil.checkGradients(graph, DEFAULT_EPS, DEFAULT_MAX_REL_ERROR, DEFAULT_MIN_ABS_ERROR,
                PRINT_RESULTS, RETURN_ON_FIRST_FAILURE, new INDArray[]{input}, new INDArray[]{labels});

        assertTrue(msg, gradOK);
    }

    @Test
    public void testLSTMWithDuplicateToTimeSeries(){

        Nd4j.getRandom().setSeed(12345);
        ComputationGraphConfiguration conf = new NeuralNetConfiguration.Builder()
                .seed(12345)
                .optimizationAlgo(OptimizationAlgorithm.STOCHASTIC_GRADIENT_DESCENT)
                .weightInit(WeightInit.DISTRIBUTION).dist(new NormalDistribution(0, 1))
                .updater(Updater.NONE).learningRate(1.0)
                .graphBuilder()
                .addInputs("input1","input2")
                .setOutputs("out")
                .addLayer("lstm1", new GravesLSTM.Builder().nIn(3).nOut(4).activation("tanh").build(), "input1")
                .addLayer("lstm2", new GravesLSTM.Builder().nIn(4).nOut(5).activation("softsign").build(), "input2")
                .addVertex("lastTS", new LastTimeStepVertex("input2"), "lstm2")
                .addVertex("duplicate", new DuplicateToTimeSeriesVertex("input2"), "lastTS")
                .addLayer("out", new RnnOutputLayer.Builder().nIn(5+4).nOut(3).activation("softmax")
                        .lossFunction(LossFunctions.LossFunction.MCXENT).build(), "lstm1","duplicate")
                .pretrain(false).backprop(true).build();

        ComputationGraph graph = new ComputationGraph(conf);
        graph.init();

        Random r = new Random(12345);
        INDArray input1 = Nd4j.rand(new int[]{3,3,5});
        INDArray input2 = Nd4j.rand(new int[]{3,4,5});
        INDArray labels = Nd4j.zeros(3,3,5);
        for( int i=0; i<3; i++ ){
            for( int j=0; j<5; j++ ) {
                labels.putScalar(new int[]{i, r.nextInt(3), j}, 1.0);
            }
        }

        if (PRINT_RESULTS) {
            System.out.println("testLSTMWithDuplicateToTimeSeries()");
            for (int j = 0; j < graph.getNumLayers(); j++)
                System.out.println("Layer " + j + " # params: " + graph.getLayer(j).numParams());
        }

        boolean gradOK = GradientCheckUtil.checkGradients(graph, DEFAULT_EPS, DEFAULT_MAX_REL_ERROR, DEFAULT_MIN_ABS_ERROR,
                PRINT_RESULTS, RETURN_ON_FIRST_FAILURE, new INDArray[]{input1,input2}, new INDArray[]{labels});

        String msg = "testLSTMWithDuplicateToTimeSeries()";
        assertTrue(msg, gradOK);
    }


    @Test
    public void testMultipleInputsLayer(){

        Nd4j.getRandom().setSeed(12345);
        ComputationGraphConfiguration conf = new NeuralNetConfiguration.Builder()
                .seed(12345)
                .optimizationAlgo(OptimizationAlgorithm.STOCHASTIC_GRADIENT_DESCENT)
                .weightInit(WeightInit.DISTRIBUTION).dist(new NormalDistribution(0, 1))
                .updater(Updater.NONE).learningRate(1.0)
                .activation("tanh")
                .graphBuilder()
                .addInputs("i0","i1","i2")
                .addLayer("d0", new DenseLayer.Builder().nIn(2).nOut(2).build(), "i0")
                .addLayer("d1", new DenseLayer.Builder().nIn(2).nOut(2).build(), "i1")
                .addLayer("d2", new DenseLayer.Builder().nIn(2).nOut(2).build(), "i2")
                .addLayer("d3", new DenseLayer.Builder().nIn(6).nOut(2).build(), "d0", "d1", "d2")
                .addLayer("out", new OutputLayer.Builder().lossFunction(LossFunctions.LossFunction.MSE)
                    .nIn(2).nOut(2).build(), "d3")
                .setOutputs("out")
                .pretrain(false).backprop(true).build();

        ComputationGraph graph = new ComputationGraph(conf);
        graph.init();

        int[] minibatchSizes = {1,3};
        for( int mb : minibatchSizes) {
            INDArray[] inputs = new INDArray[3];
            for (int i = 0; i < 3; i++) {
                inputs[i] = Nd4j.rand(mb, 2);
            }
            INDArray out = Nd4j.rand(mb, 2);


            String msg = "testMultipleInputsLayer() - minibatchSize = " + mb;
            if (PRINT_RESULTS) {
                System.out.println(msg);
                for (int j = 0; j < graph.getNumLayers(); j++)
                    System.out.println("Layer " + j + " # params: " + graph.getLayer(j).numParams());
            }

            boolean gradOK = GradientCheckUtil.checkGradients(graph, DEFAULT_EPS, DEFAULT_MAX_REL_ERROR, DEFAULT_MIN_ABS_ERROR,
                    PRINT_RESULTS, RETURN_ON_FIRST_FAILURE, inputs, new INDArray[]{out});

            assertTrue(msg, gradOK);
        }
    }

    @Test
    public void testMultipleOutputsLayer(){
        Nd4j.getRandom().setSeed(12345);
        ComputationGraphConfiguration conf = new NeuralNetConfiguration.Builder()
                .seed(12345)
                .optimizationAlgo(OptimizationAlgorithm.STOCHASTIC_GRADIENT_DESCENT)
                .weightInit(WeightInit.DISTRIBUTION).dist(new NormalDistribution(0, 1))
                .updater(Updater.NONE).learningRate(1.0)
                .activation("tanh")
                .graphBuilder()
                .addInputs("i0")
                .addLayer("d0", new DenseLayer.Builder().nIn(2).nOut(2).build(), "i0")
                .addLayer("d1", new DenseLayer.Builder().nIn(2).nOut(2).build(), "d0")
                .addLayer("d2", new DenseLayer.Builder().nIn(2).nOut(2).build(), "d0")
                .addLayer("d3", new DenseLayer.Builder().nIn(2).nOut(2).build(), "d0")
                .addLayer("out", new OutputLayer.Builder().lossFunction(LossFunctions.LossFunction.MSE)
                        .nIn(6).nOut(2).build(), "d1", "d2", "d3")
                .setOutputs("out")
                .pretrain(false).backprop(true).build();

        ComputationGraph graph = new ComputationGraph(conf);
        graph.init();

        int[] minibatchSizes = {1,3};
        for( int mb : minibatchSizes) {
            INDArray input = Nd4j.rand(mb, 2);
            INDArray out = Nd4j.rand(mb, 2);


            String msg = "testMultipleOutputsLayer() - minibatchSize = " + mb;
            if (PRINT_RESULTS) {
                System.out.println(msg);
                for (int j = 0; j < graph.getNumLayers(); j++)
                    System.out.println("Layer " + j + " # params: " + graph.getLayer(j).numParams());
            }

            boolean gradOK = GradientCheckUtil.checkGradients(graph, DEFAULT_EPS, DEFAULT_MAX_REL_ERROR, DEFAULT_MIN_ABS_ERROR,
                    PRINT_RESULTS, RETURN_ON_FIRST_FAILURE, new INDArray[]{input}, new INDArray[]{out});

            assertTrue(msg, gradOK);
        }
    }

    @Test
<<<<<<< HEAD
    public void testBasicIrisTripletStackingL2Loss(){
        Nd4j.getRandom().setSeed(12345);
        ComputationGraphConfiguration conf = new NeuralNetConfiguration.Builder()
            .seed(12345)
            .optimizationAlgo(OptimizationAlgorithm.STOCHASTIC_GRADIENT_DESCENT)
            .weightInit(WeightInit.DISTRIBUTION).dist(new NormalDistribution(0, 1))
            .updater(Updater.NONE).learningRate(1.0)
            .graphBuilder()
            .addInputs("input1","input2","input3")
            .addVertex("stack1", new StackVertex(), "input1","input2","input3")
            .addLayer("l1", new DenseLayer.Builder().nIn(4).nOut(5).activation("tanh").build(), "stack1")
            .addVertex("unstack0", new UnstackVertex(0,3), "l1")
            .addVertex("unstack1", new UnstackVertex(1,3), "l1")
            .addVertex("unstack2", new UnstackVertex(2,3), "l1")
            .addVertex("l2-1", new L2Vertex(), "unstack1", "unstack0") // x - x-
            .addVertex("l2-2", new L2Vertex(), "unstack1", "unstack2") // x - x+
            .addLayer("lossLayer", new LossLayer.Builder().lossFunction(LossFunctions.LossFunction.MCXENT)
                .activation("softmax").build(), "l2-1", "l2-2")
            .setOutputs("lossLayer")
            .pretrain(false).backprop(true)
            .build();

        ComputationGraph graph = new ComputationGraph(conf);
        graph.init();

//        int numParams = (4*5+5);
        int numParams = (4*5+5) + (2*2 + 2);
        assertEquals(numParams, graph.numParams());

        Nd4j.getRandom().setSeed(12345);
        int nParams = graph.numParams();
        INDArray newParams = Nd4j.rand(1,nParams);
        graph.setParams(newParams);

        INDArray pos = Nd4j.rand(150,4);
        INDArray anc = Nd4j.rand(150,4);
        INDArray neg = Nd4j.rand(150,4);

        INDArray labels = Nd4j.zeros(150,2);
        Random r = new Random(12345);
        for( int i=0; i<150; i++ ){
            labels.putScalar(i,r.nextInt(2),1.0);
        }


        Map<String,INDArray> out = graph.feedForward(new INDArray[]{pos, anc, neg}, true);

        for(String s : out.keySet()){
            System.out.println(s + "\t" + Arrays.toString(out.get(s).shape()));
        }

        if( PRINT_RESULTS ){
            System.out.println("testBasicIrisTripletStackingL2Loss()" );
            for( int j=0; j<graph.getNumLayers(); j++ ) System.out.println("Layer " + j + " # params: " + graph.getLayer(j).numParams());
        }

        boolean gradOK = GradientCheckUtil.checkGradients(graph, DEFAULT_EPS, DEFAULT_MAX_REL_ERROR, DEFAULT_MIN_ABS_ERROR,
            PRINT_RESULTS, RETURN_ON_FIRST_FAILURE, new INDArray[]{pos, anc, neg}, new INDArray[]{labels});

        String msg = "testBasicIrisWithMerging()";
        assertTrue(msg,gradOK);
    }

    @Test
    public void testBasicL2(){
=======
    public void testMultipleOutputsMergeVertex(){

>>>>>>> 0be0db07
        Nd4j.getRandom().setSeed(12345);
        ComputationGraphConfiguration conf = new NeuralNetConfiguration.Builder()
                .seed(12345)
                .optimizationAlgo(OptimizationAlgorithm.STOCHASTIC_GRADIENT_DESCENT)
                .weightInit(WeightInit.DISTRIBUTION).dist(new NormalDistribution(0, 1))
<<<<<<< HEAD
                .activation("tanh")
                .updater(Updater.NONE).learningRate(1.0)
                .graphBuilder()
                .addInputs("in1","in2")
                .addLayer("d0", new DenseLayer.Builder().nIn(2).nOut(2).build(), "in1")
                .addLayer("d1", new DenseLayer.Builder().nIn(2).nOut(2).build(), "in2")
                .addVertex("l2", new L2Vertex(), "d0", "d1")
                .addLayer("out", new OutputLayer.Builder().lossFunction(LossFunctions.LossFunction.L2)
                        .nIn(1).nOut(1)
                        .activation("identity").build(), "l2")
                .setOutputs("out")
                .pretrain(false).backprop(true)
                .build();
=======
                .updater(Updater.NONE).learningRate(1.0)
                .activation("tanh")
                .graphBuilder()
                .addInputs("i0", "i1", "i2")
                .addLayer("d0", new DenseLayer.Builder().nIn(2).nOut(2).build(), "i0")
                .addLayer("d1", new DenseLayer.Builder().nIn(2).nOut(2).build(), "i1")
                .addLayer("d2", new DenseLayer.Builder().nIn(2).nOut(2).build(), "i2")
                .addVertex("m", new MergeVertex(), "d0", "d1", "d2")
                .addLayer("D0", new DenseLayer.Builder().nIn(6).nOut(2).build(), "m")
                .addLayer("D1", new DenseLayer.Builder().nIn(6).nOut(2).build(), "m")
                .addLayer("D2", new DenseLayer.Builder().nIn(6).nOut(2).build(), "m")
                .addLayer("out", new OutputLayer.Builder().lossFunction(LossFunctions.LossFunction.MSE)
                        .nIn(6).nOut(2).build(), "D0", "D1", "D2")
                .setOutputs("out")
                .pretrain(false).backprop(true).build();
>>>>>>> 0be0db07

        ComputationGraph graph = new ComputationGraph(conf);
        graph.init();

<<<<<<< HEAD

        Nd4j.getRandom().setSeed(12345);
        int nParams = graph.numParams();
        INDArray newParams = Nd4j.rand(1,nParams);
        graph.setParams(newParams);

        int[] mbSizes = new int[]{1, 3, 10};
        for( int minibatch : mbSizes) {

            INDArray in1 = Nd4j.rand(minibatch, 2);
            INDArray in2 = Nd4j.rand(minibatch, 2);

            INDArray labels = Nd4j.rand(minibatch, 1);

            String testName = "testBasicL2() - minibatch = " + minibatch;

            if (PRINT_RESULTS) {
                System.out.println(testName);
                for (int j = 0; j < graph.getNumLayers(); j++)
                    System.out.println("Layer " + j + " # params: " + graph.getLayer(j).numParams());
            }

            boolean gradOK = GradientCheckUtil.checkGradients(graph, DEFAULT_EPS, DEFAULT_MAX_REL_ERROR, DEFAULT_MIN_ABS_ERROR,
                    PRINT_RESULTS, RETURN_ON_FIRST_FAILURE, new INDArray[]{in1, in2}, new INDArray[]{labels});

            assertTrue(testName, gradOK);
        }
    }


    @Test
    public void testBasicStackUnstack(){
        Nd4j.getRandom().setSeed(12345);
        ComputationGraphConfiguration conf = new NeuralNetConfiguration.Builder()
                .seed(12345)
                .optimizationAlgo(OptimizationAlgorithm.STOCHASTIC_GRADIENT_DESCENT)
                .weightInit(WeightInit.DISTRIBUTION).dist(new NormalDistribution(0, 1))
                .activation("tanh")
                .updater(Updater.NONE).learningRate(1.0)
                .graphBuilder()
                .addInputs("in1","in2")
                .addLayer("d0", new DenseLayer.Builder().nIn(2).nOut(2).build(), "in1")
                .addLayer("d1", new DenseLayer.Builder().nIn(2).nOut(2).build(), "in2")
                .addVertex("stack", new StackVertex(), "d0", "d1")
                .addLayer("d2", new DenseLayer.Builder().nIn(2).nOut(2).build(), "stack" )
                .addVertex("u1", new UnstackVertex(0,2), "d2")
                .addVertex("u2", new UnstackVertex(1,2), "d2")
                .addLayer("out1", new OutputLayer.Builder().lossFunction(LossFunctions.LossFunction.L2)
                        .nIn(2).nOut(2)
                        .activation("identity").build(), "u1")
                .addLayer("out2", new OutputLayer.Builder().lossFunction(LossFunctions.LossFunction.L2)
                        .nIn(2).nOut(2)
                        .activation("identity").build(), "u2")
                .setOutputs("out1", "out2")
                .pretrain(false).backprop(true)
                .build();

        ComputationGraph graph = new ComputationGraph(conf);
        graph.init();


        Nd4j.getRandom().setSeed(12345);
        int nParams = graph.numParams();
        INDArray newParams = Nd4j.rand(1,nParams);
        graph.setParams(newParams);

        int[] mbSizes = new int[]{1, 3, 10};
        for( int minibatch : mbSizes) {

            INDArray in1 = Nd4j.rand(minibatch, 2);
            INDArray in2 = Nd4j.rand(minibatch, 2);

            INDArray labels1 = Nd4j.rand(minibatch, 2);
            INDArray labels2 = Nd4j.rand(minibatch, 2);

            String testName = "testBasicStackUnstack() - minibatch = " + minibatch;

            if (PRINT_RESULTS) {
                System.out.println(testName);
=======
        int[] minibatchSizes = {1,3};
        for( int mb : minibatchSizes) {
            INDArray[] input = new INDArray[3];
            for( int i=0; i<3; i++ ){
                input[i] = Nd4j.rand(mb, 2);
            }
            INDArray out = Nd4j.rand(mb, 2);


            String msg = "testMultipleOutputsMergeVertex() - minibatchSize = " + mb;
            if (PRINT_RESULTS) {
                System.out.println(msg);
>>>>>>> 0be0db07
                for (int j = 0; j < graph.getNumLayers(); j++)
                    System.out.println("Layer " + j + " # params: " + graph.getLayer(j).numParams());
            }

            boolean gradOK = GradientCheckUtil.checkGradients(graph, DEFAULT_EPS, DEFAULT_MAX_REL_ERROR, DEFAULT_MIN_ABS_ERROR,
<<<<<<< HEAD
                    PRINT_RESULTS, RETURN_ON_FIRST_FAILURE, new INDArray[]{in1, in2}, new INDArray[]{labels1, labels2});

            assertTrue(testName, gradOK);
=======
                    PRINT_RESULTS, RETURN_ON_FIRST_FAILURE, input, new INDArray[]{out});

            assertTrue(msg, gradOK);
>>>>>>> 0be0db07
        }
    }

    @Test
<<<<<<< HEAD
    public void testBasicStackUnstackDebug(){
        Nd4j.getRandom().setSeed(12345);

        ComputationGraphConfiguration conf = new NeuralNetConfiguration.Builder()
                .seed(12345)
                .optimizationAlgo(OptimizationAlgorithm.STOCHASTIC_GRADIENT_DESCENT)
                .weightInit(WeightInit.DISTRIBUTION).dist(new NormalDistribution(0, 1))
                .activation("tanh")
                .updater(Updater.NONE).learningRate(1.0)
                .graphBuilder()
                .addInputs("in1","in2")
                .addLayer("d0", new DenseLayer.Builder().nIn(2).nOut(2).build(), "in1")
                .addLayer("d1", new DenseLayer.Builder().nIn(2).nOut(2).build(), "in2")
                .addVertex("stack", new StackVertex(), "d0", "d1")
                .addVertex("u0", new UnstackVertex(0,2), "stack")
                .addVertex("u1", new UnstackVertex(1,2), "stack")
                .addLayer("out1", new OutputLayer.Builder().lossFunction(LossFunctions.LossFunction.L2)
                        .nIn(2).nOut(2)
                        .activation("identity").build(), "u0")
                .addLayer("out2", new OutputLayer.Builder().lossFunction(LossFunctions.LossFunction.L2)
                        .nIn(2).nOut(2)
                        .activation("identity").build(), "u1")
                .setOutputs("out1", "out2")
                .pretrain(false).backprop(true)
                .build();

        ComputationGraph graph = new ComputationGraph(conf);
        graph.init();


        Nd4j.getRandom().setSeed(12345);
        int nParams = graph.numParams();
        INDArray newParams = Nd4j.rand(1,nParams);
        graph.setParams(newParams);

        int[] mbSizes = new int[]{1, 3, 10};
        for( int minibatch : mbSizes) {

            INDArray in1 = Nd4j.rand(minibatch, 2);
            INDArray in2 = Nd4j.rand(minibatch, 2);

//            INDArray labels = Nd4j.rand(2*minibatch, 2);
            INDArray labels1 = Nd4j.rand(minibatch, 2);
            INDArray labels2 = Nd4j.rand(minibatch, 2);

            String testName = "testBasicStackUnstack() - minibatch = " + minibatch;

            if (PRINT_RESULTS) {
                System.out.println(testName);
                for (int j = 0; j < graph.getNumLayers(); j++)
                    System.out.println("Layer " + j + " # params: " + graph.getLayer(j).numParams());
            }

            boolean gradOK = GradientCheckUtil.checkGradients(graph, DEFAULT_EPS, DEFAULT_MAX_REL_ERROR, DEFAULT_MIN_ABS_ERROR,
                    PRINT_RESULTS, RETURN_ON_FIRST_FAILURE, new INDArray[]{in1, in2}, new INDArray[]{labels1, labels2});

            assertTrue(testName, gradOK);
        }
    }



    @Test
    public void testBasicTwoOutputs(){
        Nd4j.getRandom().setSeed(12345);

=======
    public void testMultipleOutputsMergeCnn(){
        int inH = 7;
        int inW = 7;

        Nd4j.getRandom().setSeed(12345);
>>>>>>> 0be0db07
        ComputationGraphConfiguration conf = new NeuralNetConfiguration.Builder()
                .seed(12345)
                .optimizationAlgo(OptimizationAlgorithm.STOCHASTIC_GRADIENT_DESCENT)
                .weightInit(WeightInit.DISTRIBUTION).dist(new NormalDistribution(0, 1))
<<<<<<< HEAD
                .activation("tanh")
                .updater(Updater.NONE).learningRate(1.0)
                .graphBuilder()
                .addInputs("in1","in2")
                .addLayer("d0", new DenseLayer.Builder().nIn(2).nOut(2).build(), "in1")
                .addLayer("d1", new DenseLayer.Builder().nIn(2).nOut(2).build(), "in2")
                .addLayer("out1", new OutputLayer.Builder().lossFunction(LossFunctions.LossFunction.L2)
                        .nIn(2).nOut(2).activation("identity").build(), "d0")
                .addLayer("out2", new OutputLayer.Builder().lossFunction(LossFunctions.LossFunction.L2)
                        .nIn(2).nOut(2).activation("identity").build(), "d1")
                .setOutputs("out1", "out2")
                .pretrain(false).backprop(true)
                .build();
=======
                .updater(Updater.NONE).learningRate(1.0)
                .activation("tanh")
                .graphBuilder()
                .addInputs("input")
                .addLayer("l0", new ConvolutionLayer.Builder().kernelSize(2, 2).stride(1, 1).padding(0,0).nIn(2).nOut(2).activation("tanh").build(), "input")
                .addLayer("l1", new ConvolutionLayer.Builder().kernelSize(2, 2).stride(1, 1).padding(0,0).nIn(2).nOut(2).activation("tanh").build(), "l0")
                .addLayer("l2", new ConvolutionLayer.Builder().kernelSize(2, 2).stride(1, 1).padding(0,0).nIn(2).nOut(2).activation("tanh").build(), "l0")
                .addVertex("m", new MergeVertex(), "l1", "l2")
                .addLayer("l3", new ConvolutionLayer.Builder().kernelSize(2, 2).stride(1, 1).padding(0,0).nIn(4).nOut(2).activation("tanh").build(), "m")
                .addLayer("l4", new ConvolutionLayer.Builder().kernelSize(2, 2).stride(1, 1).padding(0,0).nIn(4).nOut(2).activation("tanh").build(), "m")
                .addLayer("out", new OutputLayer.Builder().lossFunction(LossFunctions.LossFunction.MSE).nOut(2).build(), "l3", "l4")
                .setOutputs("out")
                .setInputTypes(InputType.convolutional(inH,inW,2))
                .pretrain(false).backprop(true).build();
>>>>>>> 0be0db07

        ComputationGraph graph = new ComputationGraph(conf);
        graph.init();

<<<<<<< HEAD
        System.out.println("Num layers: " + graph.getNumLayers());
        System.out.println("Num params: " + graph.numParams());


        Nd4j.getRandom().setSeed(12345);
        int nParams = graph.numParams();
        INDArray newParams = Nd4j.rand(1,nParams);
        graph.setParams(newParams);

        int[] mbSizes = new int[]{1, 3, 10};
        for( int minibatch : mbSizes) {

            INDArray in1 = Nd4j.rand(minibatch, 2);
            INDArray in2 = Nd4j.rand(minibatch, 2);
            INDArray labels1 = Nd4j.rand(minibatch, 2);
            INDArray labels2 = Nd4j.rand(minibatch, 2);

            String testName = "testBasicStackUnstack() - minibatch = " + minibatch;

            if (PRINT_RESULTS) {
                System.out.println(testName);
=======
        int[] minibatchSizes = {1,3};
        for( int mb : minibatchSizes) {
            INDArray input = Nd4j.rand(new int[]{mb,2,inH,inW}); //Order: examples, channels, height, width
            INDArray out = Nd4j.rand(mb, 2);

            String msg = "testMultipleOutputsMergeVertex() - minibatchSize = " + mb;
            if (PRINT_RESULTS) {
                System.out.println(msg);
>>>>>>> 0be0db07
                for (int j = 0; j < graph.getNumLayers(); j++)
                    System.out.println("Layer " + j + " # params: " + graph.getLayer(j).numParams());
            }

            boolean gradOK = GradientCheckUtil.checkGradients(graph, DEFAULT_EPS, DEFAULT_MAX_REL_ERROR, DEFAULT_MIN_ABS_ERROR,
<<<<<<< HEAD
                    PRINT_RESULTS, RETURN_ON_FIRST_FAILURE, new INDArray[]{in1, in2}, new INDArray[]{labels1, labels2});
            assertTrue(testName, gradOK);
=======
                    PRINT_RESULTS, RETURN_ON_FIRST_FAILURE, new INDArray[]{input}, new INDArray[]{out});

            assertTrue(msg, gradOK);
>>>>>>> 0be0db07
        }
    }
}<|MERGE_RESOLUTION|>--- conflicted
+++ resolved
@@ -522,96 +522,12 @@
     }
 
     @Test
-<<<<<<< HEAD
-    public void testBasicIrisTripletStackingL2Loss(){
-        Nd4j.getRandom().setSeed(12345);
-        ComputationGraphConfiguration conf = new NeuralNetConfiguration.Builder()
-            .seed(12345)
-            .optimizationAlgo(OptimizationAlgorithm.STOCHASTIC_GRADIENT_DESCENT)
-            .weightInit(WeightInit.DISTRIBUTION).dist(new NormalDistribution(0, 1))
-            .updater(Updater.NONE).learningRate(1.0)
-            .graphBuilder()
-            .addInputs("input1","input2","input3")
-            .addVertex("stack1", new StackVertex(), "input1","input2","input3")
-            .addLayer("l1", new DenseLayer.Builder().nIn(4).nOut(5).activation("tanh").build(), "stack1")
-            .addVertex("unstack0", new UnstackVertex(0,3), "l1")
-            .addVertex("unstack1", new UnstackVertex(1,3), "l1")
-            .addVertex("unstack2", new UnstackVertex(2,3), "l1")
-            .addVertex("l2-1", new L2Vertex(), "unstack1", "unstack0") // x - x-
-            .addVertex("l2-2", new L2Vertex(), "unstack1", "unstack2") // x - x+
-            .addLayer("lossLayer", new LossLayer.Builder().lossFunction(LossFunctions.LossFunction.MCXENT)
-                .activation("softmax").build(), "l2-1", "l2-2")
-            .setOutputs("lossLayer")
-            .pretrain(false).backprop(true)
-            .build();
-
-        ComputationGraph graph = new ComputationGraph(conf);
-        graph.init();
-
-//        int numParams = (4*5+5);
-        int numParams = (4*5+5) + (2*2 + 2);
-        assertEquals(numParams, graph.numParams());
-
-        Nd4j.getRandom().setSeed(12345);
-        int nParams = graph.numParams();
-        INDArray newParams = Nd4j.rand(1,nParams);
-        graph.setParams(newParams);
-
-        INDArray pos = Nd4j.rand(150,4);
-        INDArray anc = Nd4j.rand(150,4);
-        INDArray neg = Nd4j.rand(150,4);
-
-        INDArray labels = Nd4j.zeros(150,2);
-        Random r = new Random(12345);
-        for( int i=0; i<150; i++ ){
-            labels.putScalar(i,r.nextInt(2),1.0);
-        }
-
-
-        Map<String,INDArray> out = graph.feedForward(new INDArray[]{pos, anc, neg}, true);
-
-        for(String s : out.keySet()){
-            System.out.println(s + "\t" + Arrays.toString(out.get(s).shape()));
-        }
-
-        if( PRINT_RESULTS ){
-            System.out.println("testBasicIrisTripletStackingL2Loss()" );
-            for( int j=0; j<graph.getNumLayers(); j++ ) System.out.println("Layer " + j + " # params: " + graph.getLayer(j).numParams());
-        }
-
-        boolean gradOK = GradientCheckUtil.checkGradients(graph, DEFAULT_EPS, DEFAULT_MAX_REL_ERROR, DEFAULT_MIN_ABS_ERROR,
-            PRINT_RESULTS, RETURN_ON_FIRST_FAILURE, new INDArray[]{pos, anc, neg}, new INDArray[]{labels});
-
-        String msg = "testBasicIrisWithMerging()";
-        assertTrue(msg,gradOK);
-    }
-
-    @Test
-    public void testBasicL2(){
-=======
     public void testMultipleOutputsMergeVertex(){
-
->>>>>>> 0be0db07
-        Nd4j.getRandom().setSeed(12345);
-        ComputationGraphConfiguration conf = new NeuralNetConfiguration.Builder()
-                .seed(12345)
-                .optimizationAlgo(OptimizationAlgorithm.STOCHASTIC_GRADIENT_DESCENT)
-                .weightInit(WeightInit.DISTRIBUTION).dist(new NormalDistribution(0, 1))
-<<<<<<< HEAD
-                .activation("tanh")
-                .updater(Updater.NONE).learningRate(1.0)
-                .graphBuilder()
-                .addInputs("in1","in2")
-                .addLayer("d0", new DenseLayer.Builder().nIn(2).nOut(2).build(), "in1")
-                .addLayer("d1", new DenseLayer.Builder().nIn(2).nOut(2).build(), "in2")
-                .addVertex("l2", new L2Vertex(), "d0", "d1")
-                .addLayer("out", new OutputLayer.Builder().lossFunction(LossFunctions.LossFunction.L2)
-                        .nIn(1).nOut(1)
-                        .activation("identity").build(), "l2")
-                .setOutputs("out")
-                .pretrain(false).backprop(true)
-                .build();
-=======
+        Nd4j.getRandom().setSeed(12345);
+        ComputationGraphConfiguration conf = new NeuralNetConfiguration.Builder()
+                .seed(12345)
+                .optimizationAlgo(OptimizationAlgorithm.STOCHASTIC_GRADIENT_DESCENT)
+                .weightInit(WeightInit.DISTRIBUTION).dist(new NormalDistribution(0, 1))
                 .updater(Updater.NONE).learningRate(1.0)
                 .activation("tanh")
                 .graphBuilder()
@@ -627,12 +543,169 @@
                         .nIn(6).nOut(2).build(), "D0", "D1", "D2")
                 .setOutputs("out")
                 .pretrain(false).backprop(true).build();
->>>>>>> 0be0db07
-
-        ComputationGraph graph = new ComputationGraph(conf);
-        graph.init();
-
-<<<<<<< HEAD
+
+        ComputationGraph graph = new ComputationGraph(conf);
+        graph.init();
+
+        int[] minibatchSizes = {1,3};
+        for( int mb : minibatchSizes) {
+            INDArray[] input = new INDArray[3];
+            for( int i=0; i<3; i++ ){
+                input[i] = Nd4j.rand(mb, 2);
+            }
+            INDArray out = Nd4j.rand(mb, 2);
+
+
+            String msg = "testMultipleOutputsMergeVertex() - minibatchSize = " + mb;
+            if (PRINT_RESULTS) {
+                System.out.println(msg);
+                for (int j = 0; j < graph.getNumLayers(); j++)
+                    System.out.println("Layer " + j + " # params: " + graph.getLayer(j).numParams());
+            }
+
+            boolean gradOK = GradientCheckUtil.checkGradients(graph, DEFAULT_EPS, DEFAULT_MAX_REL_ERROR, DEFAULT_MIN_ABS_ERROR,
+                    PRINT_RESULTS, RETURN_ON_FIRST_FAILURE, input, new INDArray[]{out});
+
+            assertTrue(msg, gradOK);
+        }
+    }
+
+    @Test
+    public void testMultipleOutputsMergeCnn(){
+        int inH = 7;
+        int inW = 7;
+
+        Nd4j.getRandom().setSeed(12345);
+        ComputationGraphConfiguration conf = new NeuralNetConfiguration.Builder()
+                .seed(12345)
+                .optimizationAlgo(OptimizationAlgorithm.STOCHASTIC_GRADIENT_DESCENT)
+                .weightInit(WeightInit.DISTRIBUTION).dist(new NormalDistribution(0, 1))
+                .updater(Updater.NONE).learningRate(1.0)
+                .activation("tanh")
+                .graphBuilder()
+                .addInputs("input")
+                .addLayer("l0", new ConvolutionLayer.Builder().kernelSize(2, 2).stride(1, 1).padding(0,0).nIn(2).nOut(2).activation("tanh").build(), "input")
+                .addLayer("l1", new ConvolutionLayer.Builder().kernelSize(2, 2).stride(1, 1).padding(0,0).nIn(2).nOut(2).activation("tanh").build(), "l0")
+                .addLayer("l2", new ConvolutionLayer.Builder().kernelSize(2, 2).stride(1, 1).padding(0,0).nIn(2).nOut(2).activation("tanh").build(), "l0")
+                .addVertex("m", new MergeVertex(), "l1", "l2")
+                .addLayer("l3", new ConvolutionLayer.Builder().kernelSize(2, 2).stride(1, 1).padding(0,0).nIn(4).nOut(2).activation("tanh").build(), "m")
+                .addLayer("l4", new ConvolutionLayer.Builder().kernelSize(2, 2).stride(1, 1).padding(0,0).nIn(4).nOut(2).activation("tanh").build(), "m")
+                .addLayer("out", new OutputLayer.Builder().lossFunction(LossFunctions.LossFunction.MSE).nOut(2).build(), "l3", "l4")
+                .setOutputs("out")
+                .setInputTypes(InputType.convolutional(inH,inW,2))
+                .pretrain(false).backprop(true).build();
+
+        ComputationGraph graph = new ComputationGraph(conf);
+        graph.init();
+
+        int[] minibatchSizes = {1,3};
+        for( int mb : minibatchSizes) {
+            INDArray input = Nd4j.rand(new int[]{mb,2,inH,inW}); //Order: examples, channels, height, width
+            INDArray out = Nd4j.rand(mb, 2);
+
+            String msg = "testMultipleOutputsMergeVertex() - minibatchSize = " + mb;
+            if (PRINT_RESULTS) {
+                System.out.println(msg);
+                for (int j = 0; j < graph.getNumLayers(); j++)
+                    System.out.println("Layer " + j + " # params: " + graph.getLayer(j).numParams());
+            }
+
+            boolean gradOK = GradientCheckUtil.checkGradients(graph, DEFAULT_EPS, DEFAULT_MAX_REL_ERROR, DEFAULT_MIN_ABS_ERROR,
+                    PRINT_RESULTS, RETURN_ON_FIRST_FAILURE, new INDArray[]{input}, new INDArray[]{out});
+
+            assertTrue(msg, gradOK);
+        }
+    }
+
+
+    @Test
+    public void testBasicIrisTripletStackingL2Loss(){
+        Nd4j.getRandom().setSeed(12345);
+        ComputationGraphConfiguration conf = new NeuralNetConfiguration.Builder()
+                .seed(12345)
+                .optimizationAlgo(OptimizationAlgorithm.STOCHASTIC_GRADIENT_DESCENT)
+                .weightInit(WeightInit.DISTRIBUTION).dist(new NormalDistribution(0, 1))
+                .updater(Updater.NONE).learningRate(1.0)
+                .graphBuilder()
+                .addInputs("input1","input2","input3")
+                .addVertex("stack1", new StackVertex(), "input1","input2","input3")
+                .addLayer("l1", new DenseLayer.Builder().nIn(4).nOut(5).activation("tanh").build(), "stack1")
+                .addVertex("unstack0", new UnstackVertex(0,3), "l1")
+                .addVertex("unstack1", new UnstackVertex(1,3), "l1")
+                .addVertex("unstack2", new UnstackVertex(2,3), "l1")
+                .addVertex("l2-1", new L2Vertex(), "unstack1", "unstack0") // x - x-
+                .addVertex("l2-2", new L2Vertex(), "unstack1", "unstack2") // x - x+
+                .addLayer("lossLayer", new LossLayer.Builder().lossFunction(LossFunctions.LossFunction.MCXENT)
+                        .activation("softmax").build(), "l2-1", "l2-2")
+                .setOutputs("lossLayer")
+                .pretrain(false).backprop(true)
+                .build();
+
+        ComputationGraph graph = new ComputationGraph(conf);
+        graph.init();
+
+//        int numParams = (4*5+5);
+        int numParams = (4*5+5) + (2*2 + 2);
+        assertEquals(numParams, graph.numParams());
+
+        Nd4j.getRandom().setSeed(12345);
+        int nParams = graph.numParams();
+        INDArray newParams = Nd4j.rand(1,nParams);
+        graph.setParams(newParams);
+
+        INDArray pos = Nd4j.rand(150,4);
+        INDArray anc = Nd4j.rand(150,4);
+        INDArray neg = Nd4j.rand(150,4);
+
+        INDArray labels = Nd4j.zeros(150,2);
+        Random r = new Random(12345);
+        for( int i=0; i<150; i++ ){
+            labels.putScalar(i,r.nextInt(2),1.0);
+        }
+
+
+        Map<String,INDArray> out = graph.feedForward(new INDArray[]{pos, anc, neg}, true);
+
+        for(String s : out.keySet()){
+            System.out.println(s + "\t" + Arrays.toString(out.get(s).shape()));
+        }
+
+        if( PRINT_RESULTS ){
+            System.out.println("testBasicIrisTripletStackingL2Loss()" );
+            for( int j=0; j<graph.getNumLayers(); j++ ) System.out.println("Layer " + j + " # params: " + graph.getLayer(j).numParams());
+        }
+
+        boolean gradOK = GradientCheckUtil.checkGradients(graph, DEFAULT_EPS, DEFAULT_MAX_REL_ERROR, DEFAULT_MIN_ABS_ERROR,
+                PRINT_RESULTS, RETURN_ON_FIRST_FAILURE, new INDArray[]{pos, anc, neg}, new INDArray[]{labels});
+
+        String msg = "testBasicIrisWithMerging()";
+        assertTrue(msg,gradOK);
+    }
+
+    @Test
+    public void testBasicL2(){
+        Nd4j.getRandom().setSeed(12345);
+        ComputationGraphConfiguration conf = new NeuralNetConfiguration.Builder()
+                .seed(12345)
+                .optimizationAlgo(OptimizationAlgorithm.STOCHASTIC_GRADIENT_DESCENT)
+                .weightInit(WeightInit.DISTRIBUTION).dist(new NormalDistribution(0, 1))
+                .activation("tanh")
+                .updater(Updater.NONE).learningRate(1.0)
+                .graphBuilder()
+                .addInputs("in1","in2")
+                .addLayer("d0", new DenseLayer.Builder().nIn(2).nOut(2).build(), "in1")
+                .addLayer("d1", new DenseLayer.Builder().nIn(2).nOut(2).build(), "in2")
+                .addVertex("l2", new L2Vertex(), "d0", "d1")
+                .addLayer("out", new OutputLayer.Builder().lossFunction(LossFunctions.LossFunction.L2)
+                        .nIn(1).nOut(1)
+                        .activation("identity").build(), "l2")
+                .setOutputs("out")
+                .pretrain(false).backprop(true)
+                .build();
+
+        ComputationGraph graph = new ComputationGraph(conf);
+        graph.init();
+
 
         Nd4j.getRandom().setSeed(12345);
         int nParams = graph.numParams();
@@ -712,39 +785,18 @@
 
             if (PRINT_RESULTS) {
                 System.out.println(testName);
-=======
-        int[] minibatchSizes = {1,3};
-        for( int mb : minibatchSizes) {
-            INDArray[] input = new INDArray[3];
-            for( int i=0; i<3; i++ ){
-                input[i] = Nd4j.rand(mb, 2);
-            }
-            INDArray out = Nd4j.rand(mb, 2);
-
-
-            String msg = "testMultipleOutputsMergeVertex() - minibatchSize = " + mb;
-            if (PRINT_RESULTS) {
-                System.out.println(msg);
->>>>>>> 0be0db07
                 for (int j = 0; j < graph.getNumLayers(); j++)
                     System.out.println("Layer " + j + " # params: " + graph.getLayer(j).numParams());
             }
 
             boolean gradOK = GradientCheckUtil.checkGradients(graph, DEFAULT_EPS, DEFAULT_MAX_REL_ERROR, DEFAULT_MIN_ABS_ERROR,
-<<<<<<< HEAD
                     PRINT_RESULTS, RETURN_ON_FIRST_FAILURE, new INDArray[]{in1, in2}, new INDArray[]{labels1, labels2});
 
             assertTrue(testName, gradOK);
-=======
-                    PRINT_RESULTS, RETURN_ON_FIRST_FAILURE, input, new INDArray[]{out});
-
-            assertTrue(msg, gradOK);
->>>>>>> 0be0db07
-        }
-    }
-
-    @Test
-<<<<<<< HEAD
+        }
+    }
+
+    @Test
     public void testBasicStackUnstackDebug(){
         Nd4j.getRandom().setSeed(12345);
 
@@ -811,18 +863,10 @@
     public void testBasicTwoOutputs(){
         Nd4j.getRandom().setSeed(12345);
 
-=======
-    public void testMultipleOutputsMergeCnn(){
-        int inH = 7;
-        int inW = 7;
-
-        Nd4j.getRandom().setSeed(12345);
->>>>>>> 0be0db07
-        ComputationGraphConfiguration conf = new NeuralNetConfiguration.Builder()
-                .seed(12345)
-                .optimizationAlgo(OptimizationAlgorithm.STOCHASTIC_GRADIENT_DESCENT)
-                .weightInit(WeightInit.DISTRIBUTION).dist(new NormalDistribution(0, 1))
-<<<<<<< HEAD
+        ComputationGraphConfiguration conf = new NeuralNetConfiguration.Builder()
+                .seed(12345)
+                .optimizationAlgo(OptimizationAlgorithm.STOCHASTIC_GRADIENT_DESCENT)
+                .weightInit(WeightInit.DISTRIBUTION).dist(new NormalDistribution(0, 1))
                 .activation("tanh")
                 .updater(Updater.NONE).learningRate(1.0)
                 .graphBuilder()
@@ -836,27 +880,10 @@
                 .setOutputs("out1", "out2")
                 .pretrain(false).backprop(true)
                 .build();
-=======
-                .updater(Updater.NONE).learningRate(1.0)
-                .activation("tanh")
-                .graphBuilder()
-                .addInputs("input")
-                .addLayer("l0", new ConvolutionLayer.Builder().kernelSize(2, 2).stride(1, 1).padding(0,0).nIn(2).nOut(2).activation("tanh").build(), "input")
-                .addLayer("l1", new ConvolutionLayer.Builder().kernelSize(2, 2).stride(1, 1).padding(0,0).nIn(2).nOut(2).activation("tanh").build(), "l0")
-                .addLayer("l2", new ConvolutionLayer.Builder().kernelSize(2, 2).stride(1, 1).padding(0,0).nIn(2).nOut(2).activation("tanh").build(), "l0")
-                .addVertex("m", new MergeVertex(), "l1", "l2")
-                .addLayer("l3", new ConvolutionLayer.Builder().kernelSize(2, 2).stride(1, 1).padding(0,0).nIn(4).nOut(2).activation("tanh").build(), "m")
-                .addLayer("l4", new ConvolutionLayer.Builder().kernelSize(2, 2).stride(1, 1).padding(0,0).nIn(4).nOut(2).activation("tanh").build(), "m")
-                .addLayer("out", new OutputLayer.Builder().lossFunction(LossFunctions.LossFunction.MSE).nOut(2).build(), "l3", "l4")
-                .setOutputs("out")
-                .setInputTypes(InputType.convolutional(inH,inW,2))
-                .pretrain(false).backprop(true).build();
->>>>>>> 0be0db07
-
-        ComputationGraph graph = new ComputationGraph(conf);
-        graph.init();
-
-<<<<<<< HEAD
+
+        ComputationGraph graph = new ComputationGraph(conf);
+        graph.init();
+
         System.out.println("Num layers: " + graph.getNumLayers());
         System.out.println("Num params: " + graph.numParams());
 
@@ -878,29 +905,13 @@
 
             if (PRINT_RESULTS) {
                 System.out.println(testName);
-=======
-        int[] minibatchSizes = {1,3};
-        for( int mb : minibatchSizes) {
-            INDArray input = Nd4j.rand(new int[]{mb,2,inH,inW}); //Order: examples, channels, height, width
-            INDArray out = Nd4j.rand(mb, 2);
-
-            String msg = "testMultipleOutputsMergeVertex() - minibatchSize = " + mb;
-            if (PRINT_RESULTS) {
-                System.out.println(msg);
->>>>>>> 0be0db07
                 for (int j = 0; j < graph.getNumLayers(); j++)
                     System.out.println("Layer " + j + " # params: " + graph.getLayer(j).numParams());
             }
 
             boolean gradOK = GradientCheckUtil.checkGradients(graph, DEFAULT_EPS, DEFAULT_MAX_REL_ERROR, DEFAULT_MIN_ABS_ERROR,
-<<<<<<< HEAD
                     PRINT_RESULTS, RETURN_ON_FIRST_FAILURE, new INDArray[]{in1, in2}, new INDArray[]{labels1, labels2});
             assertTrue(testName, gradOK);
-=======
-                    PRINT_RESULTS, RETURN_ON_FIRST_FAILURE, new INDArray[]{input}, new INDArray[]{out});
-
-            assertTrue(msg, gradOK);
->>>>>>> 0be0db07
         }
     }
 }