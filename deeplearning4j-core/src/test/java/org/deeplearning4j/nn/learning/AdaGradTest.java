package org.deeplearning4j.nn.learning;

import static org.junit.Assert.*;

import org.apache.commons.math3.distribution.RealDistribution;
import org.apache.commons.math3.random.MersenneTwister;
import org.deeplearning4j.distributions.Distributions;
import org.nd4j.linalg.api.ndarray.INDArray;
import org.nd4j.linalg.factory.Nd4j;
import org.nd4j.linalg.learning.AdaGrad;
import org.junit.Test;
import org.slf4j.Logger;
import org.slf4j.LoggerFactory;

public class AdaGradTest {

	private static Logger LOG = LoggerFactory.getLogger(AdaGradTest.class);
	
	
	@Test
	public void testAdaGrad1() {
		int rows = 1;
		int cols = 1;
		AdaGrad grad = new AdaGrad(rows,cols,1e-3);
		INDArray W = Nd4j.ones(rows,cols);
<<<<<<< HEAD
		assertEquals(1e-1,grad.getLearningRates(W).getDouble(0),1e-1);
=======
	    assertEquals(1e-1,grad.getGradient(W).getDouble(0),1e-1);

		

>>>>>>> c12a3235
	}
	
	@Test
	public void testAdaGrad() {
		int rows = 10;
		int cols = 2;
		
		/*
		Project for tomorrow:

         BaseElementWiseOp is having issues with the reshape (which produces inconsistent results) the test case for this  was adagrad
		 */
		AdaGrad grad = new AdaGrad(rows,cols,0.1);
		INDArray W = Nd4j.zeros(rows, cols);
		RealDistribution dist = Distributions.normal(new MersenneTwister(123),1);
		for(int i = 0; i < W.rows(); i++)
			W.putRow(i,Nd4j.create(dist.sample(W.columns())));
		
		for(int i = 0; i < 5; i++) {
<<<<<<< HEAD
			String learningRates = String.valueOf("\nAdagrad\n " + grad.getLearningRates(W)).replaceAll(";","\n");
			LOG.info(learningRates);
=======
			String learningRates = String.valueOf("\nAdagrad\n " + grad.getGradient(W)).replaceAll(";","\n");
			log.info(learningRates);
>>>>>>> c12a3235
			W.addi(Nd4j.randn(rows, cols));
		}

	}
}<|MERGE_RESOLUTION|>--- conflicted
+++ resolved
@@ -14,23 +14,21 @@
 
 public class AdaGradTest {
 
-	private static Logger LOG = LoggerFactory.getLogger(AdaGradTest.class);
+	private static Logger log = LoggerFactory.getLogger(AdaGradTest.class);
 	
 	
 	@Test
 	public void testAdaGrad1() {
 		int rows = 1;
 		int cols = 1;
+		
+		
 		AdaGrad grad = new AdaGrad(rows,cols,1e-3);
 		INDArray W = Nd4j.ones(rows,cols);
-<<<<<<< HEAD
-		assertEquals(1e-1,grad.getLearningRates(W).getDouble(0),1e-1);
-=======
 	    assertEquals(1e-1,grad.getGradient(W).getDouble(0),1e-1);
 
 		
 
->>>>>>> c12a3235
 	}
 	
 	@Test
@@ -50,13 +48,8 @@
 			W.putRow(i,Nd4j.create(dist.sample(W.columns())));
 		
 		for(int i = 0; i < 5; i++) {
-<<<<<<< HEAD
-			String learningRates = String.valueOf("\nAdagrad\n " + grad.getLearningRates(W)).replaceAll(";","\n");
-			LOG.info(learningRates);
-=======
 			String learningRates = String.valueOf("\nAdagrad\n " + grad.getGradient(W)).replaceAll(";","\n");
 			log.info(learningRates);
->>>>>>> c12a3235
 			W.addi(Nd4j.randn(rows, cols));
 		}
 
