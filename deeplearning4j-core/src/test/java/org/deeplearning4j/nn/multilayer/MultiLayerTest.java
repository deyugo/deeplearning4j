/*
 *
 *  * Copyright 2015 Skymind,Inc.
 *  *
 *  *    Licensed under the Apache License, Version 2.0 (the "License");
 *  *    you may not use this file except in compliance with the License.
 *  *    You may obtain a copy of the License at
 *  *
 *  *        http://www.apache.org/licenses/LICENSE-2.0
 *  *
 *  *    Unless required by applicable law or agreed to in writing, software
 *  *    distributed under the License is distributed on an "AS IS" BASIS,
 *  *    WITHOUT WARRANTIES OR CONDITIONS OF ANY KIND, either express or implied.
 *  *    See the License for the specific language governing permissions and
 *  *    limitations under the License.
 *
 */

package org.deeplearning4j.nn.multilayer;

import com.google.common.collect.Lists;
import org.deeplearning4j.berkeley.Pair;
import org.deeplearning4j.datasets.iterator.DataSetIterator;
import org.deeplearning4j.datasets.iterator.impl.IrisDataSetIterator;
import org.deeplearning4j.datasets.iterator.impl.LFWDataSetIterator;
import org.deeplearning4j.datasets.iterator.impl.MnistDataSetIterator;
import org.deeplearning4j.eval.Evaluation;
import org.deeplearning4j.nn.api.Layer;
import org.deeplearning4j.nn.api.OptimizationAlgorithm;
import org.deeplearning4j.nn.api.Updater;
import org.deeplearning4j.nn.conf.MultiLayerConfiguration;
import org.deeplearning4j.nn.conf.NeuralNetConfiguration;
import org.deeplearning4j.nn.conf.distribution.NormalDistribution;
import org.deeplearning4j.nn.conf.distribution.UniformDistribution;
import org.deeplearning4j.nn.conf.layers.*;
import org.deeplearning4j.nn.conf.layers.BatchNormalization;
import org.deeplearning4j.nn.conf.preprocessor.CnnToFeedForwardPreProcessor;
import org.deeplearning4j.nn.conf.preprocessor.FeedForwardToCnnPreProcessor;
import org.deeplearning4j.nn.conf.preprocessor.ReshapePreProcessor;
import org.deeplearning4j.nn.gradient.DefaultGradient;
import org.deeplearning4j.nn.gradient.Gradient;
import org.deeplearning4j.nn.layers.BaseOutputLayer;
import org.deeplearning4j.nn.layers.factory.LayerFactories;
import org.deeplearning4j.nn.layers.normalization.*;
import org.deeplearning4j.nn.params.DefaultParamInitializer;
import org.deeplearning4j.nn.params.PretrainParamInitializer;
import org.deeplearning4j.nn.updater.UpdaterCreator;
import org.deeplearning4j.nn.weights.WeightInit;
import org.deeplearning4j.optimize.api.IterationListener;
import org.deeplearning4j.optimize.api.StepFunction;
import org.deeplearning4j.optimize.listeners.ScoreIterationListener;
import org.deeplearning4j.optimize.stepfunctions.NegativeGradientStepFunction;
import org.junit.Ignore;
import org.junit.Test;
import org.nd4j.linalg.api.ndarray.INDArray;
import org.nd4j.linalg.dataset.DataSet;
import org.nd4j.linalg.dataset.SplitTestAndTrain;
import org.nd4j.linalg.factory.Nd4j;
import org.nd4j.linalg.heartbeat.Heartbeat;
import org.nd4j.linalg.heartbeat.reports.Environment;
import org.nd4j.linalg.heartbeat.reports.Event;
import org.nd4j.linalg.heartbeat.reports.Task;
import org.nd4j.linalg.heartbeat.utils.EnvironmentUtils;
import org.nd4j.linalg.heartbeat.utils.TaskUtils;
import org.nd4j.linalg.indexing.NDArrayIndex;
import org.nd4j.linalg.lossfunctions.LossFunctions;
import org.slf4j.Logger;
import org.slf4j.LoggerFactory;

import java.util.*;

import static org.junit.Assert.*;

/**
 * Created by agibsonccc on 12/27/14.
 */
public class MultiLayerTest {

    private static final Logger log = LoggerFactory.getLogger(MultiLayerTest.class);

    @Test
    public void testSetParams() {
        Nd4j.MAX_ELEMENTS_PER_SLICE = Integer.MAX_VALUE;
        Nd4j.MAX_SLICES_TO_PRINT = Integer.MAX_VALUE;

        MultiLayerConfiguration conf = new NeuralNetConfiguration.Builder()
                .list(2)
                .layer(0, new RBM.Builder(RBM.HiddenUnit.RECTIFIED, RBM.VisibleUnit.GAUSSIAN)
                        .nIn(4).nOut(3)
                        .activation("tanh")
                        .build())
                .layer(1,new RBM.Builder(RBM.HiddenUnit.GAUSSIAN, RBM.VisibleUnit.GAUSSIAN).nIn(3).nOut(2)
                        .build())
                .build();

        MultiLayerNetwork network3 = new MultiLayerNetwork(conf);
        network3.init();

        INDArray params = network3.params();
        INDArray weights = network3.getLayer(0).getParam(DefaultParamInitializer.WEIGHT_KEY).dup();
        INDArray bias = network3.getLayer(0).getParam(DefaultParamInitializer.BIAS_KEY).dup();
        network3.setParameters(params);
        assertEquals(weights, network3.getLayer(0).getParam(DefaultParamInitializer.WEIGHT_KEY));
        assertEquals(bias,network3.getLayer(0).getParam(DefaultParamInitializer.BIAS_KEY));
        INDArray params4 = network3.params();
        assertEquals(params, params4);
    }

    @Test
    public void testReDistribute() {
        MultiLayerConfiguration conf = new NeuralNetConfiguration.Builder()
                .list(2)
                .layer(0, new RBM.Builder(RBM.HiddenUnit.RECTIFIED, RBM.VisibleUnit.GAUSSIAN)
                        .nIn(4).nOut(3)
                        .activation("tanh")
                        .build())
                .layer(1, new RBM.Builder(RBM.HiddenUnit.GAUSSIAN, RBM.VisibleUnit.GAUSSIAN).nIn(3).nOut(2)
                        .build())
                .build();


        MultiLayerNetwork network = new MultiLayerNetwork(conf);
        network.init();
        INDArray params = network.params(true);
        network.reDistributeParams(true);
        INDArray params2 = network.params(true);
        assertEquals(params,params2);
    }



    @Test
    public void testBatchNorm() {
        Nd4j.getRandom().setSeed(123);
        MultiLayerConfiguration conf = new NeuralNetConfiguration.Builder()
                .optimizationAlgo(OptimizationAlgorithm.LINE_GRADIENT_DESCENT)
                .iterations(5)
                .seed(123)
                .list(4)
                .layer(0, new DenseLayer.Builder().nIn(4).nOut(3).weightInit(WeightInit.XAVIER).activation("tanh").build())
                .layer(1, new DenseLayer.Builder().nIn(3).nOut(2).weightInit(WeightInit.XAVIER).activation("tanh").build())
                .layer(2, new BatchNormalization.Builder().build())
                .layer(3, new org.deeplearning4j.nn.conf.layers.OutputLayer.Builder(LossFunctions.LossFunction.MCXENT)
                        .weightInit(WeightInit.XAVIER)
                        .activation("softmax")
                        .nIn(2).nOut(3).build())
                .backprop(true).pretrain(false)
                .inputPreProcessor(2,new FeedForwardToCnnPreProcessor(1,2,1))
                .inputPreProcessor(3,new CnnToFeedForwardPreProcessor(1,2,1))
                .build();


        MultiLayerNetwork network = new MultiLayerNetwork(conf);
        network.init();
        network.setListeners(new ScoreIterationListener(1));

        DataSetIterator iter = new IrisDataSetIterator(150, 150);

        DataSet next = iter.next();
        next.normalizeZeroMeanZeroUnitVariance();
        SplitTestAndTrain trainTest = next.splitTestAndTrain(110);
        network.setLabels(trainTest.getTrain().getLabels());
        network.init();
        network.setInput(trainTest.getTrain().getFeatureMatrix());
        network.setLabels(trainTest.getTrain().getLabels());
        network.computeGradientAndScore();
        INDArray grad = network.gradient().gradient();
        
        assertTrue("Gradient contains invalid numbers", !Nd4j.hasInvalidNumber(grad));
        
        int numParams = network.numParams();
        network.fit(trainTest.getTrain());

    }

    @Test
    public void testBackProp() {
        Nd4j.getRandom().setSeed(123);
        MultiLayerConfiguration conf = new NeuralNetConfiguration.Builder()
                .optimizationAlgo(OptimizationAlgorithm.LINE_GRADIENT_DESCENT)
                .iterations(5)
                .seed(123)
                .list(3)
                .layer(0, new DenseLayer.Builder().nIn(4).nOut(3).weightInit(WeightInit.XAVIER).activation("tanh").build())
                .layer(1, new DenseLayer.Builder().nIn(3).nOut(2).weightInit(WeightInit.XAVIER).activation("tanh").build())
                .layer(2, new org.deeplearning4j.nn.conf.layers.OutputLayer.Builder(LossFunctions.LossFunction.MCXENT)
                        .weightInit(WeightInit.XAVIER)
                        .activation("softmax")
                        .nIn(2).nOut(3).build())
                .backprop(true).pretrain(false).build();


        MultiLayerNetwork network = new MultiLayerNetwork(conf);
        network.init();
        network.setListeners(Lists.<IterationListener>newArrayList(new ScoreIterationListener(1)));

        DataSetIterator iter = new IrisDataSetIterator(150, 150);

        DataSet next = iter.next();
        next.normalizeZeroMeanZeroUnitVariance();
        SplitTestAndTrain trainTest = next.splitTestAndTrain(110);
        network.setInput(trainTest.getTrain().getFeatureMatrix());
        network.setLabels(trainTest.getTrain().getLabels());
        network.init();
        network.fit(trainTest.getTrain());

        DataSet test = trainTest.getTest();
        Evaluation eval = new Evaluation();
        INDArray output = network.output(test.getFeatureMatrix());
        eval.eval(test.getLabels(), output);
        log.info("Score " + eval.stats());

    }

    @Test
    public void testDbn() throws Exception {
        Nd4j.MAX_SLICES_TO_PRINT = -1;
        Nd4j.MAX_ELEMENTS_PER_SLICE = -1;
        MultiLayerConfiguration conf = new NeuralNetConfiguration.Builder()
                .iterations(100)
                .momentum(0.9)
                .optimizationAlgo(OptimizationAlgorithm.LBFGS)
                .constrainGradientToUnitNorm(true)
                .regularization(true)
                .l2(2e-4)
                .list(2)
                .layer(0, new RBM.Builder(RBM.HiddenUnit.GAUSSIAN, RBM.VisibleUnit.GAUSSIAN)
                        .nIn(4).nOut(3)
                        .weightInit(WeightInit.DISTRIBUTION).dist(new UniformDistribution(0, 1))
                        .activation("tanh")
                        .lossFunction(LossFunctions.LossFunction.RMSE_XENT).build())
                .layer(1, new org.deeplearning4j.nn.conf.layers.OutputLayer.Builder(LossFunctions.LossFunction.MCXENT)
                        .nIn(3).nOut(3)
                        .weightInit(WeightInit.DISTRIBUTION).dist(new UniformDistribution(0, 1))
                        .activation("softmax").build())
                .build();


        MultiLayerNetwork d = new MultiLayerNetwork(conf);

        DataSetIterator iter = new IrisDataSetIterator(150, 150);

        DataSet next = iter.next();

        Nd4j.writeTxt(next.getFeatureMatrix(), "iris.txt", "\t");

        next.normalizeZeroMeanZeroUnitVariance();

        SplitTestAndTrain testAndTrain = next.splitTestAndTrain(110);
        DataSet train = testAndTrain.getTrain();

        d.fit(train);

        DataSet test = testAndTrain.getTest();

        Evaluation eval = new Evaluation();
        INDArray output = d.output(test.getFeatureMatrix());
        eval.eval(test.getLabels(), output);
        log.info("Score " + eval.stats());

    }



    @Test
    public void testGradientWithAsList(){
        MultiLayerNetwork net1 = new MultiLayerNetwork(getConf());
        MultiLayerNetwork net2 = new MultiLayerNetwork(getConf());
        net1.init();
        net2.init();

        DataSet x1 = new IrisDataSetIterator(1,150).next();
        DataSet all = new IrisDataSetIterator(150,150).next();
        DataSet x2 = all.asList().get(0);

        //x1 and x2 contain identical data
        assertArrayEquals(asFloat(x1.getFeatureMatrix()), asFloat(x2.getFeatureMatrix()), 0.0f);
        assertArrayEquals(asFloat(x1.getLabels()), asFloat(x2.getLabels()), 0.0f);
        assertEquals(x1, x2);

        //Set inputs/outputs so gradient can be calculated:
        net1.feedForward(x1.getFeatureMatrix());
        net2.feedForward(x2.getFeatureMatrix());
        ((BaseOutputLayer)net1.getLayer(1)).setLabels(x1.getLabels());
        ((BaseOutputLayer)net2.getLayer(1)).setLabels(x2.getLabels());

        net1.gradient();
        net2.gradient();
    }


    @Test
    public void testFeedForwardActivationsAndDerivatives(){
        MultiLayerNetwork network = new MultiLayerNetwork(getConf());
        network.init();
        DataSet data = new IrisDataSetIterator(1,150).next();
        network.fit(data);
        Pair result = network.feedForwardActivationsAndDerivatives(false);
        List<INDArray> first = (List) result.getFirst();
        List<INDArray> second = (List) result.getSecond();
        assertEquals(first.size(), second.size());
    }

    /**
     *  This test intended only to test activateSelectedLayers method, it does not involves fully-working AutoEncoder.
     */
    @Test
    public void testSelectedActivations() {
        // Train DeepAutoEncoder on very limited trainset
        final int numRows = 28;
        final int numColumns = 28;
        int seed = 123;
        int numSamples = 3;
        int iterations = 1;
        int listenerFreq = iterations/5;

        log.info("Load data....");

        float[][] trainingData = new float[numSamples][numColumns * numRows];
        Arrays.fill(trainingData[0],0.95f);
        Arrays.fill(trainingData[1],0.5f);
        Arrays.fill(trainingData[2], 0.05f);



        log.info("Build model....");
        MultiLayerConfiguration conf = new NeuralNetConfiguration.Builder()
                .seed(seed)
                .iterations(iterations)
                .optimizationAlgo(OptimizationAlgorithm.LINE_GRADIENT_DESCENT)
                .list(10)
                .layer(0, new RBM.Builder().nIn(numRows * numColumns).nOut(1000).lossFunction(LossFunctions.LossFunction.RMSE_XENT).build())
                .layer(1, new RBM.Builder().nIn(1000).nOut(500).lossFunction(LossFunctions.LossFunction.RMSE_XENT).build())
                .layer(2, new RBM.Builder().nIn(500).nOut(250).lossFunction(LossFunctions.LossFunction.RMSE_XENT).build())
                .layer(3, new RBM.Builder().nIn(250).nOut(100).lossFunction(LossFunctions.LossFunction.RMSE_XENT).build())
                .layer(4, new RBM.Builder().nIn(100).nOut(30).lossFunction(LossFunctions.LossFunction.RMSE_XENT).build()) //encoding stops
                .layer(5, new RBM.Builder().nIn(30).nOut(100).lossFunction(LossFunctions.LossFunction.RMSE_XENT).build()) //decoding starts
                .layer(6, new RBM.Builder().nIn(100).nOut(250).lossFunction(LossFunctions.LossFunction.RMSE_XENT).build())
                .layer(7, new RBM.Builder().nIn(250).nOut(500).lossFunction(LossFunctions.LossFunction.RMSE_XENT).build())
                .layer(8, new RBM.Builder().nIn(500).nOut(1000).lossFunction(LossFunctions.LossFunction.RMSE_XENT).build())
                .layer(9, new OutputLayer.Builder(LossFunctions.LossFunction.RMSE_XENT).nIn(1000).nOut(numRows*numColumns).build())
                .pretrain(true).backprop(true)
                .build();

        MultiLayerNetwork model = new MultiLayerNetwork(conf);
        model.init();

        model.setListeners(Arrays.asList((IterationListener) new ScoreIterationListener(listenerFreq)));

        log.info("Train model....");
        int cnt = 0;
        while(cnt < numSamples) {
            INDArray input = Nd4j.create(trainingData[cnt]);
            model.fit(new DataSet(input, input));
            cnt++;
        }
        // Make two separate selective calls

        log.info("Testing full cycle...");

        List<INDArray> comparableResult = model.feedForward(Nd4j.create(trainingData[0]));

        INDArray encodeResult = model.activateSelectedLayers(0,4, Nd4j.create(trainingData[0]));

        log.info("Compare feedForward results with selectedActivation");

        assertEquals(comparableResult.get(5), encodeResult);

        INDArray decodeResults = model.activateSelectedLayers(5,9, encodeResult);


        log.info("Decode results: " + decodeResults.columns() + " " + decodeResults);
        log.info("Comparable  results: " + comparableResult.get(10).columns() + " " + comparableResult.get(10));

        assertEquals(comparableResult.get(10), decodeResults);
    }

    private static MultiLayerConfiguration getConf(){
        MultiLayerConfiguration conf = new NeuralNetConfiguration.Builder()
                .seed(12345L)
                .list(2)
                .layer(0, new RBM.Builder(RBM.HiddenUnit.RECTIFIED, RBM.VisibleUnit.GAUSSIAN)
                        .nIn(4).nOut(3)
                        .weightInit(WeightInit.DISTRIBUTION).dist(new NormalDistribution(0, 1))
                        .build())
                .layer(1, new org.deeplearning4j.nn.conf.layers.OutputLayer.Builder(LossFunctions.LossFunction.MCXENT)
                        .activation("softmax")
                        .nIn(3).nOut(3)
                        .weightInit(WeightInit.DISTRIBUTION).dist(new NormalDistribution(0, 1))
                        .build())
                .build();
        return conf;
    }

    public static float[] asFloat( INDArray arr ){
        int len = arr.length();
        float[] f = new float[len];
        for( int i=0; i<len; i++ ) f[i] = arr.getFloat(i);
        return f;
    }

    @Test
    public void testFeedForwardToLayer(){

        int nIn = 30;
        int nOut = 25;

        MultiLayerConfiguration conf = new NeuralNetConfiguration.Builder()
                .optimizationAlgo(OptimizationAlgorithm.CONJUGATE_GRADIENT)
                .iterations(5).learningRate(1e-3)
                .list(4)
                .layer(0, new RBM.Builder(RBM.HiddenUnit.RECTIFIED, RBM.VisibleUnit.GAUSSIAN)
                        .nIn(nIn).nOut(600)
                        .weightInit(WeightInit.DISTRIBUTION).dist(new NormalDistribution(0, 1e-5))
                        .lossFunction(LossFunctions.LossFunction.RMSE_XENT).build())
                .layer(1, new RBM.Builder(RBM.HiddenUnit.RECTIFIED, RBM.VisibleUnit.GAUSSIAN)
                        .nIn(600).nOut(250)
                        .weightInit(WeightInit.DISTRIBUTION).dist(new NormalDistribution(0, 1e-5))
                        .lossFunction(LossFunctions.LossFunction.RMSE_XENT).build())
                .layer(2, new RBM.Builder(RBM.HiddenUnit.RECTIFIED, RBM.VisibleUnit.GAUSSIAN)
                        .nIn(250).nOut(100)
                        .weightInit(WeightInit.DISTRIBUTION).dist(new NormalDistribution(0, 1e-5))
                        .lossFunction(LossFunctions.LossFunction.RMSE_XENT).build())
                .layer(3, new org.deeplearning4j.nn.conf.layers.OutputLayer.Builder(LossFunctions.LossFunction.MCXENT)
                        .nIn(100).nOut(25)
                        .weightInit(WeightInit.DISTRIBUTION).dist(new NormalDistribution(0, 1e-5)).build())
                .build();

        MultiLayerNetwork network = new MultiLayerNetwork(conf);
        network.init();


        INDArray input = Nd4j.rand(5,nIn);

        List<INDArray> activations = network.feedForward(input);
        assertEquals(5,activations.size());     //4 layers + input

        List<INDArray> activationsAll = network.feedForwardToLayer(3,input);
        assertEquals(activations,activationsAll);

        for( int i=3; i>=0; i-- ){
            List<INDArray> activationsPartial = network.feedForwardToLayer(i,input);
            assertEquals(i+2,activationsPartial.size());    //i+2: for layer 3: input + activations of {0,1,2,3} -> 5 total = 3+2
            for( int j=0; j<=i; j++ ){
                INDArray exp = activationsAll.get(j);
                INDArray act = activationsPartial.get(j);
                assertEquals(exp,act);
            }
        }
    }


    @Test
    public void testBackpropGradient(){
        //Testing: MultiLayerNetwork.backpropGradient()
        //i.e., specifically without an output layer

        int nIn = 10;
        int nOut = 40;
        int miniBatch = 5;

        MultiLayerConfiguration conf = new NeuralNetConfiguration.Builder()
                .updater(org.deeplearning4j.nn.conf.Updater.SGD)
                .learningRate(0.1)
                .list(3)
                .layer(0, new DenseLayer.Builder().nIn(nIn).nOut(20).activation("relu").weightInit(WeightInit.XAVIER).build())
                .layer(1, new DenseLayer.Builder().nIn(20).nOut(30).activation("relu").weightInit(WeightInit.XAVIER).build())
                .layer(2, new DenseLayer.Builder().nIn(30).nOut(nOut).activation("relu").weightInit(WeightInit.XAVIER).build())
                .build();
        MultiLayerNetwork net = new MultiLayerNetwork(conf);
        net.init();

        Nd4j.getRandom().setSeed(12345);
        INDArray eps = Nd4j.rand(miniBatch,nOut);
        INDArray input = Nd4j.rand(miniBatch, nIn);

        net.feedForward(input); //Need to feed forward before backprop

        Pair<Gradient,INDArray> pair = net.backpropGradient(eps);
        INDArray epsOut = pair.getSecond();
        assertNotNull(epsOut);
        assertArrayEquals(new int[]{miniBatch,nIn},epsOut.shape());

        Gradient g = pair.getFirst();
        Map<String,INDArray> gradMap = g.gradientForVariable();
        assertEquals(6, gradMap.size());    //3 layers, weight + bias gradients for each

        String[] expKeys = {"0_"+DefaultParamInitializer.WEIGHT_KEY,"0_"+DefaultParamInitializer.BIAS_KEY,
                "1_"+DefaultParamInitializer.WEIGHT_KEY,"2_"+DefaultParamInitializer.BIAS_KEY,
                "2_"+DefaultParamInitializer.WEIGHT_KEY,"2_"+DefaultParamInitializer.BIAS_KEY};
        Set<String> keys = gradMap.keySet();
        for( String s : expKeys ){
            assertTrue(keys.contains(s));
        }

        /*
        System.out.println(pair);

        //Use updater to go from raw gradients -> updates
        //Apply learning rate, gradient clipping, adagrad/momentum/rmsprop etc
        Updater updater = UpdaterCreator.getUpdater(net);
        updater.update(net, g, 0, miniBatch);

        StepFunction stepFunction = new NegativeGradientStepFunction();
        INDArray params = net.params();
        System.out.println(Arrays.toString(params.get(NDArrayIndex.all(), NDArrayIndex.interval(0, 10)).dup().data().asFloat()));
        stepFunction.step(params, g.gradient());
        net.setParams(params);    //params() may not be in-place
        System.out.println(Arrays.toString(params.get(NDArrayIndex.all(), NDArrayIndex.interval(0, 10)).dup().data().asFloat()));
        */
    }

    @Test
    public void testLayerNames(){
        int nIn = 10;
        int nOut = 40;

        List<String> layerNameList = new ArrayList<>();
        layerNameList.add("dnn1");
        layerNameList.add("dnn2");
        layerNameList.add("dnn3");

        MultiLayerConfiguration conf = new NeuralNetConfiguration.Builder()
                .updater(org.deeplearning4j.nn.conf.Updater.SGD)
                .learningRate(0.1)
                .list(3)
                .layer(0, new DenseLayer.Builder().name("dnn1").nIn(nIn).nOut(20).activation("relu").weightInit(WeightInit.XAVIER).build())
                .layer(1, new DenseLayer.Builder().name("dnn2").nIn(20).nOut(30).activation("relu").weightInit(WeightInit.XAVIER).build())
                .layer(2, new DenseLayer.Builder().name("dnn3").nIn(30).nOut(nOut).activation("softmax").weightInit(WeightInit.XAVIER).build())
                .build();
        MultiLayerNetwork net = new MultiLayerNetwork(conf);
        net.init();

        assertEquals(layerNameList.get(0), net.getLayer(0).conf().getLayer().getLayerName());
        assertEquals(layerNameList, net.getLayerNames());
        assertEquals("softmax", net.getLayer(layerNameList.get(2)).conf().getLayer().getActivationFunction());
    }

    @Test
    public void testTranspose(){
        MultiLayerConfiguration conf = new NeuralNetConfiguration.Builder()
                .iterations(100)
                .momentum(0.9)
                .regularization(true)
                .l2(2e-4)
                .list(2)
                .layer(0, new RBM.Builder(RBM.HiddenUnit.GAUSSIAN, RBM.VisibleUnit.GAUSSIAN)
                        .nIn(4).nOut(3)
                        .weightInit(WeightInit.DISTRIBUTION).dist(new UniformDistribution(0, 1))
                        .activation("tanh")
                        .lossFunction(LossFunctions.LossFunction.RMSE_XENT).build())
                .layer(1, new org.deeplearning4j.nn.conf.layers.OutputLayer.Builder(LossFunctions.LossFunction.MCXENT)
                        .nIn(3).nOut(3)
                        .weightInit(WeightInit.DISTRIBUTION).dist(new UniformDistribution(0, 1))
                        .activation("softmax").build())
                .build();

        MultiLayerNetwork net = new MultiLayerNetwork(conf);
        net.init();

        Layer layer = net.getLayer(0);
        Layer transposed = layer.transpose();

        assertArrayEquals(new int[]{4,3},layer.getParam(DefaultParamInitializer.WEIGHT_KEY).shape());
        assertArrayEquals(new int[]{1,3},layer.getParam(DefaultParamInitializer.BIAS_KEY).shape());
        assertArrayEquals(new int[]{1,4},layer.getParam(PretrainParamInitializer.VISIBLE_BIAS_KEY).shape());

        assertArrayEquals(new int[]{3, 4}, transposed.getParam(DefaultParamInitializer.WEIGHT_KEY).shape());
        assertArrayEquals(new int[]{1, 4}, transposed.getParam(DefaultParamInitializer.BIAS_KEY).shape());
        assertArrayEquals(new int[]{1, 3}, transposed.getParam(PretrainParamInitializer.VISIBLE_BIAS_KEY).shape());


        INDArray origWeights = layer.getParam(DefaultParamInitializer.WEIGHT_KEY);
        INDArray transposedWeights = transposed.getParam(DefaultParamInitializer.WEIGHT_KEY);
        assertEquals(origWeights.transpose(), transposedWeights);
        assertEquals(layer.getParam(PretrainParamInitializer.VISIBLE_BIAS_KEY), transposed.getParam(DefaultParamInitializer.BIAS_KEY));
        assertEquals(layer.getParam(DefaultParamInitializer.BIAS_KEY),transposed.getParam(PretrainParamInitializer.VISIBLE_BIAS_KEY));

        assertEquals(3,((FeedForwardLayer)transposed.conf().getLayer()).getNIn());
        assertEquals(4,((FeedForwardLayer)transposed.conf().getLayer()).getNOut());
    }


    @Test
    public void testScoreExamples(){
        Nd4j.getRandom().setSeed(12345);
        int nIn = 5;
        int nOut = 6;
        MultiLayerConfiguration conf = new NeuralNetConfiguration.Builder()
                .seed(12345)
                .regularization(true).l1(0.01).l2(0.01)
                .learningRate(0.1).activation("tanh").weightInit(WeightInit.XAVIER)
                .list()
                .layer(0, new DenseLayer.Builder().nIn(nIn).nOut(20).build())
                .layer(1, new DenseLayer.Builder().nIn(20).nOut(30).build())
                .layer(2, new OutputLayer.Builder().lossFunction(LossFunctions.LossFunction.MSE).nIn(30).nOut(nOut).build())
                .build();

        MultiLayerConfiguration confNoReg = new NeuralNetConfiguration.Builder()
                .seed(12345)
                .regularization(false)
                .learningRate(0.1).activation("tanh").weightInit(WeightInit.XAVIER)
                .list()
                .layer(0, new DenseLayer.Builder().nIn(nIn).nOut(20).build())
                .layer(1, new DenseLayer.Builder().nIn(20).nOut(30).build())
                .layer(2, new OutputLayer.Builder().lossFunction(LossFunctions.LossFunction.MSE).nIn(30).nOut(nOut).build())
                .build();


        MultiLayerNetwork net = new MultiLayerNetwork(conf);
        net.init();

        MultiLayerNetwork netNoReg = new MultiLayerNetwork(confNoReg);
        netNoReg.init();
        netNoReg.setParameters(net.params().dup());

        //Score single example, and compare to scoreExamples:
        INDArray input = Nd4j.rand(3,nIn);
        INDArray output = Nd4j.rand(3,nOut);
        DataSet ds = new DataSet(input,output);

        INDArray scoresWithRegularization = net.scoreExamples(ds,true);
        INDArray scoresNoRegularization = net.scoreExamples(ds,false);

        assertArrayEquals(new int[]{3,1},scoresWithRegularization.shape());
        assertArrayEquals(new int[]{3,1},scoresNoRegularization.shape());

        for( int i=0; i<3; i++ ){
            DataSet singleEx = new DataSet(input.getRow(i),output.getRow(i));
            double score = net.score(singleEx);
            double scoreNoReg = netNoReg.score(singleEx);

            double scoreUsingScoreExamples = scoresWithRegularization.getDouble(i);
            double scoreUsingScoreExamplesNoReg = scoresNoRegularization.getDouble(i);
            assertEquals(score,scoreUsingScoreExamples,1e-4);
            assertEquals(scoreNoReg,scoreUsingScoreExamplesNoReg,1e-4);
            assertTrue(scoreUsingScoreExamples > scoreUsingScoreExamplesNoReg);     //Regularization term increases score

//            System.out.println(score + "\t" + scoreUsingScoreExamples + "\t|\t" + scoreNoReg + "\t" + scoreUsingScoreExamplesNoReg);
        }
    }
<<<<<<< HEAD
=======

    @Test
    @Ignore
    public void testCid() throws Exception {
        System.out.println(EnvironmentUtils.buildCId());

        Environment environment = EnvironmentUtils.buildEnvironment();
        environment.setSerialVersionID(EnvironmentUtils.buildCId());

        Task task = TaskUtils.buildTask(Nd4j.create(new double[]{1,2,3,4,5,6}));

        Heartbeat.getInstance().reportEvent(Event.STANDALONE, environment, task);

        Thread.sleep(25000);
    }
>>>>>>> a15f71c7
}<|MERGE_RESOLUTION|>--- conflicted
+++ resolved
@@ -639,8 +639,6 @@
 //            System.out.println(score + "\t" + scoreUsingScoreExamples + "\t|\t" + scoreNoReg + "\t" + scoreUsingScoreExamplesNoReg);
         }
     }
-<<<<<<< HEAD
-=======
 
     @Test
     @Ignore
@@ -656,5 +654,4 @@
 
         Thread.sleep(25000);
     }
->>>>>>> a15f71c7
 }