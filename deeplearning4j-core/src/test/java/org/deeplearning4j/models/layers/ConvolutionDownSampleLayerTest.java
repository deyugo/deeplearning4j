package org.deeplearning4j.models.layers;

import org.deeplearning4j.datasets.fetchers.MnistDataFetcher;
import org.deeplearning4j.nn.api.LayerFactory;
import org.deeplearning4j.nn.conf.NeuralNetConfiguration;
import org.deeplearning4j.nn.layers.ConvolutionDownSampleLayer;
import org.deeplearning4j.nn.layers.factory.LayerFactories;
import org.junit.Test;
import org.junit.Ignore;
import org.nd4j.linalg.api.buffer.DataBuffer;
import org.nd4j.linalg.api.ndarray.INDArray;
import org.nd4j.linalg.dataset.api.DataSet;
import org.nd4j.linalg.factory.Nd4j;

/**
 * Created by agibsonccc on 9/7/14.
 */
public class ConvolutionDownSampleLayerTest {

    @Test
    public void testConvolution() throws Exception {
        boolean switched = false;
        if(Nd4j.dtype == DataBuffer.FLOAT) {
            Nd4j.dtype = DataBuffer.DOUBLE;
            switched = true;
        }
        MnistDataFetcher data = new MnistDataFetcher(true);
        data.fetch(2);
        DataSet d = data.next();

        d.setFeatures(d.getFeatureMatrix().reshape(2,1,28,28));

        NeuralNetConfiguration n = new NeuralNetConfiguration.Builder()
                .filterSize(new int[]{2,2}).numFeatureMaps(2)
                .weightShape(new int[]{2, 3, 9, 9}).build();

<<<<<<< HEAD
        ConvolutionDownSampleLayer c = new ConvolutionDownSampleLayer(n);
        INDArray convolved = c.activate(d.getFeatureMatrix());
=======
        LayerFactory l = LayerFactories.getFactory(ConvolutionDownSampleLayer.class);
        ConvolutionDownSampleLayer c = l.create(n);

        INDArray convolved = c.activate(d.getFeatureMatrix());
        if(switched) {
            Nd4j.dtype = DataBuffer.FLOAT;
        }

>>>>>>> c12a3235
    }
}<|MERGE_RESOLUTION|>--- conflicted
+++ resolved
@@ -17,6 +17,7 @@
  */
 public class ConvolutionDownSampleLayerTest {
 
+
     @Test
     public void testConvolution() throws Exception {
         boolean switched = false;
@@ -34,10 +35,6 @@
                 .filterSize(new int[]{2,2}).numFeatureMaps(2)
                 .weightShape(new int[]{2, 3, 9, 9}).build();
 
-<<<<<<< HEAD
-        ConvolutionDownSampleLayer c = new ConvolutionDownSampleLayer(n);
-        INDArray convolved = c.activate(d.getFeatureMatrix());
-=======
         LayerFactory l = LayerFactories.getFactory(ConvolutionDownSampleLayer.class);
         ConvolutionDownSampleLayer c = l.create(n);
 
@@ -46,6 +43,7 @@
             Nd4j.dtype = DataBuffer.FLOAT;
         }
 
->>>>>>> c12a3235
     }
+
+
 }