--- conflicted
+++ resolved
@@ -1,8 +1,5 @@
 ---
-<<<<<<< HEAD
-=======
-title: 
->>>>>>> 986efeb4
+title:
 layout: default
 ---
 
